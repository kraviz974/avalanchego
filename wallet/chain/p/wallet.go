// Copyright (C) 2019-2024, Ava Labs, Inc. All rights reserved.
// See the file LICENSE for licensing terms.

package p

import (
	"errors"
	"fmt"
	"time"

	"github.com/ava-labs/avalanchego/ids"
	"github.com/ava-labs/avalanchego/version"
	"github.com/ava-labs/avalanchego/vms/components/avax"
	"github.com/ava-labs/avalanchego/vms/platformvm"
	"github.com/ava-labs/avalanchego/vms/platformvm/config"
	"github.com/ava-labs/avalanchego/vms/platformvm/status"
	"github.com/ava-labs/avalanchego/vms/platformvm/txs"
	"github.com/ava-labs/avalanchego/vms/platformvm/txs/fees"
	"github.com/ava-labs/avalanchego/vms/secp256k1fx"
	"github.com/ava-labs/avalanchego/wallet/chain/p/builder"
	"github.com/ava-labs/avalanchego/wallet/subnet/primary/common"

	commonfees "github.com/ava-labs/avalanchego/vms/components/fees"
	vmsigner "github.com/ava-labs/avalanchego/vms/platformvm/signer"
	walletsigner "github.com/ava-labs/avalanchego/wallet/chain/p/signer"
)

var (
	ErrNotCommitted = errors.New("not committed")

	_ Wallet = (*wallet)(nil)
)

type Wallet interface {
	// Builder returns the builder that will be used to create the transactions.
	Builder() builder.Builder

	// Signer returns the signer that will be used to sign the transactions.
	Signer() walletsigner.Signer

	// IssueBaseTx creates, signs, and issues a new simple value transfer.
	//
	// - [outputs] specifies all the recipients and amounts that should be sent
	//   from this transaction.
	IssueBaseTx(
		outputs []*avax.TransferableOutput,
		options ...common.Option,
	) (*txs.Tx, error)

	// IssueAddValidatorTx creates, signs, and issues a new validator of the
	// primary network.
	//
	// - [vdr] specifies all the details of the validation period such as the
	//   startTime, endTime, stake weight, and nodeID.
	// - [rewardsOwner] specifies the owner of all the rewards this validator
	//   may accrue during its validation period.
	// - [shares] specifies the fraction (out of 1,000,000) that this validator
	//   will take from delegation rewards. If 1,000,000 is provided, 100% of
	//   the delegation reward will be sent to the validator's [rewardsOwner].
	IssueAddValidatorTx(
		vdr *txs.Validator,
		rewardsOwner *secp256k1fx.OutputOwners,
		shares uint32,
		options ...common.Option,
	) (*txs.Tx, error)

	// IssueAddSubnetValidatorTx creates, signs, and issues a new validator of a
	// subnet.
	//
	// - [vdr] specifies all the details of the validation period such as the
	//   startTime, endTime, sampling weight, nodeID, and subnetID.
	IssueAddSubnetValidatorTx(
		vdr *txs.SubnetValidator,
		options ...common.Option,
	) (*txs.Tx, error)

	// IssueAddSubnetValidatorTx creates, signs, and issues a transaction that
	// removes a validator of a subnet.
	//
	// - [nodeID] is the validator being removed from [subnetID].
	IssueRemoveSubnetValidatorTx(
		nodeID ids.NodeID,
		subnetID ids.ID,
		options ...common.Option,
	) (*txs.Tx, error)

	// IssueAddDelegatorTx creates, signs, and issues a new delegator to a
	// validator on the primary network.
	//
	// - [vdr] specifies all the details of the delegation period such as the
	//   startTime, endTime, stake weight, and validator's nodeID.
	// - [rewardsOwner] specifies the owner of all the rewards this delegator
	//   may accrue at the end of its delegation period.
	IssueAddDelegatorTx(
		vdr *txs.Validator,
		rewardsOwner *secp256k1fx.OutputOwners,
		options ...common.Option,
	) (*txs.Tx, error)

	// IssueCreateChainTx creates, signs, and issues a new chain in the named
	// subnet.
	//
	// - [subnetID] specifies the subnet to launch the chain in.
	// - [genesis] specifies the initial state of the new chain.
	// - [vmID] specifies the vm that the new chain will run.
	// - [fxIDs] specifies all the feature extensions that the vm should be
	//   running with.
	// - [chainName] specifies a human readable name for the chain.
	IssueCreateChainTx(
		subnetID ids.ID,
		genesis []byte,
		vmID ids.ID,
		fxIDs []ids.ID,
		chainName string,
		options ...common.Option,
	) (*txs.Tx, error)

	// IssueCreateSubnetTx creates, signs, and issues a new subnet with the
	// specified owner.
	//
	// - [owner] specifies who has the ability to create new chains and add new
	//   validators to the subnet.
	IssueCreateSubnetTx(
		owner *secp256k1fx.OutputOwners,
		options ...common.Option,
	) (*txs.Tx, error)

	// IssueTransferSubnetOwnershipTx creates, signs, and issues a transaction that
	// changes the owner of the named subnet.
	//
	// - [subnetID] specifies the subnet to be modified
	// - [owner] specifies who has the ability to create new chains and add new
	//   validators to the subnet.
	IssueTransferSubnetOwnershipTx(
		subnetID ids.ID,
		owner *secp256k1fx.OutputOwners,
		options ...common.Option,
	) (*txs.Tx, error)

	// IssueImportTx creates, signs, and issues an import transaction that
	// attempts to consume all the available UTXOs and import the funds to [to].
	//
	// - [chainID] specifies the chain to be importing funds from.
	// - [to] specifies where to send the imported funds to.
	IssueImportTx(
		chainID ids.ID,
		to *secp256k1fx.OutputOwners,
		options ...common.Option,
	) (*txs.Tx, error)

	// IssueExportTx creates, signs, and issues an export transaction that
	// attempts to send all the provided [outputs] to the requested [chainID].
	//
	// - [chainID] specifies the chain to be exporting the funds to.
	// - [outputs] specifies the outputs to send to the [chainID].
	IssueExportTx(
		chainID ids.ID,
		outputs []*avax.TransferableOutput,
		options ...common.Option,
	) (*txs.Tx, error)

	// IssueTransformSubnetTx creates a transform subnet transaction that attempts
	// to convert the provided [subnetID] from a permissioned subnet to a
	// permissionless subnet. This transaction will convert
	// [maxSupply] - [initialSupply] of [assetID] to staking rewards.
	//
	// - [subnetID] specifies the subnet to transform.
	// - [assetID] specifies the asset to use to reward stakers on the subnet.
	// - [initialSupply] is the amount of [assetID] that will be in circulation
	//   after this transaction is accepted.
	// - [maxSupply] is the maximum total amount of [assetID] that should ever
	//   exist.
	// - [minConsumptionRate] is the rate that a staker will receive rewards
	//   if they stake with a duration of 0.
	// - [maxConsumptionRate] is the maximum rate that staking rewards should be
	//   consumed from the reward pool per year.
	// - [minValidatorStake] is the minimum amount of funds required to become a
	//   validator.
	// - [maxValidatorStake] is the maximum amount of funds a single validator
	//   can be allocated, including delegated funds.
	// - [minStakeDuration] is the minimum number of seconds a staker can stake
	//   for.
	// - [maxStakeDuration] is the maximum number of seconds a staker can stake
	//   for.
	// - [minValidatorStake] is the minimum amount of funds required to become a
	//   delegator.
	// - [maxValidatorWeightFactor] is the factor which calculates the maximum
	//   amount of delegation a validator can receive. A value of 1 effectively
	//   disables delegation.
	// - [uptimeRequirement] is the minimum percentage a validator must be
	//   online and responsive to receive a reward.
	IssueTransformSubnetTx(
		subnetID ids.ID,
		assetID ids.ID,
		initialSupply uint64,
		maxSupply uint64,
		minConsumptionRate uint64,
		maxConsumptionRate uint64,
		minValidatorStake uint64,
		maxValidatorStake uint64,
		minStakeDuration time.Duration,
		maxStakeDuration time.Duration,
		minDelegationFee uint32,
		minDelegatorStake uint64,
		maxValidatorWeightFactor byte,
		uptimeRequirement uint32,
		options ...common.Option,
	) (*txs.Tx, error)

	// IssueAddPermissionlessValidatorTx creates, signs, and issues a new
	// validator of the specified subnet.
	//
	// - [vdr] specifies all the details of the validation period such as the
	//   subnetID, startTime, endTime, stake weight, and nodeID.
	// - [signer] if the subnetID is the primary network, this is the BLS key
	//   for this validator. Otherwise, this value should be the empty signer.
	// - [assetID] specifies the asset to stake.
	// - [validationRewardsOwner] specifies the owner of all the rewards this
	//   validator earns for its validation period.
	// - [delegationRewardsOwner] specifies the owner of all the rewards this
	//   validator earns for delegations during its validation period.
	// - [shares] specifies the fraction (out of 1,000,000) that this validator
	//   will take from delegation rewards. If 1,000,000 is provided, 100% of
	//   the delegation reward will be sent to the validator's [rewardsOwner].
	IssueAddPermissionlessValidatorTx(
		vdr *txs.SubnetValidator,
		signer vmsigner.Signer,
		assetID ids.ID,
		validationRewardsOwner *secp256k1fx.OutputOwners,
		delegationRewardsOwner *secp256k1fx.OutputOwners,
		shares uint32,
		options ...common.Option,
	) (*txs.Tx, error)

	// IssueAddPermissionlessDelegatorTx creates, signs, and issues a new
	// delegator of the specified subnet on the specified nodeID.
	//
	// - [vdr] specifies all the details of the delegation period such as the
	//   subnetID, startTime, endTime, stake weight, and nodeID.
	// - [assetID] specifies the asset to stake.
	// - [rewardsOwner] specifies the owner of all the rewards this delegator
	//   earns during its delegation period.
	IssueAddPermissionlessDelegatorTx(
		vdr *txs.SubnetValidator,
		assetID ids.ID,
		rewardsOwner *secp256k1fx.OutputOwners,
		options ...common.Option,
	) (*txs.Tx, error)

	// IssueUnsignedTx signs and issues the unsigned tx.
	IssueUnsignedTx(
		utx txs.UnsignedTx,
		options ...common.Option,
	) (*txs.Tx, error)

	// IssueTx issues the signed tx.
	IssueTx(
		tx *txs.Tx,
		options ...common.Option,
	) error
}

func NewWallet(
	builder builder.Builder,
	signer walletsigner.Signer,
	client platformvm.Client,
	backend Backend,
) Wallet {
	return &wallet{
		Backend: backend,
		builder: builder,
		signer:  signer,
		client:  client,
		staticFeesConfig: &config.Config{
			TxFee:                         uint64(0),
			CreateAssetTxFee:              uint64(0),
			CreateSubnetTxFee:             uint64(0),
			TransformSubnetTxFee:          uint64(0),
			CreateBlockchainTxFee:         uint64(0),
			AddPrimaryNetworkValidatorFee: uint64(0),
			AddPrimaryNetworkDelegatorFee: uint64(0),
			AddSubnetValidatorFee:         uint64(0),
			AddSubnetDelegatorFee:         uint64(0),
		},
	}
}

type wallet struct {
	Backend
	builder builder.Builder
	signer  walletsigner.Signer
	client  platformvm.Client

<<<<<<< HEAD
	isEForkActive                    bool
	nextFeeRates, blockMaxComplexity commonfees.Dimensions
=======
	isEForkActive                bool
	staticFeesConfig             *config.Config
	feeRates, blockMaxComplexity commonfees.Dimensions
>>>>>>> 9ad5ed4d
}

func (w *wallet) Builder() builder.Builder {
	return w.builder
}

func (w *wallet) Signer() walletsigner.Signer {
	return w.signer
}

func (w *wallet) IssueBaseTx(
	outputs []*avax.TransferableOutput,
	options ...common.Option,
) (*txs.Tx, error) {
	feeCalc, err := w.feeCalculator(w.builder.Context(), options...)
	if err != nil {
		return nil, err
	}

<<<<<<< HEAD
	var (
		utx txs.UnsignedTx
		err error

		feeCalc = &fees.Calculator{
			IsEActive: w.isEForkActive,
			Config: &config.Config{
				CreateSubnetTxFee: w.builder.Context().CreateSubnetTxFee,
			},
			FeeManager:         commonfees.NewManager(w.nextFeeRates),
			BlockMaxComplexity: w.blockMaxComplexity,
		}
	)

	utx, err = w.builder.NewBaseTx(outputs, feeCalc, options...)
=======
	utx, err := w.builder.NewBaseTx(outputs, feeCalc, options...)
>>>>>>> 9ad5ed4d
	if err != nil {
		return nil, err
	}

	return w.IssueUnsignedTx(utx, options...)
}

func (w *wallet) IssueAddValidatorTx(
	vdr *txs.Validator,
	rewardsOwner *secp256k1fx.OutputOwners,
	shares uint32,
	options ...common.Option,
) (*txs.Tx, error) {
	feeCalc, err := w.feeCalculator(w.builder.Context(), options...)
	if err != nil {
		return nil, err
	}

<<<<<<< HEAD
	feeCalc := &fees.Calculator{
		IsEActive: w.isEForkActive,
		Config: &config.Config{
			AddPrimaryNetworkValidatorFee: w.builder.Context().AddPrimaryNetworkValidatorFee,
		},
		FeeManager:         commonfees.NewManager(w.nextFeeRates),
		BlockMaxComplexity: w.blockMaxComplexity,
	}

=======
>>>>>>> 9ad5ed4d
	utx, err := w.builder.NewAddValidatorTx(vdr, rewardsOwner, shares, feeCalc, options...)
	if err != nil {
		return nil, err
	}
	return w.IssueUnsignedTx(utx, options...)
}

func (w *wallet) IssueAddSubnetValidatorTx(
	vdr *txs.SubnetValidator,
	options ...common.Option,
) (*txs.Tx, error) {
	feeCalc, err := w.feeCalculator(w.builder.Context(), options...)
	if err != nil {
		return nil, err
	}

<<<<<<< HEAD
	feeCalc := &fees.Calculator{
		IsEActive: w.isEForkActive,
		Config: &config.Config{
			TxFee: w.builder.Context().BaseTxFee,
		},
		FeeManager:         commonfees.NewManager(w.nextFeeRates),
		BlockMaxComplexity: w.blockMaxComplexity,
	}

=======
>>>>>>> 9ad5ed4d
	utx, err := w.builder.NewAddSubnetValidatorTx(vdr, feeCalc, options...)
	if err != nil {
		return nil, err
	}

	return w.IssueUnsignedTx(utx, options...)
}

func (w *wallet) IssueRemoveSubnetValidatorTx(
	nodeID ids.NodeID,
	subnetID ids.ID,
	options ...common.Option,
) (*txs.Tx, error) {
	feeCalc, err := w.feeCalculator(w.builder.Context(), options...)
	if err != nil {
		return nil, err
	}

<<<<<<< HEAD
	feeCalc := &fees.Calculator{
		IsEActive: w.isEForkActive,
		Config: &config.Config{
			TxFee: w.builder.Context().BaseTxFee,
		},
		FeeManager:         commonfees.NewManager(w.nextFeeRates),
		BlockMaxComplexity: w.blockMaxComplexity,
	}

=======
>>>>>>> 9ad5ed4d
	utx, err := w.builder.NewRemoveSubnetValidatorTx(nodeID, subnetID, feeCalc, options...)
	if err != nil {
		return nil, err
	}

	return w.IssueUnsignedTx(utx, options...)
}

func (w *wallet) IssueAddDelegatorTx(
	vdr *txs.Validator,
	rewardsOwner *secp256k1fx.OutputOwners,
	options ...common.Option,
) (*txs.Tx, error) {
	feeCalc, err := w.feeCalculator(w.builder.Context(), options...)
	if err != nil {
		return nil, err
	}

<<<<<<< HEAD
	feeCalc := &fees.Calculator{
		IsEActive: w.isEForkActive,
		Config: &config.Config{
			AddPrimaryNetworkDelegatorFee: w.builder.Context().AddPrimaryNetworkDelegatorFee,
		},
		FeeManager:         commonfees.NewManager(w.nextFeeRates),
		BlockMaxComplexity: w.blockMaxComplexity,
	}

=======
>>>>>>> 9ad5ed4d
	utx, err := w.builder.NewAddDelegatorTx(vdr, rewardsOwner, feeCalc, options...)
	if err != nil {
		return nil, err
	}
	return w.IssueUnsignedTx(utx, options...)
}

func (w *wallet) IssueCreateChainTx(
	subnetID ids.ID,
	genesis []byte,
	vmID ids.ID,
	fxIDs []ids.ID,
	chainName string,
	options ...common.Option,
) (*txs.Tx, error) {
	feeCalc, err := w.feeCalculator(w.builder.Context(), options...)
	if err != nil {
		return nil, err
	}

<<<<<<< HEAD
	feeCalc := &fees.Calculator{
		IsEActive: w.isEForkActive,
		Config: &config.Config{
			CreateBlockchainTxFee: w.builder.Context().CreateBlockchainTxFee,
		},
		FeeManager:         commonfees.NewManager(w.nextFeeRates),
		BlockMaxComplexity: w.blockMaxComplexity,
	}

=======
>>>>>>> 9ad5ed4d
	utx, err := w.builder.NewCreateChainTx(subnetID, genesis, vmID, fxIDs, chainName, feeCalc, options...)
	if err != nil {
		return nil, err
	}

	return w.IssueUnsignedTx(utx, options...)
}

func (w *wallet) IssueCreateSubnetTx(
	owner *secp256k1fx.OutputOwners,
	options ...common.Option,
) (*txs.Tx, error) {
	feeCalc, err := w.feeCalculator(w.builder.Context(), options...)
	if err != nil {
		return nil, err
	}

<<<<<<< HEAD
	feeCalc := &fees.Calculator{
		IsEActive: w.isEForkActive,
		Config: &config.Config{
			CreateSubnetTxFee: w.builder.Context().CreateSubnetTxFee,
		},
		FeeManager:         commonfees.NewManager(w.nextFeeRates),
		BlockMaxComplexity: w.blockMaxComplexity,
	}
=======
>>>>>>> 9ad5ed4d
	utx, err := w.builder.NewCreateSubnetTx(owner, feeCalc, options...)
	if err != nil {
		return nil, err
	}
	return w.IssueUnsignedTx(utx, options...)
}

func (w *wallet) IssueTransferSubnetOwnershipTx(
	subnetID ids.ID,
	owner *secp256k1fx.OutputOwners,
	options ...common.Option,
) (*txs.Tx, error) {
	feeCalc, err := w.feeCalculator(w.builder.Context(), options...)
	if err != nil {
		return nil, err
	}

<<<<<<< HEAD
	feeCalc := &fees.Calculator{
		IsEActive: w.isEForkActive,
		Config: &config.Config{
			TxFee: w.builder.Context().BaseTxFee,
		},
		FeeManager:         commonfees.NewManager(w.nextFeeRates),
		BlockMaxComplexity: w.blockMaxComplexity,
	}

=======
>>>>>>> 9ad5ed4d
	utx, err := w.builder.NewTransferSubnetOwnershipTx(subnetID, owner, feeCalc, options...)
	if err != nil {
		return nil, err
	}
	return w.IssueUnsignedTx(utx, options...)
}

func (w *wallet) IssueImportTx(
	sourceChainID ids.ID,
	to *secp256k1fx.OutputOwners,
	options ...common.Option,
) (*txs.Tx, error) {
	feeCalc, err := w.feeCalculator(w.builder.Context(), options...)
	if err != nil {
		return nil, err
	}

<<<<<<< HEAD
	feeCalc := &fees.Calculator{
		IsEActive: w.isEForkActive,
		Config: &config.Config{
			TxFee: w.builder.Context().BaseTxFee,
		},
		FeeManager:         commonfees.NewManager(w.nextFeeRates),
		BlockMaxComplexity: w.blockMaxComplexity,
	}

=======
>>>>>>> 9ad5ed4d
	utx, err := w.builder.NewImportTx(sourceChainID, to, feeCalc, options...)
	if err != nil {
		return nil, err
	}

	return w.IssueUnsignedTx(utx, options...)
}

func (w *wallet) IssueExportTx(
	chainID ids.ID,
	outputs []*avax.TransferableOutput,
	options ...common.Option,
) (*txs.Tx, error) {
	feeCalc, err := w.feeCalculator(w.builder.Context(), options...)
	if err != nil {
		return nil, err
	}

<<<<<<< HEAD
	feeCalc := &fees.Calculator{
		IsEActive: w.isEForkActive,
		Config: &config.Config{
			TxFee: w.builder.Context().BaseTxFee,
		},
		FeeManager:         commonfees.NewManager(w.nextFeeRates),
		BlockMaxComplexity: w.blockMaxComplexity,
	}

=======
>>>>>>> 9ad5ed4d
	utx, err := w.builder.NewExportTx(chainID, outputs, feeCalc, options...)
	if err != nil {
		return nil, err
	}

	return w.IssueUnsignedTx(utx, options...)
}

func (w *wallet) IssueTransformSubnetTx(
	subnetID ids.ID,
	assetID ids.ID,
	initialSupply uint64,
	maxSupply uint64,
	minConsumptionRate uint64,
	maxConsumptionRate uint64,
	minValidatorStake uint64,
	maxValidatorStake uint64,
	minStakeDuration time.Duration,
	maxStakeDuration time.Duration,
	minDelegationFee uint32,
	minDelegatorStake uint64,
	maxValidatorWeightFactor byte,
	uptimeRequirement uint32,
	options ...common.Option,
) (*txs.Tx, error) {
	feeCalc, err := w.feeCalculator(w.builder.Context(), options...)
	if err != nil {
		return nil, err
	}

<<<<<<< HEAD
	feeCalc := &fees.Calculator{
		IsEActive: w.isEForkActive,
		Config: &config.Config{
			TransformSubnetTxFee: w.builder.Context().TransformSubnetTxFee,
		},
		FeeManager:         commonfees.NewManager(w.nextFeeRates),
		BlockMaxComplexity: w.blockMaxComplexity,
	}
=======
>>>>>>> 9ad5ed4d
	utx, err := w.builder.NewTransformSubnetTx(
		subnetID,
		assetID,
		initialSupply,
		maxSupply,
		minConsumptionRate,
		maxConsumptionRate,
		minValidatorStake,
		maxValidatorStake,
		minStakeDuration,
		maxStakeDuration,
		minDelegationFee,
		minDelegatorStake,
		maxValidatorWeightFactor,
		uptimeRequirement,
		feeCalc,
		options...,
	)
	if err != nil {
		return nil, err
	}

	return w.IssueUnsignedTx(utx, options...)
}

func (w *wallet) IssueAddPermissionlessValidatorTx(
	vdr *txs.SubnetValidator,
	signer vmsigner.Signer,
	assetID ids.ID,
	validationRewardsOwner *secp256k1fx.OutputOwners,
	delegationRewardsOwner *secp256k1fx.OutputOwners,
	shares uint32,
	options ...common.Option,
) (*txs.Tx, error) {
	feeCalc, err := w.feeCalculator(w.builder.Context(), options...)
	if err != nil {
		return nil, err
	}

<<<<<<< HEAD
	feeCalc := &fees.Calculator{
		IsEActive: w.isEForkActive,
		Config: &config.Config{
			AddPrimaryNetworkValidatorFee: w.builder.Context().AddPrimaryNetworkValidatorFee,
			AddSubnetValidatorFee:         w.builder.Context().AddSubnetValidatorFee,
		},
		FeeManager:         commonfees.NewManager(w.nextFeeRates),
		BlockMaxComplexity: w.blockMaxComplexity,
	}

=======
>>>>>>> 9ad5ed4d
	utx, err := w.builder.NewAddPermissionlessValidatorTx(
		vdr,
		signer,
		assetID,
		validationRewardsOwner,
		delegationRewardsOwner,
		shares,
		feeCalc,
		options...,
	)
	if err != nil {
		return nil, err
	}

	return w.IssueUnsignedTx(utx, options...)
}

func (w *wallet) IssueAddPermissionlessDelegatorTx(
	vdr *txs.SubnetValidator,
	assetID ids.ID,
	rewardsOwner *secp256k1fx.OutputOwners,
	options ...common.Option,
) (*txs.Tx, error) {
	feeCalc, err := w.feeCalculator(w.builder.Context(), options...)
	if err != nil {
		return nil, err
	}

<<<<<<< HEAD
	feeCalc := &fees.Calculator{
		IsEActive: w.isEForkActive,
		Config: &config.Config{
			AddPrimaryNetworkDelegatorFee: w.builder.Context().AddPrimaryNetworkDelegatorFee,
			AddSubnetDelegatorFee:         w.builder.Context().AddSubnetDelegatorFee,
		},
		FeeManager:         commonfees.NewManager(w.nextFeeRates),
		BlockMaxComplexity: w.blockMaxComplexity,
	}

=======
>>>>>>> 9ad5ed4d
	utx, err := w.builder.NewAddPermissionlessDelegatorTx(
		vdr,
		assetID,
		rewardsOwner,
		feeCalc,
		options...,
	)
	if err != nil {
		return nil, err
	}

	return w.IssueUnsignedTx(utx, options...)
}

func (w *wallet) IssueUnsignedTx(
	utx txs.UnsignedTx,
	options ...common.Option,
) (*txs.Tx, error) {
	ops := common.NewOptions(options)
	ctx := ops.Context()
	tx, err := walletsigner.SignUnsigned(ctx, w.signer, utx)
	if err != nil {
		return nil, err
	}

	return tx, w.IssueTx(tx, options...)
}

func (w *wallet) IssueTx(
	tx *txs.Tx,
	options ...common.Option,
) error {
	ops := common.NewOptions(options)
	ctx := ops.Context()
	txID, err := w.client.IssueTx(ctx, tx.Bytes())
	if err != nil {
		return err
	}

	if f := ops.PostIssuanceFunc(); f != nil {
		f(txID)
	}

	if ops.AssumeDecided() {
		return w.Backend.AcceptTx(ctx, tx)
	}

	txStatus, err := w.client.AwaitTxDecided(ctx, txID, ops.PollFrequency())
	if err != nil {
		return err
	}

	if err := w.Backend.AcceptTx(ctx, tx); err != nil {
		return err
	}

	if txStatus.Status != status.Committed {
		return fmt.Errorf("%w: %s", ErrNotCommitted, txStatus.Reason)
	}
	return nil
}

<<<<<<< HEAD
func (w *wallet) refreshFeesData(options ...common.Option) error {
	var (
		ops = common.NewOptions(options)
		ctx = ops.Context()
		err error
=======
func (w *wallet) feeCalculator(ctx *builder.Context, options ...common.Option) (*fees.Calculator, error) {
	if err := w.refreshFeesData(ctx, options...); err != nil {
		return nil, err
	}

	var feeCalculator *fees.Calculator
	if !w.isEForkActive {
		feeCalculator = fees.NewStaticCalculator(w.staticFeesConfig, time.Time{})
	} else {
		feeCfg := config.GetDynamicFeesConfig(w.isEForkActive)
		feeMan := commonfees.NewManager(w.feeRates)
		feeCalculator = fees.NewDynamicCalculator(w.staticFeesConfig, feeMan, feeCfg.BlockMaxComplexity, nil)
	}
	return feeCalculator, nil
}

func (w *wallet) refreshFeesData(ctx *builder.Context, options ...common.Option) error {
	if w.isEForkActive {
		// E fork enables dinamic fees and it is active
		// not need to recheck
		return nil
	}

	var (
		ops       = common.NewOptions(options)
		opsCtx    = ops.Context()
		eForkTime = version.GetEUpgradeTime(w.builder.Context().NetworkID)
>>>>>>> 9ad5ed4d
	)

	chainTime, err := w.client.GetTimestamp(opsCtx)
	if err != nil {
		return err
	}

<<<<<<< HEAD
	eUpgradeTime := version.GetEUpgradeTime(w.builder.Context().NetworkID)
	w.isEForkActive = !chainTime.Before(eUpgradeTime)

	_, w.nextFeeRates, err = w.client.GetFeeRates(ctx)
	if err != nil {
		return err
	}

=======
	w.staticFeesConfig = staticFeesConfigFromContext(ctx)

	w.isEForkActive = !chainTime.Before(eForkTime)
>>>>>>> 9ad5ed4d
	feeCfg := config.GetDynamicFeesConfig(w.isEForkActive)
	w.blockMaxComplexity = feeCfg.BlockMaxComplexity
	return nil
}

func staticFeesConfigFromContext(ctx *builder.Context) *config.Config {
	return &config.Config{
		TxFee:                         ctx.BaseTxFee,
		CreateSubnetTxFee:             ctx.CreateSubnetTxFee,
		TransformSubnetTxFee:          ctx.TransformSubnetTxFee,
		CreateBlockchainTxFee:         ctx.CreateBlockchainTxFee,
		AddPrimaryNetworkValidatorFee: ctx.AddPrimaryNetworkValidatorFee,
		AddPrimaryNetworkDelegatorFee: ctx.AddPrimaryNetworkDelegatorFee,
		AddSubnetValidatorFee:         ctx.AddSubnetValidatorFee,
		AddSubnetDelegatorFee:         ctx.AddSubnetDelegatorFee,
	}
}<|MERGE_RESOLUTION|>--- conflicted
+++ resolved
@@ -291,14 +291,9 @@
 	signer  walletsigner.Signer
 	client  platformvm.Client
 
-<<<<<<< HEAD
 	isEForkActive                    bool
+	staticFeesConfig                 *config.Config
 	nextFeeRates, blockMaxComplexity commonfees.Dimensions
-=======
-	isEForkActive                bool
-	staticFeesConfig             *config.Config
-	feeRates, blockMaxComplexity commonfees.Dimensions
->>>>>>> 9ad5ed4d
 }
 
 func (w *wallet) Builder() builder.Builder {
@@ -318,25 +313,7 @@
 		return nil, err
 	}
 
-<<<<<<< HEAD
-	var (
-		utx txs.UnsignedTx
-		err error
-
-		feeCalc = &fees.Calculator{
-			IsEActive: w.isEForkActive,
-			Config: &config.Config{
-				CreateSubnetTxFee: w.builder.Context().CreateSubnetTxFee,
-			},
-			FeeManager:         commonfees.NewManager(w.nextFeeRates),
-			BlockMaxComplexity: w.blockMaxComplexity,
-		}
-	)
-
-	utx, err = w.builder.NewBaseTx(outputs, feeCalc, options...)
-=======
 	utx, err := w.builder.NewBaseTx(outputs, feeCalc, options...)
->>>>>>> 9ad5ed4d
 	if err != nil {
 		return nil, err
 	}
@@ -355,18 +332,6 @@
 		return nil, err
 	}
 
-<<<<<<< HEAD
-	feeCalc := &fees.Calculator{
-		IsEActive: w.isEForkActive,
-		Config: &config.Config{
-			AddPrimaryNetworkValidatorFee: w.builder.Context().AddPrimaryNetworkValidatorFee,
-		},
-		FeeManager:         commonfees.NewManager(w.nextFeeRates),
-		BlockMaxComplexity: w.blockMaxComplexity,
-	}
-
-=======
->>>>>>> 9ad5ed4d
 	utx, err := w.builder.NewAddValidatorTx(vdr, rewardsOwner, shares, feeCalc, options...)
 	if err != nil {
 		return nil, err
@@ -383,18 +348,6 @@
 		return nil, err
 	}
 
-<<<<<<< HEAD
-	feeCalc := &fees.Calculator{
-		IsEActive: w.isEForkActive,
-		Config: &config.Config{
-			TxFee: w.builder.Context().BaseTxFee,
-		},
-		FeeManager:         commonfees.NewManager(w.nextFeeRates),
-		BlockMaxComplexity: w.blockMaxComplexity,
-	}
-
-=======
->>>>>>> 9ad5ed4d
 	utx, err := w.builder.NewAddSubnetValidatorTx(vdr, feeCalc, options...)
 	if err != nil {
 		return nil, err
@@ -413,18 +366,6 @@
 		return nil, err
 	}
 
-<<<<<<< HEAD
-	feeCalc := &fees.Calculator{
-		IsEActive: w.isEForkActive,
-		Config: &config.Config{
-			TxFee: w.builder.Context().BaseTxFee,
-		},
-		FeeManager:         commonfees.NewManager(w.nextFeeRates),
-		BlockMaxComplexity: w.blockMaxComplexity,
-	}
-
-=======
->>>>>>> 9ad5ed4d
 	utx, err := w.builder.NewRemoveSubnetValidatorTx(nodeID, subnetID, feeCalc, options...)
 	if err != nil {
 		return nil, err
@@ -443,18 +384,6 @@
 		return nil, err
 	}
 
-<<<<<<< HEAD
-	feeCalc := &fees.Calculator{
-		IsEActive: w.isEForkActive,
-		Config: &config.Config{
-			AddPrimaryNetworkDelegatorFee: w.builder.Context().AddPrimaryNetworkDelegatorFee,
-		},
-		FeeManager:         commonfees.NewManager(w.nextFeeRates),
-		BlockMaxComplexity: w.blockMaxComplexity,
-	}
-
-=======
->>>>>>> 9ad5ed4d
 	utx, err := w.builder.NewAddDelegatorTx(vdr, rewardsOwner, feeCalc, options...)
 	if err != nil {
 		return nil, err
@@ -475,18 +404,6 @@
 		return nil, err
 	}
 
-<<<<<<< HEAD
-	feeCalc := &fees.Calculator{
-		IsEActive: w.isEForkActive,
-		Config: &config.Config{
-			CreateBlockchainTxFee: w.builder.Context().CreateBlockchainTxFee,
-		},
-		FeeManager:         commonfees.NewManager(w.nextFeeRates),
-		BlockMaxComplexity: w.blockMaxComplexity,
-	}
-
-=======
->>>>>>> 9ad5ed4d
 	utx, err := w.builder.NewCreateChainTx(subnetID, genesis, vmID, fxIDs, chainName, feeCalc, options...)
 	if err != nil {
 		return nil, err
@@ -504,17 +421,6 @@
 		return nil, err
 	}
 
-<<<<<<< HEAD
-	feeCalc := &fees.Calculator{
-		IsEActive: w.isEForkActive,
-		Config: &config.Config{
-			CreateSubnetTxFee: w.builder.Context().CreateSubnetTxFee,
-		},
-		FeeManager:         commonfees.NewManager(w.nextFeeRates),
-		BlockMaxComplexity: w.blockMaxComplexity,
-	}
-=======
->>>>>>> 9ad5ed4d
 	utx, err := w.builder.NewCreateSubnetTx(owner, feeCalc, options...)
 	if err != nil {
 		return nil, err
@@ -532,18 +438,6 @@
 		return nil, err
 	}
 
-<<<<<<< HEAD
-	feeCalc := &fees.Calculator{
-		IsEActive: w.isEForkActive,
-		Config: &config.Config{
-			TxFee: w.builder.Context().BaseTxFee,
-		},
-		FeeManager:         commonfees.NewManager(w.nextFeeRates),
-		BlockMaxComplexity: w.blockMaxComplexity,
-	}
-
-=======
->>>>>>> 9ad5ed4d
 	utx, err := w.builder.NewTransferSubnetOwnershipTx(subnetID, owner, feeCalc, options...)
 	if err != nil {
 		return nil, err
@@ -561,18 +455,6 @@
 		return nil, err
 	}
 
-<<<<<<< HEAD
-	feeCalc := &fees.Calculator{
-		IsEActive: w.isEForkActive,
-		Config: &config.Config{
-			TxFee: w.builder.Context().BaseTxFee,
-		},
-		FeeManager:         commonfees.NewManager(w.nextFeeRates),
-		BlockMaxComplexity: w.blockMaxComplexity,
-	}
-
-=======
->>>>>>> 9ad5ed4d
 	utx, err := w.builder.NewImportTx(sourceChainID, to, feeCalc, options...)
 	if err != nil {
 		return nil, err
@@ -591,18 +473,6 @@
 		return nil, err
 	}
 
-<<<<<<< HEAD
-	feeCalc := &fees.Calculator{
-		IsEActive: w.isEForkActive,
-		Config: &config.Config{
-			TxFee: w.builder.Context().BaseTxFee,
-		},
-		FeeManager:         commonfees.NewManager(w.nextFeeRates),
-		BlockMaxComplexity: w.blockMaxComplexity,
-	}
-
-=======
->>>>>>> 9ad5ed4d
 	utx, err := w.builder.NewExportTx(chainID, outputs, feeCalc, options...)
 	if err != nil {
 		return nil, err
@@ -633,17 +503,6 @@
 		return nil, err
 	}
 
-<<<<<<< HEAD
-	feeCalc := &fees.Calculator{
-		IsEActive: w.isEForkActive,
-		Config: &config.Config{
-			TransformSubnetTxFee: w.builder.Context().TransformSubnetTxFee,
-		},
-		FeeManager:         commonfees.NewManager(w.nextFeeRates),
-		BlockMaxComplexity: w.blockMaxComplexity,
-	}
-=======
->>>>>>> 9ad5ed4d
 	utx, err := w.builder.NewTransformSubnetTx(
 		subnetID,
 		assetID,
@@ -683,19 +542,6 @@
 		return nil, err
 	}
 
-<<<<<<< HEAD
-	feeCalc := &fees.Calculator{
-		IsEActive: w.isEForkActive,
-		Config: &config.Config{
-			AddPrimaryNetworkValidatorFee: w.builder.Context().AddPrimaryNetworkValidatorFee,
-			AddSubnetValidatorFee:         w.builder.Context().AddSubnetValidatorFee,
-		},
-		FeeManager:         commonfees.NewManager(w.nextFeeRates),
-		BlockMaxComplexity: w.blockMaxComplexity,
-	}
-
-=======
->>>>>>> 9ad5ed4d
 	utx, err := w.builder.NewAddPermissionlessValidatorTx(
 		vdr,
 		signer,
@@ -724,19 +570,6 @@
 		return nil, err
 	}
 
-<<<<<<< HEAD
-	feeCalc := &fees.Calculator{
-		IsEActive: w.isEForkActive,
-		Config: &config.Config{
-			AddPrimaryNetworkDelegatorFee: w.builder.Context().AddPrimaryNetworkDelegatorFee,
-			AddSubnetDelegatorFee:         w.builder.Context().AddSubnetDelegatorFee,
-		},
-		FeeManager:         commonfees.NewManager(w.nextFeeRates),
-		BlockMaxComplexity: w.blockMaxComplexity,
-	}
-
-=======
->>>>>>> 9ad5ed4d
 	utx, err := w.builder.NewAddPermissionlessDelegatorTx(
 		vdr,
 		assetID,
@@ -799,13 +632,6 @@
 	return nil
 }
 
-<<<<<<< HEAD
-func (w *wallet) refreshFeesData(options ...common.Option) error {
-	var (
-		ops = common.NewOptions(options)
-		ctx = ops.Context()
-		err error
-=======
 func (w *wallet) feeCalculator(ctx *builder.Context, options ...common.Option) (*fees.Calculator, error) {
 	if err := w.refreshFeesData(ctx, options...); err != nil {
 		return nil, err
@@ -816,24 +642,17 @@
 		feeCalculator = fees.NewStaticCalculator(w.staticFeesConfig, time.Time{})
 	} else {
 		feeCfg := config.GetDynamicFeesConfig(w.isEForkActive)
-		feeMan := commonfees.NewManager(w.feeRates)
+		feeMan := commonfees.NewManager(w.nextFeeRates)
 		feeCalculator = fees.NewDynamicCalculator(w.staticFeesConfig, feeMan, feeCfg.BlockMaxComplexity, nil)
 	}
 	return feeCalculator, nil
 }
 
 func (w *wallet) refreshFeesData(ctx *builder.Context, options ...common.Option) error {
-	if w.isEForkActive {
-		// E fork enables dinamic fees and it is active
-		// not need to recheck
-		return nil
-	}
-
 	var (
-		ops       = common.NewOptions(options)
-		opsCtx    = ops.Context()
-		eForkTime = version.GetEUpgradeTime(w.builder.Context().NetworkID)
->>>>>>> 9ad5ed4d
+		ops    = common.NewOptions(options)
+		opsCtx = ops.Context()
+		err    error
 	)
 
 	chainTime, err := w.client.GetTimestamp(opsCtx)
@@ -841,20 +660,15 @@
 		return err
 	}
 
-<<<<<<< HEAD
+	w.staticFeesConfig = staticFeesConfigFromContext(ctx)
+
+	_, w.nextFeeRates, err = w.client.GetFeeRates(opsCtx)
+	if err != nil {
+		return err
+	}
+
 	eUpgradeTime := version.GetEUpgradeTime(w.builder.Context().NetworkID)
 	w.isEForkActive = !chainTime.Before(eUpgradeTime)
-
-	_, w.nextFeeRates, err = w.client.GetFeeRates(ctx)
-	if err != nil {
-		return err
-	}
-
-=======
-	w.staticFeesConfig = staticFeesConfigFromContext(ctx)
-
-	w.isEForkActive = !chainTime.Before(eForkTime)
->>>>>>> 9ad5ed4d
 	feeCfg := config.GetDynamicFeesConfig(w.isEForkActive)
 	w.blockMaxComplexity = feeCfg.BlockMaxComplexity
 	return nil
