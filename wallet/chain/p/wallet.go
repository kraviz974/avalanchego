// Copyright (C) 2019-2024, Ava Labs, Inc. All rights reserved.
// See the file LICENSE for licensing terms.

package p

import (
	"errors"
	"fmt"
	"time"

	"github.com/ava-labs/avalanchego/ids"
	"github.com/ava-labs/avalanchego/version"
	"github.com/ava-labs/avalanchego/vms/components/avax"
	"github.com/ava-labs/avalanchego/vms/platformvm"
	"github.com/ava-labs/avalanchego/vms/platformvm/config"
	"github.com/ava-labs/avalanchego/vms/platformvm/status"
	"github.com/ava-labs/avalanchego/vms/platformvm/txs"
	"github.com/ava-labs/avalanchego/vms/platformvm/txs/fees"
	"github.com/ava-labs/avalanchego/vms/secp256k1fx"
	"github.com/ava-labs/avalanchego/wallet/chain/p/builder"
	"github.com/ava-labs/avalanchego/wallet/subnet/primary/common"

	commonfees "github.com/ava-labs/avalanchego/vms/components/fees"
	vmsigner "github.com/ava-labs/avalanchego/vms/platformvm/signer"
	walletsigner "github.com/ava-labs/avalanchego/wallet/chain/p/signer"
)

var (
	ErrNotCommitted = errors.New("not committed")

	_ Wallet = (*wallet)(nil)
)

type Wallet interface {
	// Builder returns the builder that will be used to create the transactions.
	Builder() builder.Builder

	// Signer returns the signer that will be used to sign the transactions.
	Signer() walletsigner.Signer

	// IssueBaseTx creates, signs, and issues a new simple value transfer.
	//
	// - [outputs] specifies all the recipients and amounts that should be sent
	//   from this transaction.
	IssueBaseTx(
		outputs []*avax.TransferableOutput,
		options ...common.Option,
	) (*txs.Tx, error)

	// IssueAddValidatorTx creates, signs, and issues a new validator of the
	// primary network.
	//
	// - [vdr] specifies all the details of the validation period such as the
	//   startTime, endTime, stake weight, and nodeID.
	// - [rewardsOwner] specifies the owner of all the rewards this validator
	//   may accrue during its validation period.
	// - [shares] specifies the fraction (out of 1,000,000) that this validator
	//   will take from delegation rewards. If 1,000,000 is provided, 100% of
	//   the delegation reward will be sent to the validator's [rewardsOwner].
	IssueAddValidatorTx(
		vdr *txs.Validator,
		rewardsOwner *secp256k1fx.OutputOwners,
		shares uint32,
		options ...common.Option,
	) (*txs.Tx, error)

	// IssueAddSubnetValidatorTx creates, signs, and issues a new validator of a
	// subnet.
	//
	// - [vdr] specifies all the details of the validation period such as the
	//   startTime, endTime, sampling weight, nodeID, and subnetID.
	IssueAddSubnetValidatorTx(
		vdr *txs.SubnetValidator,
		options ...common.Option,
	) (*txs.Tx, error)

	// IssueAddSubnetValidatorTx creates, signs, and issues a transaction that
	// removes a validator of a subnet.
	//
	// - [nodeID] is the validator being removed from [subnetID].
	IssueRemoveSubnetValidatorTx(
		nodeID ids.NodeID,
		subnetID ids.ID,
		options ...common.Option,
	) (*txs.Tx, error)

	// IssueAddDelegatorTx creates, signs, and issues a new delegator to a
	// validator on the primary network.
	//
	// - [vdr] specifies all the details of the delegation period such as the
	//   startTime, endTime, stake weight, and validator's nodeID.
	// - [rewardsOwner] specifies the owner of all the rewards this delegator
	//   may accrue at the end of its delegation period.
	IssueAddDelegatorTx(
		vdr *txs.Validator,
		rewardsOwner *secp256k1fx.OutputOwners,
		options ...common.Option,
	) (*txs.Tx, error)

	// IssueCreateChainTx creates, signs, and issues a new chain in the named
	// subnet.
	//
	// - [subnetID] specifies the subnet to launch the chain in.
	// - [genesis] specifies the initial state of the new chain.
	// - [vmID] specifies the vm that the new chain will run.
	// - [fxIDs] specifies all the feature extensions that the vm should be
	//   running with.
	// - [chainName] specifies a human readable name for the chain.
	IssueCreateChainTx(
		subnetID ids.ID,
		genesis []byte,
		vmID ids.ID,
		fxIDs []ids.ID,
		chainName string,
		options ...common.Option,
	) (*txs.Tx, error)

	// IssueCreateSubnetTx creates, signs, and issues a new subnet with the
	// specified owner.
	//
	// - [owner] specifies who has the ability to create new chains and add new
	//   validators to the subnet.
	IssueCreateSubnetTx(
		owner *secp256k1fx.OutputOwners,
		options ...common.Option,
	) (*txs.Tx, error)

	// IssueTransferSubnetOwnershipTx creates, signs, and issues a transaction that
	// changes the owner of the named subnet.
	//
	// - [subnetID] specifies the subnet to be modified
	// - [owner] specifies who has the ability to create new chains and add new
	//   validators to the subnet.
	IssueTransferSubnetOwnershipTx(
		subnetID ids.ID,
		owner *secp256k1fx.OutputOwners,
		options ...common.Option,
	) (*txs.Tx, error)

	// IssueImportTx creates, signs, and issues an import transaction that
	// attempts to consume all the available UTXOs and import the funds to [to].
	//
	// - [chainID] specifies the chain to be importing funds from.
	// - [to] specifies where to send the imported funds to.
	IssueImportTx(
		chainID ids.ID,
		to *secp256k1fx.OutputOwners,
		options ...common.Option,
	) (*txs.Tx, error)

	// IssueExportTx creates, signs, and issues an export transaction that
	// attempts to send all the provided [outputs] to the requested [chainID].
	//
	// - [chainID] specifies the chain to be exporting the funds to.
	// - [outputs] specifies the outputs to send to the [chainID].
	IssueExportTx(
		chainID ids.ID,
		outputs []*avax.TransferableOutput,
		options ...common.Option,
	) (*txs.Tx, error)

	// IssueTransformSubnetTx creates a transform subnet transaction that attempts
	// to convert the provided [subnetID] from a permissioned subnet to a
	// permissionless subnet. This transaction will convert
	// [maxSupply] - [initialSupply] of [assetID] to staking rewards.
	//
	// - [subnetID] specifies the subnet to transform.
	// - [assetID] specifies the asset to use to reward stakers on the subnet.
	// - [initialSupply] is the amount of [assetID] that will be in circulation
	//   after this transaction is accepted.
	// - [maxSupply] is the maximum total amount of [assetID] that should ever
	//   exist.
	// - [minConsumptionRate] is the rate that a staker will receive rewards
	//   if they stake with a duration of 0.
	// - [maxConsumptionRate] is the maximum rate that staking rewards should be
	//   consumed from the reward pool per year.
	// - [minValidatorStake] is the minimum amount of funds required to become a
	//   validator.
	// - [maxValidatorStake] is the maximum amount of funds a single validator
	//   can be allocated, including delegated funds.
	// - [minStakeDuration] is the minimum number of seconds a staker can stake
	//   for.
	// - [maxStakeDuration] is the maximum number of seconds a staker can stake
	//   for.
	// - [minValidatorStake] is the minimum amount of funds required to become a
	//   delegator.
	// - [maxValidatorWeightFactor] is the factor which calculates the maximum
	//   amount of delegation a validator can receive. A value of 1 effectively
	//   disables delegation.
	// - [uptimeRequirement] is the minimum percentage a validator must be
	//   online and responsive to receive a reward.
	IssueTransformSubnetTx(
		subnetID ids.ID,
		assetID ids.ID,
		initialSupply uint64,
		maxSupply uint64,
		minConsumptionRate uint64,
		maxConsumptionRate uint64,
		minValidatorStake uint64,
		maxValidatorStake uint64,
		minStakeDuration time.Duration,
		maxStakeDuration time.Duration,
		minDelegationFee uint32,
		minDelegatorStake uint64,
		maxValidatorWeightFactor byte,
		uptimeRequirement uint32,
		options ...common.Option,
	) (*txs.Tx, error)

	// IssueAddPermissionlessValidatorTx creates, signs, and issues a new
	// validator of the specified subnet.
	//
	// - [vdr] specifies all the details of the validation period such as the
	//   subnetID, startTime, endTime, stake weight, and nodeID.
	// - [signer] if the subnetID is the primary network, this is the BLS key
	//   for this validator. Otherwise, this value should be the empty signer.
	// - [assetID] specifies the asset to stake.
	// - [validationRewardsOwner] specifies the owner of all the rewards this
	//   validator earns for its validation period.
	// - [delegationRewardsOwner] specifies the owner of all the rewards this
	//   validator earns for delegations during its validation period.
	// - [shares] specifies the fraction (out of 1,000,000) that this validator
	//   will take from delegation rewards. If 1,000,000 is provided, 100% of
	//   the delegation reward will be sent to the validator's [rewardsOwner].
	IssueAddPermissionlessValidatorTx(
		vdr *txs.SubnetValidator,
		signer vmsigner.Signer,
		assetID ids.ID,
		validationRewardsOwner *secp256k1fx.OutputOwners,
		delegationRewardsOwner *secp256k1fx.OutputOwners,
		shares uint32,
		options ...common.Option,
	) (*txs.Tx, error)

	// IssueAddPermissionlessDelegatorTx creates, signs, and issues a new
	// delegator of the specified subnet on the specified nodeID.
	//
	// - [vdr] specifies all the details of the delegation period such as the
	//   subnetID, startTime, endTime, stake weight, and nodeID.
	// - [assetID] specifies the asset to stake.
	// - [rewardsOwner] specifies the owner of all the rewards this delegator
	//   earns during its delegation period.
	IssueAddPermissionlessDelegatorTx(
		vdr *txs.SubnetValidator,
		assetID ids.ID,
		rewardsOwner *secp256k1fx.OutputOwners,
		options ...common.Option,
	) (*txs.Tx, error)

	// IssueUnsignedTx signs and issues the unsigned tx.
	IssueUnsignedTx(
		utx txs.UnsignedTx,
		options ...common.Option,
	) (*txs.Tx, error)

	// IssueTx issues the signed tx.
	IssueTx(
		tx *txs.Tx,
		options ...common.Option,
	) error
}

func NewWallet(
	builder builder.Builder,
	signer walletsigner.Signer,
	client platformvm.Client,
	backend Backend,
) Wallet {
	return &wallet{
		Backend: backend,
		builder: builder,
		signer:  signer,
		client:  client,
	}
}

type wallet struct {
	Backend
	builder builder.Builder
	signer  walletsigner.Signer
	client  platformvm.Client

	isEForkActive      bool
	unitFees, unitCaps commonfees.Dimensions
}

func (w *wallet) Builder() builder.Builder {
	return w.builder
}

func (w *wallet) Signer() walletsigner.Signer {
	return w.signer
}

func (w *wallet) IssueBaseTx(
	outputs []*avax.TransferableOutput,
	options ...common.Option,
) (*txs.Tx, error) {
	if err := w.refreshFeesData(options...); err != nil {
		return nil, err
	}

	var (
		utx txs.UnsignedTx
		err error

		feeCalc = &fees.Calculator{
			IsEUpgradeActive: w.isEForkActive,
			Config: &config.Config{
				CreateSubnetTxFee: w.builder.Context().CreateSubnetTxFee,
			},
			FeeManager:       commonfees.NewManager(w.unitFees),
			ConsumedUnitsCap: w.unitCaps,
		}
	)

	utx, err = w.builder.NewBaseTx(outputs, feeCalc, options...)
	if err != nil {
		return nil, err
	}

	return w.IssueUnsignedTx(utx, options...)
}

func (w *wallet) IssueAddValidatorTx(
	vdr *txs.Validator,
	rewardsOwner *secp256k1fx.OutputOwners,
	shares uint32,
	options ...common.Option,
) (*txs.Tx, error) {
	if err := w.refreshFeesData(options...); err != nil {
		return nil, err
	}

	feeCalc := &fees.Calculator{
		IsEUpgradeActive: w.isEForkActive,
		Config: &config.Config{
			AddPrimaryNetworkValidatorFee: w.builder.Context().AddPrimaryNetworkValidatorFee,
		},
		FeeManager:       commonfees.NewManager(w.unitFees),
		ConsumedUnitsCap: w.unitCaps,
	}

	utx, err := w.builder.NewAddValidatorTx(vdr, rewardsOwner, shares, feeCalc, options...)
	if err != nil {
		return nil, err
	}
	return w.IssueUnsignedTx(utx, options...)
}

func (w *wallet) IssueAddSubnetValidatorTx(
	vdr *txs.SubnetValidator,
	options ...common.Option,
) (*txs.Tx, error) {
	if err := w.refreshFeesData(options...); err != nil {
		return nil, err
	}

	feeCalc := &fees.Calculator{
		IsEUpgradeActive: w.isEForkActive,
		Config: &config.Config{
			TxFee: w.builder.Context().BaseTxFee,
		},
		FeeManager:       commonfees.NewManager(w.unitFees),
		ConsumedUnitsCap: w.unitCaps,
	}

	utx, err := w.builder.NewAddSubnetValidatorTx(vdr, feeCalc, options...)
	if err != nil {
		return nil, err
	}

	return w.IssueUnsignedTx(utx, options...)
}

func (w *wallet) IssueRemoveSubnetValidatorTx(
	nodeID ids.NodeID,
	subnetID ids.ID,
	options ...common.Option,
) (*txs.Tx, error) {
	if err := w.refreshFeesData(options...); err != nil {
		return nil, err
	}

	feeCalc := &fees.Calculator{
		IsEUpgradeActive: w.isEForkActive,
		Config: &config.Config{
			TxFee: w.builder.Context().BaseTxFee,
		},
		FeeManager:       commonfees.NewManager(w.unitFees),
		ConsumedUnitsCap: w.unitCaps,
	}

	utx, err := w.builder.NewRemoveSubnetValidatorTx(nodeID, subnetID, feeCalc, options...)
	if err != nil {
		return nil, err
	}

	return w.IssueUnsignedTx(utx, options...)
}

func (w *wallet) IssueAddDelegatorTx(
	vdr *txs.Validator,
	rewardsOwner *secp256k1fx.OutputOwners,
	options ...common.Option,
) (*txs.Tx, error) {
	if err := w.refreshFeesData(options...); err != nil {
		return nil, err
	}

	feeCalc := &fees.Calculator{
		IsEUpgradeActive: w.isEForkActive,
		Config: &config.Config{
			AddPrimaryNetworkDelegatorFee: w.builder.Context().AddPrimaryNetworkDelegatorFee,
		},
		FeeManager:       commonfees.NewManager(w.unitFees),
		ConsumedUnitsCap: w.unitCaps,
	}

	utx, err := w.builder.NewAddDelegatorTx(vdr, rewardsOwner, feeCalc, options...)
	if err != nil {
		return nil, err
	}
	return w.IssueUnsignedTx(utx, options...)
}

func (w *wallet) IssueCreateChainTx(
	subnetID ids.ID,
	genesis []byte,
	vmID ids.ID,
	fxIDs []ids.ID,
	chainName string,
	options ...common.Option,
) (*txs.Tx, error) {
	if err := w.refreshFeesData(options...); err != nil {
		return nil, err
	}

	feeCalc := &fees.Calculator{
		IsEUpgradeActive: w.isEForkActive,
		Config: &config.Config{
			CreateBlockchainTxFee: w.builder.Context().CreateBlockchainTxFee,
		},
		FeeManager:       commonfees.NewManager(w.unitFees),
		ConsumedUnitsCap: w.unitCaps,
	}

	utx, err := w.builder.NewCreateChainTx(subnetID, genesis, vmID, fxIDs, chainName, feeCalc, options...)
	if err != nil {
		return nil, err
	}

	return w.IssueUnsignedTx(utx, options...)
}

func (w *wallet) IssueCreateSubnetTx(
	owner *secp256k1fx.OutputOwners,
	options ...common.Option,
) (*txs.Tx, error) {
	if err := w.refreshFeesData(options...); err != nil {
		return nil, err
	}

	feeCalc := &fees.Calculator{
		IsEUpgradeActive: w.isEForkActive,
		Config: &config.Config{
			CreateSubnetTxFee: w.builder.Context().CreateSubnetTxFee,
		},
		FeeManager:       commonfees.NewManager(w.unitFees),
		ConsumedUnitsCap: w.unitCaps,
	}
	utx, err := w.builder.NewCreateSubnetTx(owner, feeCalc, options...)
	if err != nil {
		return nil, err
	}
	return w.IssueUnsignedTx(utx, options...)
}

func (w *wallet) IssueTransferSubnetOwnershipTx(
	subnetID ids.ID,
	owner *secp256k1fx.OutputOwners,
	options ...common.Option,
) (*txs.Tx, error) {
	if err := w.refreshFeesData(options...); err != nil {
		return nil, err
	}

	feeCalc := &fees.Calculator{
		IsEUpgradeActive: w.isEForkActive,
		Config: &config.Config{
			TxFee: w.builder.Context().BaseTxFee,
		},
		FeeManager:       commonfees.NewManager(w.unitFees),
		ConsumedUnitsCap: w.unitCaps,
	}

	utx, err := w.builder.NewTransferSubnetOwnershipTx(subnetID, owner, feeCalc, options...)
	if err != nil {
		return nil, err
	}
	return w.IssueUnsignedTx(utx, options...)
}

func (w *wallet) IssueImportTx(
	sourceChainID ids.ID,
	to *secp256k1fx.OutputOwners,
	options ...common.Option,
) (*txs.Tx, error) {
	if err := w.refreshFeesData(options...); err != nil {
		return nil, err
	}

	feeCalc := &fees.Calculator{
		IsEUpgradeActive: w.isEForkActive,
		Config: &config.Config{
			TxFee: w.builder.Context().BaseTxFee,
		},
		FeeManager:       commonfees.NewManager(w.unitFees),
		ConsumedUnitsCap: w.unitCaps,
	}

	utx, err := w.builder.NewImportTx(sourceChainID, to, feeCalc, options...)
	if err != nil {
		return nil, err
	}

	return w.IssueUnsignedTx(utx, options...)
}

func (w *wallet) IssueExportTx(
	chainID ids.ID,
	outputs []*avax.TransferableOutput,
	options ...common.Option,
) (*txs.Tx, error) {
	if err := w.refreshFeesData(options...); err != nil {
		return nil, err
	}

	feeCalc := &fees.Calculator{
		IsEUpgradeActive: w.isEForkActive,
		Config: &config.Config{
			TxFee: w.builder.Context().BaseTxFee,
		},
		FeeManager:       commonfees.NewManager(w.unitFees),
		ConsumedUnitsCap: w.unitCaps,
	}

	utx, err := w.builder.NewExportTx(chainID, outputs, feeCalc, options...)
	if err != nil {
		return nil, err
	}

	return w.IssueUnsignedTx(utx, options...)
}

func (w *wallet) IssueTransformSubnetTx(
	subnetID ids.ID,
	assetID ids.ID,
	initialSupply uint64,
	maxSupply uint64,
	minConsumptionRate uint64,
	maxConsumptionRate uint64,
	minValidatorStake uint64,
	maxValidatorStake uint64,
	minStakeDuration time.Duration,
	maxStakeDuration time.Duration,
	minDelegationFee uint32,
	minDelegatorStake uint64,
	maxValidatorWeightFactor byte,
	uptimeRequirement uint32,
	options ...common.Option,
) (*txs.Tx, error) {
	if err := w.refreshFeesData(options...); err != nil {
		return nil, err
	}

	feeCalc := &fees.Calculator{
		IsEUpgradeActive: w.isEForkActive,
		Config: &config.Config{
			TransformSubnetTxFee: w.builder.Context().TransformSubnetTxFee,
		},
		FeeManager:       commonfees.NewManager(w.unitFees),
		ConsumedUnitsCap: w.unitCaps,
	}
	utx, err := w.builder.NewTransformSubnetTx(
		subnetID,
		assetID,
		initialSupply,
		maxSupply,
		minConsumptionRate,
		maxConsumptionRate,
		minValidatorStake,
		maxValidatorStake,
		minStakeDuration,
		maxStakeDuration,
		minDelegationFee,
		minDelegatorStake,
		maxValidatorWeightFactor,
		uptimeRequirement,
		feeCalc,
		options...,
	)
	if err != nil {
		return nil, err
	}

	return w.IssueUnsignedTx(utx, options...)
}

func (w *wallet) IssueAddPermissionlessValidatorTx(
	vdr *txs.SubnetValidator,
	signer vmsigner.Signer,
	assetID ids.ID,
	validationRewardsOwner *secp256k1fx.OutputOwners,
	delegationRewardsOwner *secp256k1fx.OutputOwners,
	shares uint32,
	options ...common.Option,
) (*txs.Tx, error) {
	if err := w.refreshFeesData(options...); err != nil {
		return nil, err
	}

	feeCalc := &fees.Calculator{
		IsEUpgradeActive: w.isEForkActive,
		Config: &config.Config{
			AddPrimaryNetworkValidatorFee: w.builder.Context().AddPrimaryNetworkValidatorFee,
			AddSubnetValidatorFee:         w.builder.Context().AddSubnetValidatorFee,
		},
		FeeManager:       commonfees.NewManager(w.unitFees),
		ConsumedUnitsCap: w.unitCaps,
	}

	utx, err := w.builder.NewAddPermissionlessValidatorTx(
		vdr,
		signer,
		assetID,
		validationRewardsOwner,
		delegationRewardsOwner,
		shares,
		feeCalc,
		options...,
	)
	if err != nil {
		return nil, err
	}

	return w.IssueUnsignedTx(utx, options...)
}

func (w *wallet) IssueAddPermissionlessDelegatorTx(
	vdr *txs.SubnetValidator,
	assetID ids.ID,
	rewardsOwner *secp256k1fx.OutputOwners,
	options ...common.Option,
) (*txs.Tx, error) {
	if err := w.refreshFeesData(options...); err != nil {
		return nil, err
	}

	feeCalc := &fees.Calculator{
		IsEUpgradeActive: w.isEForkActive,
		Config: &config.Config{
			AddPrimaryNetworkDelegatorFee: w.builder.Context().AddPrimaryNetworkDelegatorFee,
			AddSubnetDelegatorFee:         w.builder.Context().AddSubnetDelegatorFee,
		},
		FeeManager:       commonfees.NewManager(w.unitFees),
		ConsumedUnitsCap: w.unitCaps,
	}

	utx, err := w.builder.NewAddPermissionlessDelegatorTx(
		vdr,
		assetID,
		rewardsOwner,
		feeCalc,
		options...,
	)
	if err != nil {
		return nil, err
	}

	return w.IssueUnsignedTx(utx, options...)
}

func (w *wallet) IssueUnsignedTx(
	utx txs.UnsignedTx,
	options ...common.Option,
) (*txs.Tx, error) {
	ops := common.NewOptions(options)
	ctx := ops.Context()
	tx, err := walletsigner.SignUnsigned(ctx, w.signer, utx)
	if err != nil {
		return nil, err
	}

	return tx, w.IssueTx(tx, options...)
}

func (w *wallet) IssueTx(
	tx *txs.Tx,
	options ...common.Option,
) error {
	ops := common.NewOptions(options)
	ctx := ops.Context()
	txID, err := w.client.IssueTx(ctx, tx.Bytes())
	if err != nil {
		return err
	}

	if f := ops.PostIssuanceFunc(); f != nil {
		f(txID)
	}

	if ops.AssumeDecided() {
		return w.Backend.AcceptTx(ctx, tx)
	}

	txStatus, err := w.client.AwaitTxDecided(ctx, txID, ops.PollFrequency())
	if err != nil {
		return err
	}

	if err := w.Backend.AcceptTx(ctx, tx); err != nil {
		return err
	}

	if txStatus.Status != status.Committed {
		return fmt.Errorf("%w: %s", ErrNotCommitted, txStatus.Reason)
	}
	return nil
}

func (w *wallet) refreshFeesData(options ...common.Option) error {
	var (
<<<<<<< HEAD
		ops = common.NewOptions(options)
		ctx = ops.Context()
		err error
=======
		ops       = common.NewOptions(options)
		ctx       = ops.Context()
		eForkTime = version.GetEUpgradeTime(w.builder.Context().NetworkID)
>>>>>>> 7b9a26c0
	)

	chainTime, err := w.client.GetTimestamp(ctx)
	if err != nil {
		return err
	}

	eUpgradeTime := version.GetEUpgradeTime(w.NetworkID())
	w.isEForkActive = !chainTime.Before(eUpgradeTime)

	_, w.unitFees, err = w.client.GetUnitFees(ctx)
	if err != nil {
		return err
	}

	feeCfg := config.GetDynamicFeesConfig(w.isEForkActive)
	w.unitCaps = feeCfg.BlockUnitsCap
	return nil
}<|MERGE_RESOLUTION|>--- conflicted
+++ resolved
@@ -731,15 +731,9 @@
 
 func (w *wallet) refreshFeesData(options ...common.Option) error {
 	var (
-<<<<<<< HEAD
 		ops = common.NewOptions(options)
 		ctx = ops.Context()
 		err error
-=======
-		ops       = common.NewOptions(options)
-		ctx       = ops.Context()
-		eForkTime = version.GetEUpgradeTime(w.builder.Context().NetworkID)
->>>>>>> 7b9a26c0
 	)
 
 	chainTime, err := w.client.GetTimestamp(ctx)
@@ -747,7 +741,7 @@
 		return err
 	}
 
-	eUpgradeTime := version.GetEUpgradeTime(w.NetworkID())
+	eUpgradeTime := version.GetEUpgradeTime(w.builder.Context().NetworkID)
 	w.isEForkActive = !chainTime.Before(eUpgradeTime)
 
 	_, w.unitFees, err = w.client.GetUnitFees(ctx)
