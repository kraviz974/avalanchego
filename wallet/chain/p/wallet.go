// Copyright (C) 2019-2024, Ava Labs, Inc. All rights reserved.
// See the file LICENSE for licensing terms.

package p

import (
	"errors"
	"fmt"
	"time"

	"github.com/ava-labs/avalanchego/ids"
	"github.com/ava-labs/avalanchego/version"
	"github.com/ava-labs/avalanchego/vms/components/avax"
	"github.com/ava-labs/avalanchego/vms/platformvm"
	"github.com/ava-labs/avalanchego/vms/platformvm/config"
	"github.com/ava-labs/avalanchego/vms/platformvm/signer"
	"github.com/ava-labs/avalanchego/vms/platformvm/status"
	"github.com/ava-labs/avalanchego/vms/platformvm/txs"
	"github.com/ava-labs/avalanchego/vms/platformvm/txs/fees"
	"github.com/ava-labs/avalanchego/vms/secp256k1fx"
	"github.com/ava-labs/avalanchego/wallet/subnet/primary/common"

	commonfees "github.com/ava-labs/avalanchego/vms/components/fees"
)

var (
	errNotCommitted = errors.New("not committed")

	_ Wallet = (*wallet)(nil)
)

type Wallet interface {
	Context

	// Builder returns the builder that will be used to create the transactions.
	Builder() Builder

	// Signer returns the signer that will be used to sign the transactions.
	Signer() Signer

	// IssueBaseTx creates, signs, and issues a new simple value transfer.
	// Because the P-chain doesn't intend for balance transfers to occur, this
	// method is expensive and abuses the creation of subnets.
	//
	// - [outputs] specifies all the recipients and amounts that should be sent
	//   from this transaction.
	IssueBaseTx(
		outputs []*avax.TransferableOutput,
		options ...common.Option,
	) (*txs.Tx, error)

	// IssueAddValidatorTx creates, signs, and issues a new validator of the
	// primary network.
	//
	// - [vdr] specifies all the details of the validation period such as the
	//   startTime, endTime, stake weight, and nodeID.
	// - [rewardsOwner] specifies the owner of all the rewards this validator
	//   may accrue during its validation period.
	// - [shares] specifies the fraction (out of 1,000,000) that this validator
	//   will take from delegation rewards. If 1,000,000 is provided, 100% of
	//   the delegation reward will be sent to the validator's [rewardsOwner].
	IssueAddValidatorTx(
		vdr *txs.Validator,
		rewardsOwner *secp256k1fx.OutputOwners,
		shares uint32,
		options ...common.Option,
	) (*txs.Tx, error)

	// IssueAddSubnetValidatorTx creates, signs, and issues a new validator of a
	// subnet.
	//
	// - [vdr] specifies all the details of the validation period such as the
	//   startTime, endTime, sampling weight, nodeID, and subnetID.
	IssueAddSubnetValidatorTx(
		vdr *txs.SubnetValidator,
		options ...common.Option,
	) (*txs.Tx, error)

	// IssueAddSubnetValidatorTx creates, signs, and issues a transaction that
	// removes a validator of a subnet.
	//
	// - [nodeID] is the validator being removed from [subnetID].
	IssueRemoveSubnetValidatorTx(
		nodeID ids.NodeID,
		subnetID ids.ID,
		options ...common.Option,
	) (*txs.Tx, error)

	// IssueAddDelegatorTx creates, signs, and issues a new delegator to a
	// validator on the primary network.
	//
	// - [vdr] specifies all the details of the delegation period such as the
	//   startTime, endTime, stake weight, and validator's nodeID.
	// - [rewardsOwner] specifies the owner of all the rewards this delegator
	//   may accrue at the end of its delegation period.
	IssueAddDelegatorTx(
		vdr *txs.Validator,
		rewardsOwner *secp256k1fx.OutputOwners,
		options ...common.Option,
	) (*txs.Tx, error)

	// IssueCreateChainTx creates, signs, and issues a new chain in the named
	// subnet.
	//
	// - [subnetID] specifies the subnet to launch the chain in.
	// - [genesis] specifies the initial state of the new chain.
	// - [vmID] specifies the vm that the new chain will run.
	// - [fxIDs] specifies all the feature extensions that the vm should be
	//   running with.
	// - [chainName] specifies a human readable name for the chain.
	IssueCreateChainTx(
		subnetID ids.ID,
		genesis []byte,
		vmID ids.ID,
		fxIDs []ids.ID,
		chainName string,
		options ...common.Option,
	) (*txs.Tx, error)

	// IssueCreateSubnetTx creates, signs, and issues a new subnet with the
	// specified owner.
	//
	// - [owner] specifies who has the ability to create new chains and add new
	//   validators to the subnet.
	IssueCreateSubnetTx(
		owner *secp256k1fx.OutputOwners,
		options ...common.Option,
	) (*txs.Tx, error)

	// IssueTransferSubnetOwnershipTx creates, signs, and issues a transaction that
	// changes the owner of the named subnet.
	//
	// - [subnetID] specifies the subnet to be modified
	// - [owner] specifies who has the ability to create new chains and add new
	//   validators to the subnet.
	IssueTransferSubnetOwnershipTx(
		subnetID ids.ID,
		owner *secp256k1fx.OutputOwners,
		options ...common.Option,
	) (*txs.Tx, error)

	// IssueImportTx creates, signs, and issues an import transaction that
	// attempts to consume all the available UTXOs and import the funds to [to].
	//
	// - [chainID] specifies the chain to be importing funds from.
	// - [to] specifies where to send the imported funds to.
	IssueImportTx(
		chainID ids.ID,
		to *secp256k1fx.OutputOwners,
		options ...common.Option,
	) (*txs.Tx, error)

	// IssueExportTx creates, signs, and issues an export transaction that
	// attempts to send all the provided [outputs] to the requested [chainID].
	//
	// - [chainID] specifies the chain to be exporting the funds to.
	// - [outputs] specifies the outputs to send to the [chainID].
	IssueExportTx(
		chainID ids.ID,
		outputs []*avax.TransferableOutput,
		options ...common.Option,
	) (*txs.Tx, error)

	// IssueTransformSubnetTx creates a transform subnet transaction that attempts
	// to convert the provided [subnetID] from a permissioned subnet to a
	// permissionless subnet. This transaction will convert
	// [maxSupply] - [initialSupply] of [assetID] to staking rewards.
	//
	// - [subnetID] specifies the subnet to transform.
	// - [assetID] specifies the asset to use to reward stakers on the subnet.
	// - [initialSupply] is the amount of [assetID] that will be in circulation
	//   after this transaction is accepted.
	// - [maxSupply] is the maximum total amount of [assetID] that should ever
	//   exist.
	// - [minConsumptionRate] is the rate that a staker will receive rewards
	//   if they stake with a duration of 0.
	// - [maxConsumptionRate] is the maximum rate that staking rewards should be
	//   consumed from the reward pool per year.
	// - [minValidatorStake] is the minimum amount of funds required to become a
	//   validator.
	// - [maxValidatorStake] is the maximum amount of funds a single validator
	//   can be allocated, including delegated funds.
	// - [minStakeDuration] is the minimum number of seconds a staker can stake
	//   for.
	// - [maxStakeDuration] is the maximum number of seconds a staker can stake
	//   for.
	// - [minValidatorStake] is the minimum amount of funds required to become a
	//   delegator.
	// - [maxValidatorWeightFactor] is the factor which calculates the maximum
	//   amount of delegation a validator can receive. A value of 1 effectively
	//   disables delegation.
	// - [uptimeRequirement] is the minimum percentage a validator must be
	//   online and responsive to receive a reward.
	IssueTransformSubnetTx(
		subnetID ids.ID,
		assetID ids.ID,
		initialSupply uint64,
		maxSupply uint64,
		minConsumptionRate uint64,
		maxConsumptionRate uint64,
		minValidatorStake uint64,
		maxValidatorStake uint64,
		minStakeDuration time.Duration,
		maxStakeDuration time.Duration,
		minDelegationFee uint32,
		minDelegatorStake uint64,
		maxValidatorWeightFactor byte,
		uptimeRequirement uint32,
		options ...common.Option,
	) (*txs.Tx, error)

	// IssueAddPermissionlessValidatorTx creates, signs, and issues a new
	// validator of the specified subnet.
	//
	// - [vdr] specifies all the details of the validation period such as the
	//   subnetID, startTime, endTime, stake weight, and nodeID.
	// - [signer] if the subnetID is the primary network, this is the BLS key
	//   for this validator. Otherwise, this value should be the empty signer.
	// - [assetID] specifies the asset to stake.
	// - [validationRewardsOwner] specifies the owner of all the rewards this
	//   validator earns for its validation period.
	// - [delegationRewardsOwner] specifies the owner of all the rewards this
	//   validator earns for delegations during its validation period.
	// - [shares] specifies the fraction (out of 1,000,000) that this validator
	//   will take from delegation rewards. If 1,000,000 is provided, 100% of
	//   the delegation reward will be sent to the validator's [rewardsOwner].
	IssueAddPermissionlessValidatorTx(
		vdr *txs.SubnetValidator,
		signer signer.Signer,
		assetID ids.ID,
		validationRewardsOwner *secp256k1fx.OutputOwners,
		delegationRewardsOwner *secp256k1fx.OutputOwners,
		shares uint32,
		options ...common.Option,
	) (*txs.Tx, error)

	// IssueAddPermissionlessDelegatorTx creates, signs, and issues a new
	// delegator of the specified subnet on the specified nodeID.
	//
	// - [vdr] specifies all the details of the delegation period such as the
	//   subnetID, startTime, endTime, stake weight, and nodeID.
	// - [assetID] specifies the asset to stake.
	// - [rewardsOwner] specifies the owner of all the rewards this delegator
	//   earns during its delegation period.
	IssueAddPermissionlessDelegatorTx(
		vdr *txs.SubnetValidator,
		assetID ids.ID,
		rewardsOwner *secp256k1fx.OutputOwners,
		options ...common.Option,
	) (*txs.Tx, error)

	// IssueUnsignedTx signs and issues the unsigned tx.
	IssueUnsignedTx(
		utx txs.UnsignedTx,
		options ...common.Option,
	) (*txs.Tx, error)

	// IssueTx issues the signed tx.
	IssueTx(
		tx *txs.Tx,
		options ...common.Option,
	) error
}

func NewWallet(
	builder Builder,
	signer Signer,
	client platformvm.Client,
	backend Backend,
) Wallet {
	return &wallet{
<<<<<<< HEAD
		Backend:        backend,
		builder:        builder,
		dynamicBuilder: dynFeesBuilder,
		signer:         signer,
		client:         client,
		unitCaps:       config.EUpgradeDynamicFeesConfig.BlockUnitsCap,
=======
		Backend: backend,
		builder: builder,
		signer:  signer,
		client:  client,
>>>>>>> 1861ce42
	}
}

type wallet struct {
	Backend
	signer Signer
	client platformvm.Client

	isEForkActive      bool
	builder            Builder
<<<<<<< HEAD
	dynamicBuilder     *DynamicFeesBuilder
	unitFees, unitCaps fees.Dimensions
	feeWindows         fees.Windows
=======
	unitFees, unitCaps commonfees.Dimensions
>>>>>>> 1861ce42
}

func (w *wallet) Builder() Builder {
	return w.builder
}

func (w *wallet) Signer() Signer {
	return w.signer
}

func (w *wallet) IssueBaseTx(
	outputs []*avax.TransferableOutput,
	options ...common.Option,
) (*txs.Tx, error) {
	if err := w.refreshFork(options...); err != nil {
		return nil, err
	}

	var (
		utx txs.UnsignedTx
		err error

		feesMan = commonfees.NewManager(w.unitFees)
		feeCalc = &fees.Calculator{
			IsEUpgradeActive: w.isEForkActive,
			Config: &config.Config{
				CreateSubnetTxFee: w.CreateSubnetTxFee(),
			},
			FeeManager:       feesMan,
			ConsumedUnitsCap: w.unitCaps,
		}
	)
	if w.isEForkActive {
<<<<<<< HEAD
		if err := w.refreshFeesData(options...); err != nil {
			return nil, err
		}

		utx, err = w.dynamicBuilder.NewBaseTx(outputs, w.unitFees, w.unitCaps, options...)
=======
		utx, err = w.builder.NewBaseTx(outputs, feeCalc, options...)
>>>>>>> 1861ce42
	} else {
		utx, err = w.builder.newBaseTxPreEUpgrade(outputs, feeCalc, options...)
	}
	if err != nil {
		return nil, err
	}

	return w.IssueUnsignedTx(utx, options...)
}

func (w *wallet) IssueAddValidatorTx(
	vdr *txs.Validator,
	rewardsOwner *secp256k1fx.OutputOwners,
	shares uint32,
	options ...common.Option,
) (*txs.Tx, error) {
	if err := w.refreshFork(options...); err != nil {
		return nil, err
	}

	feesMan := commonfees.NewManager(w.unitFees)
	feeCalc := &fees.Calculator{
		IsEUpgradeActive: w.isEForkActive,
		Config: &config.Config{
			AddPrimaryNetworkValidatorFee: w.AddPrimaryNetworkValidatorFee(),
		},
		FeeManager:       feesMan,
		ConsumedUnitsCap: w.unitCaps,
	}

	utx, err := w.builder.NewAddValidatorTx(vdr, rewardsOwner, shares, feeCalc, options...)
	if err != nil {
		return nil, err
	}
	return w.IssueUnsignedTx(utx, options...)
}

func (w *wallet) IssueAddSubnetValidatorTx(
	vdr *txs.SubnetValidator,
	options ...common.Option,
) (*txs.Tx, error) {
	if err := w.refreshFork(options...); err != nil {
		return nil, err
	}

<<<<<<< HEAD
	var (
		utx txs.UnsignedTx
		err error
	)
	if w.isEForkActive {
		if err := w.refreshFeesData(options...); err != nil {
			return nil, err
		}

		utx, err = w.dynamicBuilder.NewAddSubnetValidatorTx(vdr, w.unitFees, w.unitCaps, options...)
	} else {
		utx, err = w.builder.NewAddSubnetValidatorTx(vdr, options...)
=======
	feesMan := commonfees.NewManager(w.unitFees)
	feeCalc := &fees.Calculator{
		IsEUpgradeActive: w.isEForkActive,
		Config: &config.Config{
			TxFee: w.BaseTxFee(),
		},
		FeeManager:       feesMan,
		ConsumedUnitsCap: w.unitCaps,
>>>>>>> 1861ce42
	}

	utx, err := w.builder.NewAddSubnetValidatorTx(vdr, feeCalc, options...)
	if err != nil {
		return nil, err
	}

	return w.IssueUnsignedTx(utx, options...)
}

func (w *wallet) IssueRemoveSubnetValidatorTx(
	nodeID ids.NodeID,
	subnetID ids.ID,
	options ...common.Option,
) (*txs.Tx, error) {
	if err := w.refreshFork(options...); err != nil {
		return nil, err
	}

<<<<<<< HEAD
	var (
		utx txs.UnsignedTx
		err error
	)
	if w.isEForkActive {
		if err := w.refreshFeesData(options...); err != nil {
			return nil, err
		}

		utx, err = w.dynamicBuilder.NewRemoveSubnetValidatorTx(nodeID, subnetID, w.unitFees, w.unitCaps, options...)
	} else {
		utx, err = w.builder.NewRemoveSubnetValidatorTx(nodeID, subnetID, options...)
=======
	feesMan := commonfees.NewManager(w.unitFees)
	feeCalc := &fees.Calculator{
		IsEUpgradeActive: w.isEForkActive,
		Config: &config.Config{
			TxFee: w.BaseTxFee(),
		},
		FeeManager:       feesMan,
		ConsumedUnitsCap: w.unitCaps,
>>>>>>> 1861ce42
	}

	utx, err := w.builder.NewRemoveSubnetValidatorTx(nodeID, subnetID, feeCalc, options...)
	if err != nil {
		return nil, err
	}

	return w.IssueUnsignedTx(utx, options...)
}

func (w *wallet) IssueAddDelegatorTx(
	vdr *txs.Validator,
	rewardsOwner *secp256k1fx.OutputOwners,
	options ...common.Option,
) (*txs.Tx, error) {
	if err := w.refreshFork(options...); err != nil {
		return nil, err
	}

	feesMan := commonfees.NewManager(w.unitFees)
	feeCalc := &fees.Calculator{
		IsEUpgradeActive: w.isEForkActive,
		Config: &config.Config{
			AddPrimaryNetworkDelegatorFee: w.AddPrimaryNetworkDelegatorFee(),
		},
		FeeManager:       feesMan,
		ConsumedUnitsCap: w.unitCaps,
	}

	utx, err := w.builder.NewAddDelegatorTx(vdr, rewardsOwner, feeCalc, options...)
	if err != nil {
		return nil, err
	}
	return w.IssueUnsignedTx(utx, options...)
}

func (w *wallet) IssueCreateChainTx(
	subnetID ids.ID,
	genesis []byte,
	vmID ids.ID,
	fxIDs []ids.ID,
	chainName string,
	options ...common.Option,
) (*txs.Tx, error) {
	if err := w.refreshFork(options...); err != nil {
		return nil, err
	}

<<<<<<< HEAD
	var (
		utx txs.UnsignedTx
		err error
	)
	if w.isEForkActive {
		if err := w.refreshFeesData(options...); err != nil {
			return nil, err
		}

		utx, err = w.dynamicBuilder.NewCreateChainTx(subnetID, genesis, vmID, fxIDs, chainName, w.unitFees, w.unitCaps, options...)
	} else {
		utx, err = w.builder.NewCreateChainTx(subnetID, genesis, vmID, fxIDs, chainName, options...)
=======
	feesMan := commonfees.NewManager(w.unitFees)
	feeCalc := &fees.Calculator{
		IsEUpgradeActive: w.isEForkActive,
		Config: &config.Config{
			CreateBlockchainTxFee: w.CreateBlockchainTxFee(),
		},
		FeeManager:       feesMan,
		ConsumedUnitsCap: w.unitCaps,
>>>>>>> 1861ce42
	}

	utx, err := w.builder.NewCreateChainTx(subnetID, genesis, vmID, fxIDs, chainName, feeCalc, options...)
	if err != nil {
		return nil, err
	}

	return w.IssueUnsignedTx(utx, options...)
}

func (w *wallet) IssueCreateSubnetTx(
	owner *secp256k1fx.OutputOwners,
	options ...common.Option,
) (*txs.Tx, error) {
	if err := w.refreshFork(options...); err != nil {
		return nil, err
	}

<<<<<<< HEAD
	var (
		utx txs.UnsignedTx
		err error
	)
	if w.isEForkActive {
		if err := w.refreshFeesData(options...); err != nil {
			return nil, err
		}

		utx, err = w.dynamicBuilder.NewCreateSubnetTx(owner, w.unitFees, w.unitCaps, options...)
	} else {
		utx, err = w.builder.NewCreateSubnetTx(owner, options...)
=======
	feesMan := commonfees.NewManager(w.unitFees)
	feeCalc := &fees.Calculator{
		IsEUpgradeActive: w.isEForkActive,
		Config: &config.Config{
			CreateSubnetTxFee: w.CreateSubnetTxFee(),
		},
		FeeManager:       feesMan,
		ConsumedUnitsCap: w.unitCaps,
>>>>>>> 1861ce42
	}
	utx, err := w.builder.NewCreateSubnetTx(owner, feeCalc, options...)
	if err != nil {
		return nil, err
	}

	return w.IssueUnsignedTx(utx, options...)
}

func (w *wallet) IssueTransferSubnetOwnershipTx(
	subnetID ids.ID,
	owner *secp256k1fx.OutputOwners,
	options ...common.Option,
) (*txs.Tx, error) {
	if err := w.refreshFork(options...); err != nil {
		return nil, err
	}

	feesMan := commonfees.NewManager(w.unitFees)
	feeCalc := &fees.Calculator{
		IsEUpgradeActive: w.isEForkActive,
		Config: &config.Config{
			TxFee: w.BaseTxFee(),
		},
		FeeManager:       feesMan,
		ConsumedUnitsCap: w.unitCaps,
	}

	utx, err := w.builder.NewTransferSubnetOwnershipTx(subnetID, owner, feeCalc, options...)
	if err != nil {
		return nil, err
	}
	return w.IssueUnsignedTx(utx, options...)
}

func (w *wallet) IssueImportTx(
	sourceChainID ids.ID,
	to *secp256k1fx.OutputOwners,
	options ...common.Option,
) (*txs.Tx, error) {
	if err := w.refreshFork(options...); err != nil {
		return nil, err
	}

<<<<<<< HEAD
	var (
		utx txs.UnsignedTx
		err error
	)
	if w.isEForkActive {
		if err := w.refreshFeesData(options...); err != nil {
			return nil, err
		}

		utx, err = w.dynamicBuilder.NewImportTx(sourceChainID, to, w.unitFees, w.unitCaps, options...)
	} else {
		utx, err = w.builder.NewImportTx(sourceChainID, to, options...)
=======
	feesMan := commonfees.NewManager(w.unitFees)
	feeCalc := &fees.Calculator{
		IsEUpgradeActive: w.isEForkActive,
		Config: &config.Config{
			TxFee: w.BaseTxFee(),
		},
		FeeManager:       feesMan,
		ConsumedUnitsCap: w.unitCaps,
>>>>>>> 1861ce42
	}

	utx, err := w.builder.NewImportTx(sourceChainID, to, feeCalc, options...)
	if err != nil {
		return nil, err
	}

	return w.IssueUnsignedTx(utx, options...)
}

func (w *wallet) IssueExportTx(
	chainID ids.ID,
	outputs []*avax.TransferableOutput,
	options ...common.Option,
) (*txs.Tx, error) {
	if err := w.refreshFork(options...); err != nil {
		return nil, err
	}

<<<<<<< HEAD
	var (
		utx txs.UnsignedTx
		err error
	)
	if w.isEForkActive {
		if err := w.refreshFeesData(options...); err != nil {
			return nil, err
		}

		utx, err = w.dynamicBuilder.NewExportTx(chainID, outputs, w.unitFees, w.unitCaps, options...)
	} else {
		utx, err = w.builder.NewExportTx(chainID, outputs, options...)
=======
	feesMan := commonfees.NewManager(w.unitFees)
	feeCalc := &fees.Calculator{
		IsEUpgradeActive: w.isEForkActive,
		Config: &config.Config{
			TxFee: w.BaseTxFee(),
		},
		FeeManager:       feesMan,
		ConsumedUnitsCap: w.unitCaps,
>>>>>>> 1861ce42
	}

	utx, err := w.builder.NewExportTx(chainID, outputs, feeCalc, options...)
	if err != nil {
		return nil, err
	}

	return w.IssueUnsignedTx(utx, options...)
}

func (w *wallet) IssueTransformSubnetTx(
	subnetID ids.ID,
	assetID ids.ID,
	initialSupply uint64,
	maxSupply uint64,
	minConsumptionRate uint64,
	maxConsumptionRate uint64,
	minValidatorStake uint64,
	maxValidatorStake uint64,
	minStakeDuration time.Duration,
	maxStakeDuration time.Duration,
	minDelegationFee uint32,
	minDelegatorStake uint64,
	maxValidatorWeightFactor byte,
	uptimeRequirement uint32,
	options ...common.Option,
) (*txs.Tx, error) {
	if err := w.refreshFork(options...); err != nil {
		return nil, err
	}

	feesMan := commonfees.NewManager(w.unitFees)
	feeCalc := &fees.Calculator{
		IsEUpgradeActive: w.isEForkActive,
		Config: &config.Config{
			TransformSubnetTxFee: w.TransformSubnetTxFee(),
		},
		FeeManager:       feesMan,
		ConsumedUnitsCap: w.unitCaps,
	}
	utx, err := w.builder.NewTransformSubnetTx(
		subnetID,
		assetID,
		initialSupply,
		maxSupply,
		minConsumptionRate,
		maxConsumptionRate,
		minValidatorStake,
		maxValidatorStake,
		minStakeDuration,
		maxStakeDuration,
		minDelegationFee,
		minDelegatorStake,
		maxValidatorWeightFactor,
		uptimeRequirement,
		feeCalc,
		options...,
	)
<<<<<<< HEAD
	if w.isEForkActive {
		if err := w.refreshFeesData(options...); err != nil {
			return nil, err
		}

		utx, err = w.dynamicBuilder.NewTransformSubnetTx(
			subnetID,
			assetID,
			initialSupply,
			maxSupply,
			minConsumptionRate,
			maxConsumptionRate,
			minValidatorStake,
			maxValidatorStake,
			minStakeDuration,
			maxStakeDuration,
			minDelegationFee,
			minDelegatorStake,
			maxValidatorWeightFactor,
			uptimeRequirement,
			w.unitFees,
			w.unitCaps,
			options...,
		)
	} else {
		utx, err = w.builder.NewTransformSubnetTx(
			subnetID,
			assetID,
			initialSupply,
			maxSupply,
			minConsumptionRate,
			maxConsumptionRate,
			minValidatorStake,
			maxValidatorStake,
			minStakeDuration,
			maxStakeDuration,
			minDelegationFee,
			minDelegatorStake,
			maxValidatorWeightFactor,
			uptimeRequirement,
			options...,
		)
	}
=======
>>>>>>> 1861ce42
	if err != nil {
		return nil, err
	}

	return w.IssueUnsignedTx(utx, options...)
}

func (w *wallet) IssueAddPermissionlessValidatorTx(
	vdr *txs.SubnetValidator,
	signer signer.Signer,
	assetID ids.ID,
	validationRewardsOwner *secp256k1fx.OutputOwners,
	delegationRewardsOwner *secp256k1fx.OutputOwners,
	shares uint32,
	options ...common.Option,
) (*txs.Tx, error) {
	if err := w.refreshFork(options...); err != nil {
		return nil, err
	}

	feesMan := commonfees.NewManager(w.unitFees)
	feeCalc := &fees.Calculator{
		IsEUpgradeActive: w.isEForkActive,
		Config: &config.Config{
			AddPrimaryNetworkValidatorFee: w.AddPrimaryNetworkValidatorFee(),
			AddSubnetValidatorFee:         w.AddSubnetValidatorFee(),
		},
		FeeManager:       feesMan,
		ConsumedUnitsCap: w.unitCaps,
	}

	utx, err := w.builder.NewAddPermissionlessValidatorTx(
		vdr,
		signer,
		assetID,
		validationRewardsOwner,
		delegationRewardsOwner,
		shares,
		feeCalc,
		options...,
	)
<<<<<<< HEAD
	if w.isEForkActive {
		if err := w.refreshFeesData(options...); err != nil {
			return nil, err
		}

		utx, err = w.dynamicBuilder.NewAddPermissionlessValidatorTx(
			vdr,
			signer,
			assetID,
			validationRewardsOwner,
			delegationRewardsOwner,
			shares,
			w.unitFees,
			w.unitCaps,
			options...,
		)
	} else {
		utx, err = w.builder.NewAddPermissionlessValidatorTx(
			vdr,
			signer,
			assetID,
			validationRewardsOwner,
			delegationRewardsOwner,
			shares,
			options...,
		)
	}
=======
>>>>>>> 1861ce42
	if err != nil {
		return nil, err
	}

	return w.IssueUnsignedTx(utx, options...)
}

func (w *wallet) IssueAddPermissionlessDelegatorTx(
	vdr *txs.SubnetValidator,
	assetID ids.ID,
	rewardsOwner *secp256k1fx.OutputOwners,
	options ...common.Option,
) (*txs.Tx, error) {
	if err := w.refreshFork(options...); err != nil {
		return nil, err
	}

<<<<<<< HEAD
	var (
		utx txs.UnsignedTx
		err error
	)
	if w.isEForkActive {
		if err := w.refreshFeesData(options...); err != nil {
			return nil, err
		}

		utx, err = w.dynamicBuilder.NewAddPermissionlessDelegatorTx(
			vdr,
			assetID,
			rewardsOwner,
			w.unitFees,
			w.unitCaps,
			options...,
		)
	} else {
		utx, err = w.builder.NewAddPermissionlessDelegatorTx(
			vdr,
			assetID,
			rewardsOwner,
			options...,
		)
=======
	feesMan := commonfees.NewManager(w.unitFees)
	feeCalc := &fees.Calculator{
		IsEUpgradeActive: w.isEForkActive,
		Config: &config.Config{
			AddPrimaryNetworkDelegatorFee: w.AddPrimaryNetworkDelegatorFee(),
			AddSubnetDelegatorFee:         w.AddSubnetDelegatorFee(),
		},
		FeeManager:       feesMan,
		ConsumedUnitsCap: w.unitCaps,
>>>>>>> 1861ce42
	}

	utx, err := w.builder.NewAddPermissionlessDelegatorTx(
		vdr,
		assetID,
		rewardsOwner,
		feeCalc,
		options...,
	)
	if err != nil {
		return nil, err
	}

	return w.IssueUnsignedTx(utx, options...)
}

func (w *wallet) IssueUnsignedTx(
	utx txs.UnsignedTx,
	options ...common.Option,
) (*txs.Tx, error) {
	ops := common.NewOptions(options)
	ctx := ops.Context()
	tx, err := w.signer.SignUnsigned(ctx, utx)
	if err != nil {
		return nil, err
	}

	return tx, w.IssueTx(tx, options...)
}

func (w *wallet) IssueTx(
	tx *txs.Tx,
	options ...common.Option,
) error {
	ops := common.NewOptions(options)
	ctx := ops.Context()
	txID, err := w.client.IssueTx(ctx, tx.Bytes())
	if err != nil {
		return err
	}

	if f := ops.PostIssuanceFunc(); f != nil {
		f(txID)
	}

	if ops.AssumeDecided() {
		return w.Backend.AcceptTx(ctx, tx)
	}

	txStatus, err := w.client.AwaitTxDecided(ctx, txID, ops.PollFrequency())
	if err != nil {
		return err
	}

	if err := w.Backend.AcceptTx(ctx, tx); err != nil {
		return err
	}

	if txStatus.Status != status.Committed {
		return fmt.Errorf("%w: %s", errNotCommitted, txStatus.Reason)
	}
	return nil
}

func (w *wallet) refreshFork(options ...common.Option) error {
	if w.isEForkActive {
		// E fork enables dinamic fees and it is active
		// not need to recheck
		return nil
	}

	var (
		ops          = common.NewOptions(options)
		ctx          = ops.Context()
		eUpgradeTime = version.GetEUpgradeTime(w.NetworkID())
	)

	chainTime, err := w.client.GetTimestamp(ctx)
	if err != nil {
		return err
	}

<<<<<<< HEAD
	w.isEForkActive = !chainTime.Before(eUpgradeTime)
	return nil
}

func (w *wallet) refreshFeesData(options ...common.Option) error {
	var (
		ops = common.NewOptions(options)
		ctx = ops.Context()
		err error
	)

	w.unitFees, err = w.client.GetUnitFees(ctx)
	if err != nil {
		return err
	}

	w.feeWindows, err = w.client.GetFeeWindows(ctx)
	if err != nil {
		return err
	}
=======
	w.isEForkActive = !chainTime.Before(eForkTime)
	if w.isEForkActive {
		w.unitFees = config.EUpgradeDynamicFeesConfig.UnitFees
		w.unitCaps = config.EUpgradeDynamicFeesConfig.BlockUnitsCap
	} else {
		w.unitFees = config.PreEUpgradeDynamicFeesConfig.UnitFees
		w.unitCaps = config.PreEUpgradeDynamicFeesConfig.BlockUnitsCap
	}

>>>>>>> 1861ce42
	return nil
}<|MERGE_RESOLUTION|>--- conflicted
+++ resolved
@@ -269,19 +269,10 @@
 	backend Backend,
 ) Wallet {
 	return &wallet{
-<<<<<<< HEAD
-		Backend:        backend,
-		builder:        builder,
-		dynamicBuilder: dynFeesBuilder,
-		signer:         signer,
-		client:         client,
-		unitCaps:       config.EUpgradeDynamicFeesConfig.BlockUnitsCap,
-=======
 		Backend: backend,
 		builder: builder,
 		signer:  signer,
 		client:  client,
->>>>>>> 1861ce42
 	}
 }
 
@@ -292,13 +283,8 @@
 
 	isEForkActive      bool
 	builder            Builder
-<<<<<<< HEAD
-	dynamicBuilder     *DynamicFeesBuilder
-	unitFees, unitCaps fees.Dimensions
-	feeWindows         fees.Windows
-=======
 	unitFees, unitCaps commonfees.Dimensions
->>>>>>> 1861ce42
+	feeWindows         commonfees.Windows
 }
 
 func (w *wallet) Builder() Builder {
@@ -313,7 +299,7 @@
 	outputs []*avax.TransferableOutput,
 	options ...common.Option,
 ) (*txs.Tx, error) {
-	if err := w.refreshFork(options...); err != nil {
+	if err := w.refreshFeesData(options...); err != nil {
 		return nil, err
 	}
 
@@ -321,26 +307,17 @@
 		utx txs.UnsignedTx
 		err error
 
-		feesMan = commonfees.NewManager(w.unitFees)
 		feeCalc = &fees.Calculator{
 			IsEUpgradeActive: w.isEForkActive,
 			Config: &config.Config{
 				CreateSubnetTxFee: w.CreateSubnetTxFee(),
 			},
-			FeeManager:       feesMan,
+			FeeManager:       commonfees.NewManager(w.unitFees, w.feeWindows),
 			ConsumedUnitsCap: w.unitCaps,
 		}
 	)
 	if w.isEForkActive {
-<<<<<<< HEAD
-		if err := w.refreshFeesData(options...); err != nil {
-			return nil, err
-		}
-
-		utx, err = w.dynamicBuilder.NewBaseTx(outputs, w.unitFees, w.unitCaps, options...)
-=======
 		utx, err = w.builder.NewBaseTx(outputs, feeCalc, options...)
->>>>>>> 1861ce42
 	} else {
 		utx, err = w.builder.newBaseTxPreEUpgrade(outputs, feeCalc, options...)
 	}
@@ -357,17 +334,16 @@
 	shares uint32,
 	options ...common.Option,
 ) (*txs.Tx, error) {
-	if err := w.refreshFork(options...); err != nil {
-		return nil, err
-	}
-
-	feesMan := commonfees.NewManager(w.unitFees)
+	if err := w.refreshFeesData(options...); err != nil {
+		return nil, err
+	}
+
 	feeCalc := &fees.Calculator{
 		IsEUpgradeActive: w.isEForkActive,
 		Config: &config.Config{
 			AddPrimaryNetworkValidatorFee: w.AddPrimaryNetworkValidatorFee(),
 		},
-		FeeManager:       feesMan,
+		FeeManager:       commonfees.NewManager(w.unitFees, w.feeWindows),
 		ConsumedUnitsCap: w.unitCaps,
 	}
 
@@ -382,33 +358,17 @@
 	vdr *txs.SubnetValidator,
 	options ...common.Option,
 ) (*txs.Tx, error) {
-	if err := w.refreshFork(options...); err != nil {
-		return nil, err
-	}
-
-<<<<<<< HEAD
-	var (
-		utx txs.UnsignedTx
-		err error
-	)
-	if w.isEForkActive {
-		if err := w.refreshFeesData(options...); err != nil {
-			return nil, err
-		}
-
-		utx, err = w.dynamicBuilder.NewAddSubnetValidatorTx(vdr, w.unitFees, w.unitCaps, options...)
-	} else {
-		utx, err = w.builder.NewAddSubnetValidatorTx(vdr, options...)
-=======
-	feesMan := commonfees.NewManager(w.unitFees)
+	if err := w.refreshFeesData(options...); err != nil {
+		return nil, err
+	}
+
 	feeCalc := &fees.Calculator{
 		IsEUpgradeActive: w.isEForkActive,
 		Config: &config.Config{
 			TxFee: w.BaseTxFee(),
 		},
-		FeeManager:       feesMan,
-		ConsumedUnitsCap: w.unitCaps,
->>>>>>> 1861ce42
+		FeeManager:       commonfees.NewManager(w.unitFees, w.feeWindows),
+		ConsumedUnitsCap: w.unitCaps,
 	}
 
 	utx, err := w.builder.NewAddSubnetValidatorTx(vdr, feeCalc, options...)
@@ -424,33 +384,17 @@
 	subnetID ids.ID,
 	options ...common.Option,
 ) (*txs.Tx, error) {
-	if err := w.refreshFork(options...); err != nil {
-		return nil, err
-	}
-
-<<<<<<< HEAD
-	var (
-		utx txs.UnsignedTx
-		err error
-	)
-	if w.isEForkActive {
-		if err := w.refreshFeesData(options...); err != nil {
-			return nil, err
-		}
-
-		utx, err = w.dynamicBuilder.NewRemoveSubnetValidatorTx(nodeID, subnetID, w.unitFees, w.unitCaps, options...)
-	} else {
-		utx, err = w.builder.NewRemoveSubnetValidatorTx(nodeID, subnetID, options...)
-=======
-	feesMan := commonfees.NewManager(w.unitFees)
+	if err := w.refreshFeesData(options...); err != nil {
+		return nil, err
+	}
+
 	feeCalc := &fees.Calculator{
 		IsEUpgradeActive: w.isEForkActive,
 		Config: &config.Config{
 			TxFee: w.BaseTxFee(),
 		},
-		FeeManager:       feesMan,
-		ConsumedUnitsCap: w.unitCaps,
->>>>>>> 1861ce42
+		FeeManager:       commonfees.NewManager(w.unitFees, w.feeWindows),
+		ConsumedUnitsCap: w.unitCaps,
 	}
 
 	utx, err := w.builder.NewRemoveSubnetValidatorTx(nodeID, subnetID, feeCalc, options...)
@@ -466,17 +410,16 @@
 	rewardsOwner *secp256k1fx.OutputOwners,
 	options ...common.Option,
 ) (*txs.Tx, error) {
-	if err := w.refreshFork(options...); err != nil {
-		return nil, err
-	}
-
-	feesMan := commonfees.NewManager(w.unitFees)
+	if err := w.refreshFeesData(options...); err != nil {
+		return nil, err
+	}
+
 	feeCalc := &fees.Calculator{
 		IsEUpgradeActive: w.isEForkActive,
 		Config: &config.Config{
 			AddPrimaryNetworkDelegatorFee: w.AddPrimaryNetworkDelegatorFee(),
 		},
-		FeeManager:       feesMan,
+		FeeManager:       commonfees.NewManager(w.unitFees, w.feeWindows),
 		ConsumedUnitsCap: w.unitCaps,
 	}
 
@@ -495,33 +438,17 @@
 	chainName string,
 	options ...common.Option,
 ) (*txs.Tx, error) {
-	if err := w.refreshFork(options...); err != nil {
-		return nil, err
-	}
-
-<<<<<<< HEAD
-	var (
-		utx txs.UnsignedTx
-		err error
-	)
-	if w.isEForkActive {
-		if err := w.refreshFeesData(options...); err != nil {
-			return nil, err
-		}
-
-		utx, err = w.dynamicBuilder.NewCreateChainTx(subnetID, genesis, vmID, fxIDs, chainName, w.unitFees, w.unitCaps, options...)
-	} else {
-		utx, err = w.builder.NewCreateChainTx(subnetID, genesis, vmID, fxIDs, chainName, options...)
-=======
-	feesMan := commonfees.NewManager(w.unitFees)
+	if err := w.refreshFeesData(options...); err != nil {
+		return nil, err
+	}
+
 	feeCalc := &fees.Calculator{
 		IsEUpgradeActive: w.isEForkActive,
 		Config: &config.Config{
 			CreateBlockchainTxFee: w.CreateBlockchainTxFee(),
 		},
-		FeeManager:       feesMan,
-		ConsumedUnitsCap: w.unitCaps,
->>>>>>> 1861ce42
+		FeeManager:       commonfees.NewManager(w.unitFees, w.feeWindows),
+		ConsumedUnitsCap: w.unitCaps,
 	}
 
 	utx, err := w.builder.NewCreateChainTx(subnetID, genesis, vmID, fxIDs, chainName, feeCalc, options...)
@@ -536,33 +463,17 @@
 	owner *secp256k1fx.OutputOwners,
 	options ...common.Option,
 ) (*txs.Tx, error) {
-	if err := w.refreshFork(options...); err != nil {
-		return nil, err
-	}
-
-<<<<<<< HEAD
-	var (
-		utx txs.UnsignedTx
-		err error
-	)
-	if w.isEForkActive {
-		if err := w.refreshFeesData(options...); err != nil {
-			return nil, err
-		}
-
-		utx, err = w.dynamicBuilder.NewCreateSubnetTx(owner, w.unitFees, w.unitCaps, options...)
-	} else {
-		utx, err = w.builder.NewCreateSubnetTx(owner, options...)
-=======
-	feesMan := commonfees.NewManager(w.unitFees)
+	if err := w.refreshFeesData(options...); err != nil {
+		return nil, err
+	}
+
 	feeCalc := &fees.Calculator{
 		IsEUpgradeActive: w.isEForkActive,
 		Config: &config.Config{
 			CreateSubnetTxFee: w.CreateSubnetTxFee(),
 		},
-		FeeManager:       feesMan,
-		ConsumedUnitsCap: w.unitCaps,
->>>>>>> 1861ce42
+		FeeManager:       commonfees.NewManager(w.unitFees, w.feeWindows),
+		ConsumedUnitsCap: w.unitCaps,
 	}
 	utx, err := w.builder.NewCreateSubnetTx(owner, feeCalc, options...)
 	if err != nil {
@@ -577,17 +488,16 @@
 	owner *secp256k1fx.OutputOwners,
 	options ...common.Option,
 ) (*txs.Tx, error) {
-	if err := w.refreshFork(options...); err != nil {
-		return nil, err
-	}
-
-	feesMan := commonfees.NewManager(w.unitFees)
+	if err := w.refreshFeesData(options...); err != nil {
+		return nil, err
+	}
+
 	feeCalc := &fees.Calculator{
 		IsEUpgradeActive: w.isEForkActive,
 		Config: &config.Config{
 			TxFee: w.BaseTxFee(),
 		},
-		FeeManager:       feesMan,
+		FeeManager:       commonfees.NewManager(w.unitFees, w.feeWindows),
 		ConsumedUnitsCap: w.unitCaps,
 	}
 
@@ -603,33 +513,17 @@
 	to *secp256k1fx.OutputOwners,
 	options ...common.Option,
 ) (*txs.Tx, error) {
-	if err := w.refreshFork(options...); err != nil {
-		return nil, err
-	}
-
-<<<<<<< HEAD
-	var (
-		utx txs.UnsignedTx
-		err error
-	)
-	if w.isEForkActive {
-		if err := w.refreshFeesData(options...); err != nil {
-			return nil, err
-		}
-
-		utx, err = w.dynamicBuilder.NewImportTx(sourceChainID, to, w.unitFees, w.unitCaps, options...)
-	} else {
-		utx, err = w.builder.NewImportTx(sourceChainID, to, options...)
-=======
-	feesMan := commonfees.NewManager(w.unitFees)
+	if err := w.refreshFeesData(options...); err != nil {
+		return nil, err
+	}
+
 	feeCalc := &fees.Calculator{
 		IsEUpgradeActive: w.isEForkActive,
 		Config: &config.Config{
 			TxFee: w.BaseTxFee(),
 		},
-		FeeManager:       feesMan,
-		ConsumedUnitsCap: w.unitCaps,
->>>>>>> 1861ce42
+		FeeManager:       commonfees.NewManager(w.unitFees, w.feeWindows),
+		ConsumedUnitsCap: w.unitCaps,
 	}
 
 	utx, err := w.builder.NewImportTx(sourceChainID, to, feeCalc, options...)
@@ -645,33 +539,17 @@
 	outputs []*avax.TransferableOutput,
 	options ...common.Option,
 ) (*txs.Tx, error) {
-	if err := w.refreshFork(options...); err != nil {
-		return nil, err
-	}
-
-<<<<<<< HEAD
-	var (
-		utx txs.UnsignedTx
-		err error
-	)
-	if w.isEForkActive {
-		if err := w.refreshFeesData(options...); err != nil {
-			return nil, err
-		}
-
-		utx, err = w.dynamicBuilder.NewExportTx(chainID, outputs, w.unitFees, w.unitCaps, options...)
-	} else {
-		utx, err = w.builder.NewExportTx(chainID, outputs, options...)
-=======
-	feesMan := commonfees.NewManager(w.unitFees)
+	if err := w.refreshFeesData(options...); err != nil {
+		return nil, err
+	}
+
 	feeCalc := &fees.Calculator{
 		IsEUpgradeActive: w.isEForkActive,
 		Config: &config.Config{
 			TxFee: w.BaseTxFee(),
 		},
-		FeeManager:       feesMan,
-		ConsumedUnitsCap: w.unitCaps,
->>>>>>> 1861ce42
+		FeeManager:       commonfees.NewManager(w.unitFees, w.feeWindows),
+		ConsumedUnitsCap: w.unitCaps,
 	}
 
 	utx, err := w.builder.NewExportTx(chainID, outputs, feeCalc, options...)
@@ -699,17 +577,16 @@
 	uptimeRequirement uint32,
 	options ...common.Option,
 ) (*txs.Tx, error) {
-	if err := w.refreshFork(options...); err != nil {
-		return nil, err
-	}
-
-	feesMan := commonfees.NewManager(w.unitFees)
+	if err := w.refreshFeesData(options...); err != nil {
+		return nil, err
+	}
+
 	feeCalc := &fees.Calculator{
 		IsEUpgradeActive: w.isEForkActive,
 		Config: &config.Config{
 			TransformSubnetTxFee: w.TransformSubnetTxFee(),
 		},
-		FeeManager:       feesMan,
+		FeeManager:       commonfees.NewManager(w.unitFees, w.feeWindows),
 		ConsumedUnitsCap: w.unitCaps,
 	}
 	utx, err := w.builder.NewTransformSubnetTx(
@@ -730,52 +607,6 @@
 		feeCalc,
 		options...,
 	)
-<<<<<<< HEAD
-	if w.isEForkActive {
-		if err := w.refreshFeesData(options...); err != nil {
-			return nil, err
-		}
-
-		utx, err = w.dynamicBuilder.NewTransformSubnetTx(
-			subnetID,
-			assetID,
-			initialSupply,
-			maxSupply,
-			minConsumptionRate,
-			maxConsumptionRate,
-			minValidatorStake,
-			maxValidatorStake,
-			minStakeDuration,
-			maxStakeDuration,
-			minDelegationFee,
-			minDelegatorStake,
-			maxValidatorWeightFactor,
-			uptimeRequirement,
-			w.unitFees,
-			w.unitCaps,
-			options...,
-		)
-	} else {
-		utx, err = w.builder.NewTransformSubnetTx(
-			subnetID,
-			assetID,
-			initialSupply,
-			maxSupply,
-			minConsumptionRate,
-			maxConsumptionRate,
-			minValidatorStake,
-			maxValidatorStake,
-			minStakeDuration,
-			maxStakeDuration,
-			minDelegationFee,
-			minDelegatorStake,
-			maxValidatorWeightFactor,
-			uptimeRequirement,
-			options...,
-		)
-	}
-=======
->>>>>>> 1861ce42
 	if err != nil {
 		return nil, err
 	}
@@ -792,18 +623,17 @@
 	shares uint32,
 	options ...common.Option,
 ) (*txs.Tx, error) {
-	if err := w.refreshFork(options...); err != nil {
-		return nil, err
-	}
-
-	feesMan := commonfees.NewManager(w.unitFees)
+	if err := w.refreshFeesData(options...); err != nil {
+		return nil, err
+	}
+
 	feeCalc := &fees.Calculator{
 		IsEUpgradeActive: w.isEForkActive,
 		Config: &config.Config{
 			AddPrimaryNetworkValidatorFee: w.AddPrimaryNetworkValidatorFee(),
 			AddSubnetValidatorFee:         w.AddSubnetValidatorFee(),
 		},
-		FeeManager:       feesMan,
+		FeeManager:       commonfees.NewManager(w.unitFees, w.feeWindows),
 		ConsumedUnitsCap: w.unitCaps,
 	}
 
@@ -817,36 +647,6 @@
 		feeCalc,
 		options...,
 	)
-<<<<<<< HEAD
-	if w.isEForkActive {
-		if err := w.refreshFeesData(options...); err != nil {
-			return nil, err
-		}
-
-		utx, err = w.dynamicBuilder.NewAddPermissionlessValidatorTx(
-			vdr,
-			signer,
-			assetID,
-			validationRewardsOwner,
-			delegationRewardsOwner,
-			shares,
-			w.unitFees,
-			w.unitCaps,
-			options...,
-		)
-	} else {
-		utx, err = w.builder.NewAddPermissionlessValidatorTx(
-			vdr,
-			signer,
-			assetID,
-			validationRewardsOwner,
-			delegationRewardsOwner,
-			shares,
-			options...,
-		)
-	}
-=======
->>>>>>> 1861ce42
 	if err != nil {
 		return nil, err
 	}
@@ -860,46 +660,18 @@
 	rewardsOwner *secp256k1fx.OutputOwners,
 	options ...common.Option,
 ) (*txs.Tx, error) {
-	if err := w.refreshFork(options...); err != nil {
-		return nil, err
-	}
-
-<<<<<<< HEAD
-	var (
-		utx txs.UnsignedTx
-		err error
-	)
-	if w.isEForkActive {
-		if err := w.refreshFeesData(options...); err != nil {
-			return nil, err
-		}
-
-		utx, err = w.dynamicBuilder.NewAddPermissionlessDelegatorTx(
-			vdr,
-			assetID,
-			rewardsOwner,
-			w.unitFees,
-			w.unitCaps,
-			options...,
-		)
-	} else {
-		utx, err = w.builder.NewAddPermissionlessDelegatorTx(
-			vdr,
-			assetID,
-			rewardsOwner,
-			options...,
-		)
-=======
-	feesMan := commonfees.NewManager(w.unitFees)
+	if err := w.refreshFeesData(options...); err != nil {
+		return nil, err
+	}
+
 	feeCalc := &fees.Calculator{
 		IsEUpgradeActive: w.isEForkActive,
 		Config: &config.Config{
 			AddPrimaryNetworkDelegatorFee: w.AddPrimaryNetworkDelegatorFee(),
 			AddSubnetDelegatorFee:         w.AddSubnetDelegatorFee(),
 		},
-		FeeManager:       feesMan,
-		ConsumedUnitsCap: w.unitCaps,
->>>>>>> 1861ce42
+		FeeManager:       commonfees.NewManager(w.unitFees, w.feeWindows),
+		ConsumedUnitsCap: w.unitCaps,
 	}
 
 	utx, err := w.builder.NewAddPermissionlessDelegatorTx(
@@ -964,29 +736,6 @@
 	return nil
 }
 
-func (w *wallet) refreshFork(options ...common.Option) error {
-	if w.isEForkActive {
-		// E fork enables dinamic fees and it is active
-		// not need to recheck
-		return nil
-	}
-
-	var (
-		ops          = common.NewOptions(options)
-		ctx          = ops.Context()
-		eUpgradeTime = version.GetEUpgradeTime(w.NetworkID())
-	)
-
-	chainTime, err := w.client.GetTimestamp(ctx)
-	if err != nil {
-		return err
-	}
-
-<<<<<<< HEAD
-	w.isEForkActive = !chainTime.Before(eUpgradeTime)
-	return nil
-}
-
 func (w *wallet) refreshFeesData(options ...common.Option) error {
 	var (
 		ops = common.NewOptions(options)
@@ -994,6 +743,14 @@
 		err error
 	)
 
+	chainTime, err := w.client.GetTimestamp(ctx)
+	if err != nil {
+		return err
+	}
+
+	eUpgradeTime := version.GetEUpgradeTime(w.NetworkID())
+	w.isEForkActive = !chainTime.Before(eUpgradeTime)
+
 	w.unitFees, err = w.client.GetUnitFees(ctx)
 	if err != nil {
 		return err
@@ -1003,16 +760,11 @@
 	if err != nil {
 		return err
 	}
-=======
-	w.isEForkActive = !chainTime.Before(eForkTime)
+
 	if w.isEForkActive {
-		w.unitFees = config.EUpgradeDynamicFeesConfig.UnitFees
 		w.unitCaps = config.EUpgradeDynamicFeesConfig.BlockUnitsCap
 	} else {
-		w.unitFees = config.PreEUpgradeDynamicFeesConfig.UnitFees
 		w.unitCaps = config.PreEUpgradeDynamicFeesConfig.BlockUnitsCap
 	}
-
->>>>>>> 1861ce42
 	return nil
 }