--- conflicted
+++ resolved
@@ -139,23 +139,7 @@
 		)
 		require.NoError(err)
 
-<<<<<<< HEAD
-		tx, err := signer.SignUnsigned(stdcontext.Background(), s, utx)
-		require.NoError(err)
-
-		fc := &fees.Calculator{
-			IsEActive: false,
-			Config: &config.Config{
-				TxFee: testContext.BaseTxFee,
-			},
-			FeeManager:         commonfees.NewManager(commonfees.Empty),
-			BlockMaxComplexity: commonfees.Max,
-			Codec:              builder.Parser.Codec(),
-			Credentials:        tx.Creds,
-		}
-=======
 		fc := fees.NewStaticCalculator(testStaticConfig)
->>>>>>> 827006c4
 		require.NoError(utx.Visit(fc))
 		require.Equal(testContext.BaseTxFee, fc.Fee)
 
@@ -298,23 +282,7 @@
 		)
 		require.NoError(err)
 
-<<<<<<< HEAD
-		tx, err := signer.SignUnsigned(stdcontext.Background(), s, utx)
-		require.NoError(err)
-
-		fc := &fees.Calculator{
-			IsEActive: false,
-			Config: &config.Config{
-				CreateAssetTxFee: testContext.CreateAssetTxFee,
-			},
-			FeeManager:         commonfees.NewManager(commonfees.Empty),
-			BlockMaxComplexity: commonfees.Max,
-			Codec:              builder.Parser.Codec(),
-			Credentials:        tx.Creds,
-		}
-=======
 		fc := fees.NewStaticCalculator(testStaticConfig)
->>>>>>> 827006c4
 		require.NoError(utx.Visit(fc))
 		require.Equal(99*units.MilliAvax, fc.Fee)
 
@@ -409,23 +377,7 @@
 		)
 		require.NoError(err)
 
-<<<<<<< HEAD
-		tx, err := signer.SignUnsigned(stdcontext.Background(), s, utx)
-		require.NoError(err)
-
-		fc := &fees.Calculator{
-			IsEActive: false,
-			Config: &config.Config{
-				TxFee: testContext.BaseTxFee,
-			},
-			FeeManager:         commonfees.NewManager(commonfees.Empty),
-			BlockMaxComplexity: commonfees.Max,
-			Codec:              builder.Parser.Codec(),
-			Credentials:        tx.Creds,
-		}
-=======
 		fc := fees.NewStaticCalculator(testStaticConfig)
->>>>>>> 827006c4
 		require.NoError(utx.Visit(fc))
 		require.Equal(testContext.BaseTxFee, fc.Fee)
 
@@ -522,23 +474,7 @@
 		)
 		require.NoError(err)
 
-<<<<<<< HEAD
-		tx, err := signer.SignUnsigned(stdcontext.Background(), s, utx)
-		require.NoError(err)
-
-		fc := &fees.Calculator{
-			IsEActive: false,
-			Config: &config.Config{
-				TxFee: testContext.BaseTxFee,
-			},
-			FeeManager:         commonfees.NewManager(commonfees.Empty),
-			BlockMaxComplexity: commonfees.Max,
-			Codec:              builder.Parser.Codec(),
-			Credentials:        tx.Creds,
-		}
-=======
 		fc := fees.NewStaticCalculator(testStaticConfig)
->>>>>>> 827006c4
 		require.NoError(utx.Visit(fc))
 		require.Equal(testContext.BaseTxFee, fc.Fee)
 
@@ -632,23 +568,7 @@
 		)
 		require.NoError(err)
 
-<<<<<<< HEAD
-		tx, err := signer.SignUnsigned(stdcontext.Background(), s, utx)
-		require.NoError(err)
-
-		fc := &fees.Calculator{
-			IsEActive: false,
-			Config: &config.Config{
-				TxFee: testContext.BaseTxFee,
-			},
-			FeeManager:         commonfees.NewManager(commonfees.Empty),
-			BlockMaxComplexity: commonfees.Max,
-			Codec:              builder.Parser.Codec(),
-			Credentials:        tx.Creds,
-		}
-=======
 		fc := fees.NewStaticCalculator(testStaticConfig)
->>>>>>> 827006c4
 		require.NoError(utx.Visit(fc))
 		require.Equal(testContext.BaseTxFee, fc.Fee)
 
@@ -734,23 +654,7 @@
 		)
 		require.NoError(err)
 
-<<<<<<< HEAD
-		tx, err := signer.SignUnsigned(stdcontext.Background(), s, utx)
-		require.NoError(err)
-
-		fc := &fees.Calculator{
-			IsEActive: false,
-			Config: &config.Config{
-				TxFee: testContext.BaseTxFee,
-			},
-			FeeManager:         commonfees.NewManager(commonfees.Empty),
-			BlockMaxComplexity: commonfees.Max,
-			Codec:              builder.Parser.Codec(),
-			Credentials:        tx.Creds,
-		}
-=======
 		fc := fees.NewStaticCalculator(testStaticConfig)
->>>>>>> 827006c4
 		require.NoError(utx.Visit(fc))
 		require.Equal(testContext.BaseTxFee, fc.Fee)
 
