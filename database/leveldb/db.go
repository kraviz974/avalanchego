--- conflicted
+++ resolved
@@ -41,14 +41,11 @@
 	levelDBByteOverhead = 8
 )
 
-<<<<<<< HEAD
-var _ database.Database = &Database{}
-=======
 var (
 	_ database.Database = &Database{}
 	_ database.Batch    = &batch{}
+	_ database.Iterator = &iter{}
 )
->>>>>>> 3e86d02d
 
 // Database is a persistent key-value store. Apart from basic data storage
 // functionality it also supports batch writes and iterating over the keyspace
