--- conflicted
+++ resolved
@@ -4,7 +4,6 @@
 package genesis
 
 import (
-	"bytes"
 	"encoding/base64"
 	"encoding/hex"
 	"encoding/json"
@@ -51,12 +50,7 @@
 
 func (a Allocation) Less(other Allocation) bool {
 	return a.InitialAmount < other.InitialAmount ||
-<<<<<<< HEAD
-		(a.InitialAmount == other.InitialAmount &&
-			bytes.Compare(a.AVAXAddr.Bytes(), other.AVAXAddr.Bytes()) == -1)
-=======
 		(a.InitialAmount == other.InitialAmount && a.AVAXAddr.Less(other.AVAXAddr))
->>>>>>> b958ed70
 }
 
 type Staker struct {
