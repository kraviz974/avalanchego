--- conflicted
+++ resolved
@@ -13,8 +13,6 @@
 
 	"github.com/ava-labs/go-ethereum/common"
 	"github.com/ava-labs/go-ethereum/params"
-
-	"github.com/ava-labs/gecko/vms/wasmvm"
 
 	"github.com/ava-labs/gecko/ids"
 	"github.com/ava-labs/gecko/utils/formatting"
@@ -31,6 +29,7 @@
 	"github.com/ava-labs/gecko/vms/spchainvm"
 	"github.com/ava-labs/gecko/vms/spdagvm"
 	"github.com/ava-labs/gecko/vms/timestampvm"
+	"github.com/ava-labs/gecko/vms/wasmvm"
 )
 
 // Genesis returns the genesis data of the Platform Chain.
@@ -187,29 +186,6 @@
 	stakingDuration := 365 * 24 * time.Hour // ~ 1 year
 	endStakingTime := genesisTime.Add(stakingDuration)
 
-<<<<<<< HEAD
-	for _, chain := range genesis.Chains {
-		switch {
-		case avm.ID.Equals(chain.VMID):
-			generalAliases["bc/"+chain.ID().String()] = []string{"X", "avm", "bc/X", "bc/avm"}
-			chainAliases[chain.ID().Key()] = []string{"X", "avm"}
-		case evm.ID.Equals(chain.VMID):
-			generalAliases["bc/"+chain.ID().String()] = []string{"C", "evm", "bc/C", "bc/evm"}
-			chainAliases[chain.ID().Key()] = []string{"C", "evm"}
-		case spdagvm.ID.Equals(chain.VMID):
-			generalAliases["bc/"+chain.ID().String()] = []string{"bc/spdag"}
-			chainAliases[chain.ID().Key()] = []string{"spdag"}
-		case spchainvm.ID.Equals(chain.VMID):
-			generalAliases["bc/"+chain.ID().String()] = []string{"bc/spchain"}
-			chainAliases[chain.ID().Key()] = []string{"spchain"}
-		case timestampvm.ID.Equals(chain.VMID):
-			generalAliases["bc/"+chain.ID().String()] = []string{"bc/timestamp"}
-			chainAliases[chain.ID().Key()] = []string{"timestamp"}
-		case wasmvm.ID.Equals(chain.VMID):
-			generalAliases["bc/"+chain.ID().String()] = []string{"bc/wasm"}
-			chainAliases[chain.ID().Key()] = []string{"wasm"}
-		}
-=======
 	for i, validatorID := range config.ParsedStakerIDs {
 		weight := json.Uint64(20 * units.KiloAva)
 		platformvmArgs.Validators = append(platformvmArgs.Validators,
@@ -223,7 +199,6 @@
 				Destination: config.ParsedFundedAddresses[i%len(config.ParsedFundedAddresses)],
 			},
 		)
->>>>>>> 2d980c00
 	}
 
 	// Specify the chains that exist upon this network's creation
@@ -262,6 +237,12 @@
 			SubnetID:    platformvm.DefaultSubnetID,
 			VMID:        timestampvm.ID,
 			Name:        "Simple Timestamp Server",
+		},
+		platformvm.APIChain{
+			GenesisData: formatting.CB58{Bytes: []byte{}},
+			SubnetID:    platformvm.DefaultSubnetID,
+			VMID:        wasmvm.ID,
+			Name:        "Wasm Smart Contracts",
 		},
 	}
 
