// Copyright (C) 2019-2023, Ava Labs, Inc. All rights reserved.
// See the file LICENSE for licensing terms.

package node

import (
	"math"
	"testing"

	"github.com/stretchr/testify/require"

	"github.com/ava-labs/avalanchego/ids"
	"github.com/ava-labs/avalanchego/snow/validators"
)

func TestOverriddenManager(t *testing.T) {
	require := require.New(t)

	nodeID0 := ids.GenerateTestNodeID()
	nodeID1 := ids.GenerateTestNodeID()
	subnetID0 := ids.GenerateTestID()
	subnetID1 := ids.GenerateTestID()

	m := validators.NewManager()
	require.NoError(m.AddStaker(subnetID0, nodeID0, nil, ids.Empty, 1))
	require.NoError(m.AddStaker(subnetID1, nodeID1, nil, ids.Empty, 1))

	om := newOverriddenManager(subnetID0, m)
	_, ok := om.GetValidator(subnetID0, nodeID0)
	require.True(ok)
	_, ok = om.GetValidator(subnetID0, nodeID1)
	require.False(ok)
	_, ok = om.GetValidator(subnetID1, nodeID0)
	require.True(ok)
	_, ok = om.GetValidator(subnetID1, nodeID1)
	require.False(ok)

	require.NoError(om.RemoveWeight(subnetID1, nodeID0, 1))
	_, ok = om.GetValidator(subnetID0, nodeID0)
	require.False(ok)
	_, ok = om.GetValidator(subnetID0, nodeID1)
	require.False(ok)
	_, ok = om.GetValidator(subnetID1, nodeID0)
	require.False(ok)
	_, ok = om.GetValidator(subnetID1, nodeID1)
	require.False(ok)
}

func TestOverriddenString(t *testing.T) {
	require := require.New(t)

	nodeID0 := ids.EmptyNodeID
	nodeID1, err := ids.NodeIDFromString("NodeID-QLbz7JHiBTspS962RLKV8GndWFwdYhk6V")
	require.NoError(err)

	subnetID0, err := ids.FromString("TtF4d2QWbk5vzQGTEPrN48x6vwgAoAmKQ9cbp79inpQmcRKES")
	require.NoError(err)
	subnetID1, err := ids.FromString("2mcwQKiD8VEspmMJpL1dc7okQQ5dDVAWeCBZ7FWBFAbxpv3t7w")
	require.NoError(err)

	m := validators.NewManager()
	require.NoError(m.AddStaker(subnetID0, nodeID0, nil, ids.Empty, 1))
	require.NoError(m.AddStaker(subnetID0, nodeID1, nil, ids.Empty, math.MaxInt64-1))
	require.NoError(m.AddStaker(subnetID1, nodeID1, nil, ids.Empty, 1))

	om := newOverriddenManager(subnetID0, m)
<<<<<<< HEAD
	expected := "Overridden Validator Manager (SubnetID = TtF4d2QWbk5vzQGTEPrN48x6vwgAoAmKQ9cbp79inpQmcRKES): Validator Manager: (Size = 2)\n" +
		"    Subnet[TtF4d2QWbk5vzQGTEPrN48x6vwgAoAmKQ9cbp79inpQmcRKES]: Validator Set: (Size = 2, Weight = 9223372036854775807)\n" +
		"        Validator[0]:                     NodeID-45PJLL, 1\n" +
		"        Validator[1]: NodeID-QLbz7JHiBTspS962RLKV8GndWFwdYhk6V, 9223372036854775806\n" +
		"    Subnet[2mcwQKiD8VEspmMJpL1dc7okQQ5dDVAWeCBZ7FWBFAbxpv3t7w]: Validator Set: (Size = 1, Weight = 1)\n" +
		"        Validator[0]: NodeID-QLbz7JHiBTspS962RLKV8GndWFwdYhk6V, 1"
=======
	expected := `Overridden Validator Manager (SubnetID = TtF4d2QWbk5vzQGTEPrN48x6vwgAoAmKQ9cbp79inpQmcRKES): Validator Manager: (Size = 2)
    Subnet[TtF4d2QWbk5vzQGTEPrN48x6vwgAoAmKQ9cbp79inpQmcRKES]: Validator Set: (Size = 2, Weight = 9223372036854775807)
        Validator[0]: NodeID-111111111111111111116DBWJs, 1
        Validator[1]: NodeID-QLbz7JHiBTspS962RLKV8GndWFwdYhk6V, 9223372036854775806
    Subnet[2mcwQKiD8VEspmMJpL1dc7okQQ5dDVAWeCBZ7FWBFAbxpv3t7w]: Validator Set: (Size = 1, Weight = 1)
        Validator[0]: NodeID-QLbz7JHiBTspS962RLKV8GndWFwdYhk6V, 1`
>>>>>>> e26d9c9f
	result := om.String()
	require.Equal(expected, result)
}<|MERGE_RESOLUTION|>--- conflicted
+++ resolved
@@ -64,21 +64,12 @@
 	require.NoError(m.AddStaker(subnetID1, nodeID1, nil, ids.Empty, 1))
 
 	om := newOverriddenManager(subnetID0, m)
-<<<<<<< HEAD
-	expected := "Overridden Validator Manager (SubnetID = TtF4d2QWbk5vzQGTEPrN48x6vwgAoAmKQ9cbp79inpQmcRKES): Validator Manager: (Size = 2)\n" +
-		"    Subnet[TtF4d2QWbk5vzQGTEPrN48x6vwgAoAmKQ9cbp79inpQmcRKES]: Validator Set: (Size = 2, Weight = 9223372036854775807)\n" +
-		"        Validator[0]:                     NodeID-45PJLL, 1\n" +
-		"        Validator[1]: NodeID-QLbz7JHiBTspS962RLKV8GndWFwdYhk6V, 9223372036854775806\n" +
-		"    Subnet[2mcwQKiD8VEspmMJpL1dc7okQQ5dDVAWeCBZ7FWBFAbxpv3t7w]: Validator Set: (Size = 1, Weight = 1)\n" +
-		"        Validator[0]: NodeID-QLbz7JHiBTspS962RLKV8GndWFwdYhk6V, 1"
-=======
 	expected := `Overridden Validator Manager (SubnetID = TtF4d2QWbk5vzQGTEPrN48x6vwgAoAmKQ9cbp79inpQmcRKES): Validator Manager: (Size = 2)
     Subnet[TtF4d2QWbk5vzQGTEPrN48x6vwgAoAmKQ9cbp79inpQmcRKES]: Validator Set: (Size = 2, Weight = 9223372036854775807)
-        Validator[0]: NodeID-111111111111111111116DBWJs, 1
+        Validator[0]:                     NodeID-45PJLL, 1
         Validator[1]: NodeID-QLbz7JHiBTspS962RLKV8GndWFwdYhk6V, 9223372036854775806
     Subnet[2mcwQKiD8VEspmMJpL1dc7okQQ5dDVAWeCBZ7FWBFAbxpv3t7w]: Validator Set: (Size = 1, Weight = 1)
         Validator[0]: NodeID-QLbz7JHiBTspS962RLKV8GndWFwdYhk6V, 1`
->>>>>>> e26d9c9f
 	result := om.String()
 	require.Equal(expected, result)
 }