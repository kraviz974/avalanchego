// Copyright (C) 2019-2021, Ava Labs, Inc. All rights reserved.
// See the file LICENSE for licensing terms.

package chains

import (
	"crypto"
	"crypto/tls"
	"errors"
	"fmt"
	"sync"
	"time"

	"github.com/prometheus/client_golang/prometheus"

	"github.com/ava-labs/avalanchego/api/health"
	"github.com/ava-labs/avalanchego/api/keystore"
	"github.com/ava-labs/avalanchego/api/metrics"
	"github.com/ava-labs/avalanchego/api/server"
	"github.com/ava-labs/avalanchego/chains/atomic"
	"github.com/ava-labs/avalanchego/database/prefixdb"
	"github.com/ava-labs/avalanchego/ids"
	"github.com/ava-labs/avalanchego/message"
	"github.com/ava-labs/avalanchego/network"
	"github.com/ava-labs/avalanchego/snow"
	"github.com/ava-labs/avalanchego/snow/consensus/snowball"
	"github.com/ava-labs/avalanchego/snow/engine/avalanche/state"
	"github.com/ava-labs/avalanchego/snow/engine/avalanche/vertex"
	"github.com/ava-labs/avalanchego/snow/engine/common"
	"github.com/ava-labs/avalanchego/snow/engine/common/queue"
	"github.com/ava-labs/avalanchego/snow/engine/common/tracker"
	"github.com/ava-labs/avalanchego/snow/engine/snowman/block"
	"github.com/ava-labs/avalanchego/snow/engine/snowman/syncer"
	"github.com/ava-labs/avalanchego/snow/networking/handler"
	"github.com/ava-labs/avalanchego/snow/networking/router"
	"github.com/ava-labs/avalanchego/snow/networking/sender"
	"github.com/ava-labs/avalanchego/snow/networking/timeout"
	"github.com/ava-labs/avalanchego/snow/triggers"
	"github.com/ava-labs/avalanchego/snow/validators"
	"github.com/ava-labs/avalanchego/utils/constants"
	"github.com/ava-labs/avalanchego/utils/logging"
	"github.com/ava-labs/avalanchego/version"
	"github.com/ava-labs/avalanchego/vms"
	"github.com/ava-labs/avalanchego/vms/metervm"
	"github.com/ava-labs/avalanchego/vms/proposervm"

	dbManager "github.com/ava-labs/avalanchego/database/manager"

	avcon "github.com/ava-labs/avalanchego/snow/consensus/avalanche"
	aveng "github.com/ava-labs/avalanchego/snow/engine/avalanche"
	avbootstrap "github.com/ava-labs/avalanchego/snow/engine/avalanche/bootstrap"
	avagetter "github.com/ava-labs/avalanchego/snow/engine/avalanche/getter"

	smcon "github.com/ava-labs/avalanchego/snow/consensus/snowman"
	smeng "github.com/ava-labs/avalanchego/snow/engine/snowman"
	smbootstrap "github.com/ava-labs/avalanchego/snow/engine/snowman/bootstrap"
	snowgetter "github.com/ava-labs/avalanchego/snow/engine/snowman/getter"
)

const defaultChannelSize = 1

var (
	errUnknownChainID   = errors.New("unknown chain ID")
	errUnknownVMType    = errors.New("the vm should have type avalanche.DAGVM or snowman.ChainVM")
	errCreatePlatformVM = errors.New("attempted to create a chain running the PlatformVM")
	errNotBootstrapped  = errors.New("chains not bootstrapped")

	_ Manager = &manager{}
)

// Manager manages the chains running on this node.
// It can:
//   * Create a chain
//   * Add a registrant. When a chain is created, each registrant calls
//     RegisterChain with the new chain as the argument.
//   * Manage the aliases of chains
type Manager interface {
	ids.Aliaser

	// Return the router this Manager is using to route consensus messages to chains
	Router() router.Router

	// Create a chain in the future
	CreateChain(ChainParameters)

	// Create a chain now
	ForceCreateChain(ChainParameters)

	// Add a registrant [r]. Every time a chain is
	// created, [r].RegisterChain([new chain]) is called.
	AddRegistrant(Registrant)

	// Given an alias, return the ID of the chain associated with that alias
	Lookup(string) (ids.ID, error)

	// Given an alias, return the ID of the VM associated with that alias
	LookupVM(string) (ids.ID, error)

	// Returns the ID of the subnet that is validating the provided chain
	SubnetID(chainID ids.ID) (ids.ID, error)

	// Returns true iff the chain with the given ID exists and is finished bootstrapping
	IsBootstrapped(ids.ID) bool

	Shutdown()
}

// ChainParameters defines the chain being created
type ChainParameters struct {
	// The ID of the chain being created.
	ID ids.ID
	// ID of the subnet that validates this chain.
	SubnetID ids.ID
	// The genesis data of this chain's ledger.
	GenesisData []byte
	// The ID of the vm this chain is running.
	VMAlias string
	// The IDs of the feature extensions this chain is running.
	FxAliases []string
	// Should only be set if the default beacons can't be used.
	CustomBeacons validators.Set
}

type chain struct {
	Name    string
	Engine  common.Engine
	Handler handler.Handler
	Beacons validators.Set
}

// ChainConfig is configuration settings for the current execution.
// [Config] is the user-provided config blob for the chain.
// [Upgrade] is a chain-specific blob for coordinating upgrades.
type ChainConfig struct {
	Config  []byte
	Upgrade []byte
}

type ManagerConfig struct {
	StakingEnabled              bool            // True iff the network has staking enabled
	StakingCert                 tls.Certificate // needed to sign snowman++ blocks
	Log                         logging.Logger
	LogFactory                  logging.Factory
	VMManager                   vms.Manager // Manage mappings from vm ID --> vm
	DecisionEvents              *triggers.EventDispatcher
	ConsensusEvents             *triggers.EventDispatcher
	DBManager                   dbManager.Manager
	MsgCreator                  message.Creator    // message creator, shared with network
	Router                      router.Router      // Routes incoming messages to the appropriate chain
	Net                         network.Network    // Sends consensus messages to other validators
	ConsensusParams             avcon.Parameters   // The consensus parameters (alpha, beta, etc.) for new chains
	Validators                  validators.Manager // Validators validating on this chain
	NodeID                      ids.NodeID         // The ID of this node
	NetworkID                   uint32             // ID of the network this node is connected to
	Server                      server.Server      // Handles HTTP API calls
	Keystore                    keystore.Keystore
	AtomicMemory                *atomic.Memory
	AVAXAssetID                 ids.ID
	XChainID                    ids.ID
	CriticalChains              ids.Set         // Chains that can't exit gracefully
	WhitelistedSubnets          ids.Set         // Subnets to validate
	TimeoutManager              timeout.Manager // Manages request timeouts when sending messages to other validators
	Health                      health.Registerer
	RetryBootstrap              bool                    // Should Bootstrap be retried
	RetryBootstrapWarnFrequency int                     // Max number of times to retry bootstrap before warning the node operator
	SubnetConfigs               map[ids.ID]SubnetConfig // ID -> SubnetConfig
	ChainConfigs                map[string]ChainConfig  // alias -> ChainConfig
	// ShutdownNodeFunc allows the chain manager to issue a request to shutdown the node
	ShutdownNodeFunc func(exitCode int)
	MeterVMEnabled   bool // Should each VM be wrapped with a MeterVM
	Metrics          metrics.MultiGatherer

	ConsensusGossipFrequency time.Duration

	GossipConfig sender.GossipConfig

	// Max Time to spend fetching a container and its
	// ancestors when responding to a GetAncestors
	BootstrapMaxTimeGetAncestors time.Duration
	// Max number of containers in an ancestors message sent by this node.
	BootstrapAncestorsMaxContainersSent int
	// This node will only consider the first [AncestorsMaxContainersReceived]
	// containers in an ancestors message it receives.
	BootstrapAncestorsMaxContainersReceived int

	ApricotPhase4Time            time.Time
	ApricotPhase4MinPChainHeight uint64

	StateSyncBeacons []ids.NodeID
}

type manager struct {
	// Note: The string representation of a chain's ID is also considered to be an alias of the chain
	// That is, [chainID].String() is an alias for the chain, too
	ids.Aliaser
	ManagerConfig

	// Those notified when a chain is created
	registrants []Registrant

	unblocked     bool
	blockedChains []ChainParameters

	// Key: Subnet's ID
	// Value: Subnet description
	subnets map[ids.ID]Subnet

	chainsLock sync.Mutex
	// Key: Chain's ID
	// Value: The chain
	chains map[ids.ID]handler.Handler

	// snowman++ related interface to allow validators retrival
	validatorState validators.State
}

// New returns a new Manager
func New(config *ManagerConfig) Manager {
	return &manager{
		Aliaser:       ids.NewAliaser(),
		ManagerConfig: *config,
		subnets:       make(map[ids.ID]Subnet),
		chains:        make(map[ids.ID]handler.Handler),
	}
}

// Router that this chain manager is using to route consensus messages to chains
func (m *manager) Router() router.Router { return m.ManagerConfig.Router }

// Create a chain
func (m *manager) CreateChain(chain ChainParameters) {
	if !m.unblocked {
		m.blockedChains = append(m.blockedChains, chain)
	} else {
		m.ForceCreateChain(chain)
	}
}

// Create a chain, this is only called from the P-chain thread, except for
// creating the P-chain.
func (m *manager) ForceCreateChain(chainParams ChainParameters) {
	if m.StakingEnabled && chainParams.SubnetID != constants.PrimaryNetworkID && !m.WhitelistedSubnets.Contains(chainParams.SubnetID) {
		m.Log.Debug("Skipped creating non-whitelisted chain:\n"+
			"    ID: %s\n"+
			"    VMID:%s",
			chainParams.ID,
			chainParams.VMAlias,
		)
		return
	}
	// Assert that there isn't already a chain with an alias in [chain].Aliases
	// (Recall that the string representation of a chain's ID is also an alias
	//  for a chain)
	if alias, isRepeat := m.isChainWithAlias(chainParams.ID.String()); isRepeat {
		m.Log.Debug("there is already a chain with alias '%s'. Chain not created.",
			alias)
		return
	}
	m.Log.Info("creating chain:\n"+
		"    ID: %s\n"+
		"    VMID:%s",
		chainParams.ID,
		chainParams.VMAlias,
	)

	sb, exists := m.subnets[chainParams.SubnetID]
	if !exists {
		sb = newSubnet()
		m.subnets[chainParams.SubnetID] = sb
	}

	sb.addChain(chainParams.ID)

	// Note: buildChain builds all chain's relevant objects (notably engine and handler)
	// but does not start their operations. Starting of the handler (which could potentially
	// issue some internal messages), is delayed until chain dispatching is started and
	// the chain is registered in the manager. This ensures that no message generated by handler
	// upon start is dropped.
	chain, err := m.buildChain(chainParams, sb)
	if err != nil {
		sb.removeChain(chainParams.ID)
		if m.CriticalChains.Contains(chainParams.ID) {
			// Shut down if we fail to create a required chain (i.e. X, P or C)
			m.Log.Fatal("error creating required chain %s: %s", chainParams.ID, err)
			go m.ShutdownNodeFunc(1)
			return
		}
		m.Log.Error("error creating chain %s: %s", chainParams.ID, err)
		return
	}

	m.chainsLock.Lock()
	m.chains[chainParams.ID] = chain.Handler
	m.chainsLock.Unlock()

	// Associate the newly created chain with its default alias
	m.Log.AssertNoError(m.Alias(chainParams.ID, chainParams.ID.String()))

	// Notify those that registered to be notified when a new chain is created
	m.notifyRegistrants(chain.Name, chain.Engine)

	// Allows messages to be routed to the new chain. If the handler hasn't been
	// started and a message is forwarded, then the message will block until the
	// handler is started.
	m.ManagerConfig.Router.AddChain(chain.Handler)

	// Register bootstrapped health checks after P chain has been added to
	// chains.
	//
	// Note: Registering this after the chain has been tracked prevents a race
	//       condition between the health check and adding the first chain to
	//       the manager.
	if chainParams.ID == constants.PlatformChainID {
		if err := m.registerBootstrappedHealthChecks(); err != nil {
			chain.Handler.StopWithError(err)
		}
	}

	// Tell the chain to start processing messages.
	// If the X, P, or C Chain panics, do not attempt to recover
	chain.Handler.Start(!m.CriticalChains.Contains(chainParams.ID))
}

// Create a chain
func (m *manager) buildChain(chainParams ChainParameters, sb Subnet) (*chain, error) {
	vmID, err := m.VMManager.Lookup(chainParams.VMAlias)
	if err != nil {
		return nil, fmt.Errorf("error while looking up VM: %w", err)
	}

	if chainParams.ID != constants.PlatformChainID && vmID == constants.PlatformVMID {
		return nil, errCreatePlatformVM
	}
	primaryAlias := m.PrimaryAliasOrDefault(chainParams.ID)

	// Create the log and context of the chain
	chainLog, err := m.LogFactory.MakeChain(primaryAlias)
	if err != nil {
		return nil, fmt.Errorf("error while creating chain's log %w", err)
	}

	consensusMetrics := prometheus.NewRegistry()
	chainNamespace := fmt.Sprintf("%s_%s", constants.PlatformName, primaryAlias)
	if err := m.Metrics.Register(chainNamespace, consensusMetrics); err != nil {
		return nil, fmt.Errorf("error while registering chain's metrics %w", err)
	}

	vmMetrics := metrics.NewOptionalGatherer()
	vmNamespace := fmt.Sprintf("%s_vm", chainNamespace)
	if err := m.Metrics.Register(vmNamespace, vmMetrics); err != nil {
		return nil, fmt.Errorf("error while registering vm's metrics %w", err)
	}

	ctx := &snow.ConsensusContext{
		Context: &snow.Context{
			NetworkID: m.NetworkID,
			SubnetID:  chainParams.SubnetID,
			ChainID:   chainParams.ID,
			NodeID:    m.NodeID,

			XChainID:    m.XChainID,
			AVAXAssetID: m.AVAXAssetID,

			Log:          chainLog,
			Keystore:     m.Keystore.NewBlockchainKeyStore(chainParams.ID),
			SharedMemory: m.AtomicMemory.NewSharedMemory(chainParams.ID),
			BCLookup:     m,
			SNLookup:     m,
			Metrics:      vmMetrics,

			ValidatorState:    m.validatorState,
			StakingCertLeaf:   m.StakingCert.Leaf,
			StakingLeafSigner: m.StakingCert.PrivateKey.(crypto.Signer),
		},
		DecisionDispatcher:  m.DecisionEvents,
		ConsensusDispatcher: m.ConsensusEvents,
		Registerer:          consensusMetrics,
	}
	// We set the state to Initializing here because failing to set the state
	// before it's first access would cause a panic.
	ctx.SetState(snow.Initializing)

	if sbConfigs, ok := m.SubnetConfigs[chainParams.SubnetID]; ok {
		if sbConfigs.ValidatorOnly {
			ctx.SetValidatorOnly()
		}
	}

	// Get a factory for the vm we want to use on our chain
	vmFactory, err := m.VMManager.GetFactory(vmID)
	if err != nil {
		return nil, fmt.Errorf("error while getting vmFactory: %w", err)
	}

	// Create the chain
	vm, err := vmFactory.New(ctx.Context)
	if err != nil {
		return nil, fmt.Errorf("error while creating vm: %w", err)
	}
	// TODO: Shutdown VM if an error occurs

	fxs := make([]*common.Fx, len(chainParams.FxAliases))
	for i, fxAlias := range chainParams.FxAliases {
		fxID, err := m.VMManager.Lookup(fxAlias)
		if err != nil {
			return nil, fmt.Errorf("error while looking up Fx: %w", err)
		}

		// Get a factory for the fx we want to use on our chain
		fxFactory, err := m.VMManager.GetFactory(fxID)
		if err != nil {
			return nil, fmt.Errorf("error while getting fxFactory: %w", err)
		}

		fx, err := fxFactory.New(ctx.Context)
		if err != nil {
			return nil, fmt.Errorf("error while creating fx: %w", err)
		}

		// Create the fx
		fxs[i] = &common.Fx{
			ID: fxID,
			Fx: fx,
		}
	}

	consensusParams := m.ConsensusParams
	if sbConfigs, ok := m.SubnetConfigs[chainParams.SubnetID]; ok && chainParams.SubnetID != constants.PrimaryNetworkID {
		consensusParams = sbConfigs.ConsensusParameters
	}

	// The validators of this blockchain
	var vdrs validators.Set // Validators validating this blockchain
	var ok bool
	if m.StakingEnabled {
		vdrs, ok = m.Validators.GetValidators(chainParams.SubnetID)
	} else { // Staking is disabled. Every peer validates every subnet.
		vdrs, ok = m.Validators.GetValidators(constants.PrimaryNetworkID)
	}
	if !ok {
		return nil, fmt.Errorf("couldn't get validator set of subnet with ID %s. The subnet may not exist", chainParams.SubnetID)
	}

	beacons := vdrs
	if chainParams.CustomBeacons != nil {
		beacons = chainParams.CustomBeacons
	}

	bootstrapWeight := beacons.Weight()

	var chain *chain
	switch vm := vm.(type) {
	case vertex.DAGVM:
		chain, err = m.createAvalancheChain(
			ctx,
			chainParams.GenesisData,
			vdrs,
			beacons,
			vm,
			fxs,
			consensusParams,
			bootstrapWeight,
			sb,
		)
		if err != nil {
			return nil, fmt.Errorf("error while creating new avalanche vm %w", err)
		}
	case block.ChainVM:
		chain, err = m.createSnowmanChain(
			ctx,
			chainParams.GenesisData,
			vdrs,
			beacons,
			vm,
			fxs,
			consensusParams.Parameters,
			bootstrapWeight,
			sb,
		)
		if err != nil {
			return nil, fmt.Errorf("error while creating new snowman vm %w", err)
		}
	default:
		return nil, errUnknownVMType
	}

	// Register the chain with the timeout manager
	if err := m.TimeoutManager.RegisterChain(ctx); err != nil {
		return nil, err
	}

	return chain, nil
}

func (m *manager) AddRegistrant(r Registrant) { m.registrants = append(m.registrants, r) }

func (m *manager) unblockChains() {
	m.unblocked = true
	blocked := m.blockedChains
	m.blockedChains = nil
	for _, chainParams := range blocked {
		m.ForceCreateChain(chainParams)
	}
}

// Create a DAG-based blockchain that uses Avalanche
func (m *manager) createAvalancheChain(
	ctx *snow.ConsensusContext,
	genesisData []byte,
	vdrs,
	beacons validators.Set,
	vm vertex.DAGVM,
	fxs []*common.Fx,
	consensusParams avcon.Parameters,
	bootstrapWeight uint64,
	sb Subnet,
) (*chain, error) {
	ctx.Lock.Lock()
	defer ctx.Lock.Unlock()

	meterDBManager, err := m.DBManager.NewMeterDBManager("db", ctx.Registerer)
	if err != nil {
		return nil, err
	}
	prefixDBManager := meterDBManager.NewPrefixDBManager(ctx.ChainID[:])
	vmDBManager := prefixDBManager.NewPrefixDBManager([]byte("vm"))

	db := prefixDBManager.Current()
	vertexDB := prefixdb.New([]byte("vertex"), db.Database)
	vertexBootstrappingDB := prefixdb.New([]byte("vertex_bs"), db.Database)
	txBootstrappingDB := prefixdb.New([]byte("tx_bs"), db.Database)

	vtxBlocker, err := queue.NewWithMissing(vertexBootstrappingDB, "vtx", ctx.Registerer)
	if err != nil {
		return nil, err
	}
	txBlocker, err := queue.New(txBootstrappingDB, "tx", ctx.Registerer)
	if err != nil {
		return nil, err
	}

	// The channel through which a VM may send messages to the consensus engine
	// VM uses this channel to notify engine that a block is ready to be made
	msgChan := make(chan common.Message, defaultChannelSize)

	gossipConfig := m.GossipConfig
	if sbConfigs, ok := m.SubnetConfigs[ctx.SubnetID]; ok && ctx.SubnetID != constants.PrimaryNetworkID {
		gossipConfig = sbConfigs.GossipConfig
	}

	// Passes messages from the consensus engine to the network
	sender, err := sender.New(
		ctx,
		m.MsgCreator,
		m.Net,
		m.ManagerConfig.Router,
		m.TimeoutManager,
		gossipConfig,
	)
	if err != nil {
		return nil, fmt.Errorf("couldn't initialize sender: %w", err)
	}

	if err := m.ConsensusEvents.RegisterChain(ctx.ChainID, "gossip", sender, false); err != nil { // Set up the event dipatcher
		return nil, fmt.Errorf("problem initializing event dispatcher: %w", err)
	}

	chainConfig, err := m.getChainConfig(ctx.ChainID)
	if err != nil {
		return nil, fmt.Errorf("error while fetching chain config: %w", err)
	}

	if m.MeterVMEnabled {
		vm = metervm.NewVertexVM(vm)
	}

	// Handles serialization/deserialization of vertices and also the
	// persistence of vertices
	vtxManager := state.NewSerializer(
		state.SerializerConfig{
			ChainID:             ctx.ChainID,
			VM:                  vm,
			DB:                  vertexDB,
			Log:                 ctx.Log,
			XChainMigrationTime: version.GetXChainMigrationTime(ctx.NetworkID),
		},
	)
	if err := vm.Initialize(
		ctx.Context,
		vmDBManager,
		genesisData,
		chainConfig.Upgrade,
		chainConfig.Config,
		msgChan,
		fxs,
		sender,
	); err != nil {
		return nil, fmt.Errorf("error during vm's Initialize: %w", err)
	}

	sampleK := consensusParams.K
	if uint64(sampleK) > bootstrapWeight {
		sampleK = int(bootstrapWeight)
	}

	// Asynchronously passes messages from the network to the consensus engine
	handler, err := handler.New(
		m.MsgCreator,
		ctx,
		vdrs,
		msgChan,
		sb.afterBootstrapped(),
		m.ConsensusGossipFrequency,
	)
	if err != nil {
		return nil, fmt.Errorf("error initializing network handler: %w", err)
	}

	commonCfg := common.Config{
		Ctx:                            ctx,
		Validators:                     vdrs,
		Beacons:                        beacons,
		SampleK:                        sampleK,
		WeightTracker:                  tracker.NewWeightTracker(beacons, (3*bootstrapWeight+3)/4),
		Alpha:                          bootstrapWeight/2 + 1, // must be > 50%
		Sender:                         sender,
		Subnet:                         sb,
		Timer:                          handler,
		RetryBootstrap:                 m.RetryBootstrap,
		RetryBootstrapWarnFrequency:    m.RetryBootstrapWarnFrequency,
		MaxTimeGetAncestors:            m.BootstrapMaxTimeGetAncestors,
		AncestorsMaxContainersSent:     m.BootstrapAncestorsMaxContainersSent,
		AncestorsMaxContainersReceived: m.BootstrapAncestorsMaxContainersReceived,
		SharedCfg:                      &common.SharedConfig{},
	}

	avaGetHandler, err := avagetter.New(vtxManager, commonCfg)
	if err != nil {
		return nil, fmt.Errorf("couldn't initialize avalanche base message handler: %w", err)
	}

	// create bootstrap gear
	bootstrapperConfig := avbootstrap.Config{
		Config:        commonCfg,
		AllGetsServer: avaGetHandler,
		VtxBlocked:    vtxBlocker,
		TxBlocked:     txBlocker,
		Manager:       vtxManager,
		VM:            vm,
	}
	bootstrapper, err := avbootstrap.New(
		bootstrapperConfig,
		func(lastReqID uint32) error {
			return handler.Consensus().Start(lastReqID + 1)
		},
	)
	if err != nil {
		return nil, fmt.Errorf("error initializing avalanche bootstrapper: %w", err)
	}
	handler.SetBootstrapper(bootstrapper)

	// create engine gear
	engineConfig := aveng.Config{
		Ctx:           bootstrapperConfig.Ctx,
		AllGetsServer: avaGetHandler,
		VM:            bootstrapperConfig.VM,
		Manager:       vtxManager,
		Sender:        bootstrapperConfig.Sender,
		Validators:    vdrs,
		Params:        consensusParams,
		Consensus:     &avcon.Topological{},
	}
	engine, err := aveng.New(engineConfig)
	if err != nil {
		return nil, fmt.Errorf("error initializing avalanche engine: %w", err)
	}
	handler.SetConsensus(engine)

	// Register health check for this chain
	chainAlias := m.PrimaryAliasOrDefault(ctx.ChainID)

	if err := m.Health.RegisterHealthCheck(chainAlias, handler); err != nil {
		return nil, fmt.Errorf("couldn't add health check for chain %s: %w", chainAlias, err)
	}

	return &chain{
		Name:    chainAlias,
		Engine:  engine,
		Handler: handler,
	}, nil
}

// Create a linear chain using the Snowman consensus engine
func (m *manager) createSnowmanChain(
	ctx *snow.ConsensusContext,
	genesisData []byte,
	vdrs,
	beacons validators.Set,
	vm block.ChainVM,
	fxs []*common.Fx,
	consensusParams snowball.Parameters,
	bootstrapWeight uint64,
	sb Subnet,
) (*chain, error) {
	ctx.Lock.Lock()
	defer ctx.Lock.Unlock()

	meterDBManager, err := m.DBManager.NewMeterDBManager("db", ctx.Registerer)
	if err != nil {
		return nil, err
	}
	prefixDBManager := meterDBManager.NewPrefixDBManager(ctx.ChainID[:])
	vmDBManager := prefixDBManager.NewPrefixDBManager([]byte("vm"))

	db := prefixDBManager.Current()
	bootstrappingDB := prefixdb.New([]byte("bs"), db.Database)

	blocked, err := queue.NewWithMissing(bootstrappingDB, "block", ctx.Registerer)
	if err != nil {
		return nil, err
	}

	// The channel through which a VM may send messages to the consensus engine
	// VM uses this channel to notify engine that a block is ready to be made
	msgChan := make(chan common.Message, defaultChannelSize)

	gossipConfig := m.GossipConfig
	if sbConfigs, ok := m.SubnetConfigs[ctx.SubnetID]; ok && ctx.SubnetID != constants.PrimaryNetworkID {
		gossipConfig = sbConfigs.GossipConfig
	}

	// Passes messages from the consensus engine to the network
	sender, err := sender.New(
		ctx,
		m.MsgCreator,
		m.Net,
		m.ManagerConfig.Router,
		m.TimeoutManager,
		gossipConfig,
	)
	if err != nil {
		return nil, fmt.Errorf("couldn't initialize sender: %w", err)
	}

	if err := m.ConsensusEvents.RegisterChain(ctx.ChainID, "gossip", sender, false); err != nil { // Set up the event dipatcher
		return nil, fmt.Errorf("problem initializing event dispatcher: %w", err)
	}

	// first vm to be init is P-Chain once, which provides validator interface to all ProposerVMs
	if m.validatorState == nil {
		if m.ManagerConfig.StakingEnabled {
			valState, ok := vm.(validators.State)
			if !ok {
				return nil, fmt.Errorf("expected validators.State but got %T", vm)
			}

			// Initialize the validator state for future chains.
			m.validatorState = validators.NewLockedState(&ctx.Lock, valState)

			// Notice that this context is left unlocked. This is because the
			// lock will already be held when accessing these values on the
			// P-chain.
			ctx.ValidatorState = valState
		} else {
			m.validatorState = validators.NewNoState()
			ctx.ValidatorState = m.validatorState
		}
	}

	// Initialize the ProposerVM and the vm wrapped inside it
	chainConfig, err := m.getChainConfig(ctx.ChainID)
	if err != nil {
		return nil, fmt.Errorf("error while fetching chain config: %w", err)
	}

	// enable ProposerVM on this VM
	vm = proposervm.New(vm, m.ApricotPhase4Time, m.ApricotPhase4MinPChainHeight)

	if m.MeterVMEnabled {
		vm = metervm.NewBlockVM(vm)
	}
	if err := vm.Initialize(
		ctx.Context,
		vmDBManager,
		genesisData,
		chainConfig.Upgrade,
		chainConfig.Config,
		msgChan,
		fxs,
		sender,
	); err != nil {
		return nil, err
	}

	sampleK := consensusParams.K
	if uint64(sampleK) > bootstrapWeight {
		sampleK = int(bootstrapWeight)
	}

	// Asynchronously passes messages from the network to the consensus engine
	handler, err := handler.New(
		m.MsgCreator,
		ctx,
		vdrs,
		msgChan,
		sb.afterBootstrapped(),
		m.ConsensusGossipFrequency,
	)
	if err != nil {
		return nil, fmt.Errorf("couldn't initialize message handler: %w", err)
	}

	commonCfg := common.Config{
		Ctx:                            ctx,
		Validators:                     vdrs,
		Beacons:                        beacons,
		SampleK:                        sampleK,
		WeightTracker:                  tracker.NewWeightTracker(beacons, (3*bootstrapWeight+3)/4),
		Alpha:                          bootstrapWeight/2 + 1, // must be > 50%
		Sender:                         sender,
		Subnet:                         sb,
		Timer:                          handler,
		RetryBootstrap:                 m.RetryBootstrap,
		RetryBootstrapWarnFrequency:    m.RetryBootstrapWarnFrequency,
		MaxTimeGetAncestors:            m.BootstrapMaxTimeGetAncestors,
		AncestorsMaxContainersSent:     m.BootstrapAncestorsMaxContainersSent,
		AncestorsMaxContainersReceived: m.BootstrapAncestorsMaxContainersReceived,
		SharedCfg:                      &common.SharedConfig{},
	}

	snowGetHandler, err := snowgetter.New(vm, commonCfg)
	if err != nil {
		return nil, fmt.Errorf("couldn't initialize snow base message handler: %w", err)
	}

	// Create engine, bootstrapper and state-syncer in this order,
	// to make sure start callbacks are duly initialized
	engineConfig := smeng.Config{
		Ctx:           commonCfg.Ctx,
		AllGetsServer: snowGetHandler,
		VM:            vm,
		Sender:        commonCfg.Sender,
		Validators:    vdrs,
		Params:        consensusParams,
		Consensus:     &smcon.Topological{},
	}
	engine, err := smeng.New(engineConfig)
	if err != nil {
		return nil, fmt.Errorf("error initializing snowman engine: %w", err)
	}
	handler.SetConsensus(engine)

	// create bootstrap gear
	bootstrapCfg := smbootstrap.Config{
		Config:        commonCfg,
		AllGetsServer: snowGetHandler,
		Blocked:       blocked,
		VM:            vm,
		Bootstrapped:  m.unblockChains,
	}

	bootstrapper, err := smbootstrap.New(
		bootstrapCfg,
		engine.Start,
	)
	if err != nil {
		return nil, fmt.Errorf("error initializing snowman bootstrapper: %w", err)
	}
	handler.SetBootstrapper(bootstrapper)

	// create state sync gear
	stateSyncCfg, err := syncer.NewConfig(
		commonCfg,
		m.StateSyncBeacons,
		snowGetHandler,
		vm,
	)
	if err != nil {
		return nil, fmt.Errorf("couldn't initialize state syncer configuration: %w", err)
	}
<<<<<<< HEAD

=======
>>>>>>> 8c98e5d8
	stateSyncer := syncer.New(
		stateSyncCfg,
		bootstrapper.Start,
	)
	handler.SetStateSyncer(stateSyncer)

	// Register health checks
	chainAlias := m.PrimaryAliasOrDefault(ctx.ChainID)

<<<<<<< HEAD
	check := health.CheckerFunc(func() (interface{}, error) {
		ctx.Lock.Lock()
		defer ctx.Lock.Unlock()
		switch ctx.GetState() {
		case snow.StateSyncing:
			return stateSyncer.HealthCheck()
		case snow.Bootstrapping:
			return bootstrapper.HealthCheck()
		case snow.NormalOp:
			return engine.HealthCheck()
		default:
			return nil, fmt.Errorf("unknown state; could not check health")
		}
	})
	if err := m.Health.RegisterHealthCheck(chainAlias, check); err != nil {
=======
	if err := m.Health.RegisterHealthCheck(chainAlias, handler); err != nil {
>>>>>>> 8c98e5d8
		return nil, fmt.Errorf("couldn't add health check for chain %s: %w", chainAlias, err)
	}

	return &chain{
		Name:    chainAlias,
		Engine:  engine,
		Handler: handler,
	}, nil
}

func (m *manager) SubnetID(chainID ids.ID) (ids.ID, error) {
	m.chainsLock.Lock()
	defer m.chainsLock.Unlock()

	chain, exists := m.chains[chainID]
	if !exists {
		return ids.ID{}, errUnknownChainID
	}
	return chain.Context().SubnetID, nil
}

func (m *manager) IsBootstrapped(id ids.ID) bool {
	m.chainsLock.Lock()
	chain, exists := m.chains[id]
	m.chainsLock.Unlock()
	if !exists {
		return false
	}

	return chain.Context().GetState() == snow.NormalOp
}

func (m *manager) chainsNotBootstrapped() []ids.ID {
	m.chainsLock.Lock()
	defer m.chainsLock.Unlock()

	chainsBootstrapping := make([]ids.ID, 0, len(m.chains))
	for chainID, chain := range m.chains {
		if chain.Context().GetState() == snow.NormalOp {
			continue
		}
		chainsBootstrapping = append(chainsBootstrapping, chainID)
	}
	return chainsBootstrapping
}

func (m *manager) registerBootstrappedHealthChecks() error {
	bootstrappedCheck := health.CheckerFunc(func() (interface{}, error) {
		chains := m.chainsNotBootstrapped()
		aliases := make([]string, len(chains))
		for i, chain := range chains {
			aliases[i] = m.PrimaryAliasOrDefault(chain)
		}

		if len(aliases) != 0 {
			return aliases, errNotBootstrapped
		}
		return aliases, nil
	})
	if err := m.Health.RegisterReadinessCheck("bootstrapped", bootstrappedCheck); err != nil {
		return fmt.Errorf("couldn't register bootstrapped readiness check: %w", err)
	}
	if err := m.Health.RegisterHealthCheck("bootstrapped", bootstrappedCheck); err != nil {
		return fmt.Errorf("couldn't register bootstrapped health check: %w", err)
	}
	return nil
}

// Shutdown stops all the chains
func (m *manager) Shutdown() {
	m.Log.Info("shutting down chain manager")
	m.ManagerConfig.Router.Shutdown()
}

// LookupVM returns the ID of the VM associated with an alias
func (m *manager) LookupVM(alias string) (ids.ID, error) { return m.VMManager.Lookup(alias) }

// Notify registrants [those who want to know about the creation of chains]
// that the specified chain has been created
func (m *manager) notifyRegistrants(name string, engine common.Engine) {
	for _, registrant := range m.registrants {
		registrant.RegisterChain(name, engine)
	}
}

// Returns:
// 1) the alias that already exists, or the empty string if there is none
// 2) true iff there exists a chain such that the chain has an alias in [aliases]
func (m *manager) isChainWithAlias(aliases ...string) (string, bool) {
	for _, alias := range aliases {
		if _, err := m.Lookup(alias); err == nil {
			return alias, true
		}
	}
	return "", false
}

// getChainConfig returns value of a entry by looking at ID key and alias key
// it first searches ID key, then falls back to it's corresponding primary alias
func (m *manager) getChainConfig(id ids.ID) (ChainConfig, error) {
	if val, ok := m.ManagerConfig.ChainConfigs[id.String()]; ok {
		return val, nil
	}
	aliases, err := m.Aliases(id)
	if err != nil {
		return ChainConfig{}, err
	}
	for _, alias := range aliases {
		if val, ok := m.ManagerConfig.ChainConfigs[alias]; ok {
			return val, nil
		}
	}

	return ChainConfig{}, nil
}<|MERGE_RESOLUTION|>--- conflicted
+++ resolved
@@ -878,10 +878,6 @@
 	if err != nil {
 		return nil, fmt.Errorf("couldn't initialize state syncer configuration: %w", err)
 	}
-<<<<<<< HEAD
-
-=======
->>>>>>> 8c98e5d8
 	stateSyncer := syncer.New(
 		stateSyncCfg,
 		bootstrapper.Start,
@@ -891,25 +887,7 @@
 	// Register health checks
 	chainAlias := m.PrimaryAliasOrDefault(ctx.ChainID)
 
-<<<<<<< HEAD
-	check := health.CheckerFunc(func() (interface{}, error) {
-		ctx.Lock.Lock()
-		defer ctx.Lock.Unlock()
-		switch ctx.GetState() {
-		case snow.StateSyncing:
-			return stateSyncer.HealthCheck()
-		case snow.Bootstrapping:
-			return bootstrapper.HealthCheck()
-		case snow.NormalOp:
-			return engine.HealthCheck()
-		default:
-			return nil, fmt.Errorf("unknown state; could not check health")
-		}
-	})
-	if err := m.Health.RegisterHealthCheck(chainAlias, check); err != nil {
-=======
 	if err := m.Health.RegisterHealthCheck(chainAlias, handler); err != nil {
->>>>>>> 8c98e5d8
 		return nil, fmt.Errorf("couldn't add health check for chain %s: %w", chainAlias, err)
 	}
 
