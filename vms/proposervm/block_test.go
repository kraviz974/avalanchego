// Copyright (C) 2019-2024, Ava Labs, Inc. All rights reserved.
// See the file LICENSE for licensing terms.

package proposervm

import (
	"bytes"
	"context"
	"crypto/ecdsa"
	"crypto/elliptic"
	"crypto/rand"
	"testing"
	"time"

	"github.com/stretchr/testify/require"
	"go.uber.org/mock/gomock"

	"github.com/ava-labs/avalanchego/ids"
	"github.com/ava-labs/avalanchego/snow"
	"github.com/ava-labs/avalanchego/snow/consensus/snowman"
	"github.com/ava-labs/avalanchego/snow/consensus/snowman/snowmantest"
	"github.com/ava-labs/avalanchego/snow/engine/snowman/block"
	"github.com/ava-labs/avalanchego/snow/validators"
	"github.com/ava-labs/avalanchego/staking"
	"github.com/ava-labs/avalanchego/utils/logging"
	"github.com/ava-labs/avalanchego/utils/timer/mockable"
	"github.com/ava-labs/avalanchego/vms/proposervm/proposer"
	"github.com/ava-labs/avalanchego/vms/proposervm/scheduler"
)

// Assert that when the underlying VM implements ChainVMWithBuildBlockContext
// and the proposervm is activated, we call the VM's BuildBlockWithContext
// method to build a block rather than BuildBlockWithContext. If the proposervm
// isn't activated, we should call BuildBlock rather than BuildBlockWithContext.
func TestPostForkCommonComponents_buildChild(t *testing.T) {
	require := require.New(t)
	ctrl := gomock.NewController(t)

	var (
		nodeID                 = ids.GenerateTestNodeID()
		pChainHeight    uint64 = 1337
		parentID               = ids.GenerateTestID()
		parentTimestamp        = time.Now().Truncate(time.Second)
		parentHeight    uint64 = 1234
		blkID                  = ids.GenerateTestID()
	)

	innerBlk := snowmantest.NewMockBlock(ctrl)
	innerBlk.EXPECT().ID().Return(blkID).AnyTimes()
	innerBlk.EXPECT().Height().Return(parentHeight + 1).AnyTimes()

	builtBlk := snowmantest.NewMockBlock(ctrl)
	builtBlk.EXPECT().Bytes().Return([]byte{1, 2, 3}).AnyTimes()
	builtBlk.EXPECT().ID().Return(ids.GenerateTestID()).AnyTimes()
	builtBlk.EXPECT().Height().Return(pChainHeight).AnyTimes()

	innerVM := block.NewMockChainVM(ctrl)
	innerBlockBuilderVM := block.NewMockBuildBlockWithContextChainVM(ctrl)
	innerBlockBuilderVM.EXPECT().BuildBlockWithContext(gomock.Any(), &block.Context{
		PChainHeight: pChainHeight - 1,
	}).Return(builtBlk, nil).AnyTimes()

	vdrState := validators.NewMockState(ctrl)
	vdrState.EXPECT().GetMinimumHeight(context.Background()).Return(pChainHeight, nil).AnyTimes()

	windower := proposer.NewMockWindower(ctrl)
	windower.EXPECT().ExpectedProposer(gomock.Any(), gomock.Any(), gomock.Any(), gomock.Any()).Return(nodeID, nil).AnyTimes()

	pk, err := ecdsa.GenerateKey(elliptic.P256(), rand.Reader)
	require.NoError(err)
	vm := &VM{
		Config: Config{
			ActivationTime:    time.Unix(0, 0),
			DurangoTime:       time.Unix(0, 0),
			StakingCertLeaf:   &staking.Certificate{},
			StakingLeafSigner: pk,
		},
		ChainVM:        innerVM,
		blockBuilderVM: innerBlockBuilderVM,
		ctx: &snow.Context{
			NodeID:         nodeID,
			ValidatorState: vdrState,
			Log:            logging.NoLog{},
		},
		Windower: windower,
	}

	blk := &postForkCommonComponents{
		innerBlk: innerBlk,
		vm:       vm,
	}

	// Should call BuildBlockWithContext since proposervm is activated
	gotChild, err := blk.buildChild(
		context.Background(),
		parentID,
		parentTimestamp,
		pChainHeight-1,
	)
	require.NoError(err)
	require.Equal(builtBlk, gotChild.(*postForkBlock).innerBlk)
}

func TestPreDurangoValidatorNodeBlockBuiltDelaysTests(t *testing.T) {
	require := require.New(t)
	ctx := context.Background()

	var (
		activationTime = time.Unix(0, 0)
		durangoTime    = mockable.MaxTime
	)
	coreVM, valState, proVM, _ := initTestProposerVM(t, activationTime, durangoTime, 0)
	defer func() {
		require.NoError(proVM.Shutdown(ctx))
	}()

	// Build a post fork block. It'll be the parent block in our test cases
	parentTime := time.Now().Truncate(time.Second)
	proVM.Set(parentTime)

	coreParentBlk := snowmantest.BuildChild(snowmantest.Genesis)
	coreVM.BuildBlockF = func(context.Context) (snowman.Block, error) {
		return coreParentBlk, nil
	}
	coreVM.GetBlockF = func(_ context.Context, blkID ids.ID) (snowman.Block, error) {
		switch blkID {
		case coreParentBlk.ID():
			return coreParentBlk, nil
		case snowmantest.GenesisID:
			return snowmantest.Genesis, nil
		default:
			return nil, errUnknownBlock
		}
	}
	coreVM.ParseBlockF = func(_ context.Context, b []byte) (snowman.Block, error) { // needed when setting preference
		switch {
		case bytes.Equal(b, coreParentBlk.Bytes()):
			return coreParentBlk, nil
		case bytes.Equal(b, snowmantest.GenesisBytes):
			return snowmantest.Genesis, nil
		default:
			return nil, errUnknownBlock
		}
	}

	parentBlk, err := proVM.BuildBlock(ctx)
	require.NoError(err)
	require.NoError(parentBlk.Verify(ctx))
	require.NoError(parentBlk.Accept(ctx))

	// Make sure preference is duly set
	require.NoError(proVM.SetPreference(ctx, parentBlk.ID()))
	require.Equal(proVM.preferred, parentBlk.ID())
	_, err = proVM.getPostForkBlock(ctx, parentBlk.ID())
	require.NoError(err)

	// Force this node to be the only validator, so to guarantee
	// it'd be picked if block build time was before MaxVerifyDelay
	valState.GetValidatorSetF = func(context.Context, uint64, ids.ID) (map[ids.NodeID]*validators.GetValidatorOutput, error) {
		// a validator with a weight large enough to fully fill the proposers list
		weight := uint64(proposer.MaxBuildWindows * 2)

		return map[ids.NodeID]*validators.GetValidatorOutput{
			proVM.ctx.NodeID: {
				NodeID: proVM.ctx.NodeID,
				Weight: weight,
			},
		}, nil
	}

	coreChildBlk := snowmantest.BuildChild(coreParentBlk)
	coreVM.BuildBlockF = func(context.Context) (snowman.Block, error) {
		return coreChildBlk, nil
	}

	{
		// Set local clock before MaxVerifyDelay from parent timestamp.
		// Check that child block is signed.
		localTime := parentBlk.Timestamp().Add(proposer.MaxVerifyDelay - time.Second)
		proVM.Set(localTime)

		childBlkIntf, err := proVM.BuildBlock(ctx)
		require.NoError(err)
		require.IsType(&postForkBlock{}, childBlkIntf)

		childBlk := childBlkIntf.(*postForkBlock)
<<<<<<< HEAD
		proposerID, hasProposer := childBlk.Proposer()
		require.True(hasProposer) // signed block
		require.Equal(proVM.ctx.NodeID, proposerID)
=======
		require.Equal(proVM.ctx.NodeID, childBlk.Proposer()) // signed block
>>>>>>> c08fdae7
	}

	{
		// Set local clock exactly MaxVerifyDelay from parent timestamp.
		// Check that child block is unsigned.
		localTime := parentBlk.Timestamp().Add(proposer.MaxVerifyDelay)
		proVM.Set(localTime)

		childBlkIntf, err := proVM.BuildBlock(ctx)
		require.NoError(err)
		require.IsType(&postForkBlock{}, childBlkIntf)

		childBlk := childBlkIntf.(*postForkBlock)
<<<<<<< HEAD
		proposerID, hasProposer := childBlk.Proposer()
		require.False(hasProposer) // unsigned block
		require.Equal(ids.EmptyNodeID, proposerID)
=======
		require.Equal(ids.EmptyNodeID, childBlk.Proposer()) // unsigned block
>>>>>>> c08fdae7
	}

	{
		// Set local clock between MaxVerifyDelay and MaxBuildDelay from parent
		// timestamp.
		// Check that child block is unsigned.
		localTime := parentBlk.Timestamp().Add((proposer.MaxVerifyDelay + proposer.MaxBuildDelay) / 2)
		proVM.Set(localTime)

		childBlkIntf, err := proVM.BuildBlock(ctx)
		require.NoError(err)
		require.IsType(&postForkBlock{}, childBlkIntf)

		childBlk := childBlkIntf.(*postForkBlock)
<<<<<<< HEAD
		proposerID, hasProposer := childBlk.Proposer()
		require.False(hasProposer) // unsigned block
		require.Equal(ids.EmptyNodeID, proposerID)
=======
		require.Equal(ids.EmptyNodeID, childBlk.Proposer()) // unsigned block
>>>>>>> c08fdae7
	}

	{
		// Set local clock after MaxBuildDelay from parent timestamp.
		// Check that child block is unsigned.
		localTime := parentBlk.Timestamp().Add(proposer.MaxBuildDelay)
		proVM.Set(localTime)

		childBlkIntf, err := proVM.BuildBlock(ctx)
		require.NoError(err)
		require.IsType(&postForkBlock{}, childBlkIntf)

		childBlk := childBlkIntf.(*postForkBlock)
<<<<<<< HEAD
		proposerID, hasProposer := childBlk.Proposer()
		require.False(hasProposer) // unsigned block
		require.Equal(ids.EmptyNodeID, proposerID)
=======
		require.Equal(ids.EmptyNodeID, childBlk.Proposer()) // unsigned block
>>>>>>> c08fdae7
	}
}

func TestPreDurangoNonValidatorNodeBlockBuiltDelaysTests(t *testing.T) {
	require := require.New(t)
	ctx := context.Background()

	var (
		activationTime = time.Unix(0, 0)
		durangoTime    = mockable.MaxTime
	)
	coreVM, valState, proVM, _ := initTestProposerVM(t, activationTime, durangoTime, 0)
	defer func() {
		require.NoError(proVM.Shutdown(ctx))
	}()

	// Build a post fork block. It'll be the parent block in our test cases
	parentTime := time.Now().Truncate(time.Second)
	proVM.Set(parentTime)

	coreParentBlk := snowmantest.BuildChild(snowmantest.Genesis)
	coreVM.BuildBlockF = func(context.Context) (snowman.Block, error) {
		return coreParentBlk, nil
	}
	coreVM.GetBlockF = func(_ context.Context, blkID ids.ID) (snowman.Block, error) {
		switch blkID {
		case coreParentBlk.ID():
			return coreParentBlk, nil
		case snowmantest.GenesisID:
			return snowmantest.Genesis, nil
		default:
			return nil, errUnknownBlock
		}
	}
	coreVM.ParseBlockF = func(_ context.Context, b []byte) (snowman.Block, error) { // needed when setting preference
		switch {
		case bytes.Equal(b, coreParentBlk.Bytes()):
			return coreParentBlk, nil
		case bytes.Equal(b, snowmantest.GenesisBytes):
			return snowmantest.Genesis, nil
		default:
			return nil, errUnknownBlock
		}
	}

	parentBlk, err := proVM.BuildBlock(ctx)
	require.NoError(err)
	require.NoError(parentBlk.Verify(ctx))
	require.NoError(parentBlk.Accept(ctx))

	// Make sure preference is duly set
	require.NoError(proVM.SetPreference(ctx, parentBlk.ID()))
	require.Equal(proVM.preferred, parentBlk.ID())
	_, err = proVM.getPostForkBlock(ctx, parentBlk.ID())
	require.NoError(err)

	// Mark node as non validator
	valState.GetValidatorSetF = func(context.Context, uint64, ids.ID) (map[ids.NodeID]*validators.GetValidatorOutput, error) {
		var (
			aValidator = ids.GenerateTestNodeID()

			// a validator with a weight large enough to fully fill the proposers list
			weight = uint64(proposer.MaxBuildWindows * 2)
		)
		return map[ids.NodeID]*validators.GetValidatorOutput{
			aValidator: {
				NodeID: aValidator,
				Weight: weight,
			},
		}, nil
	}

	coreChildBlk := snowmantest.BuildChild(coreParentBlk)
	coreVM.BuildBlockF = func(context.Context) (snowman.Block, error) {
		return coreChildBlk, nil
	}

	{
		// Set local clock before MaxVerifyDelay from parent timestamp.
		// Check that child block is not built.
		localTime := parentBlk.Timestamp().Add(proposer.MaxVerifyDelay - time.Second)
		proVM.Set(localTime)

		_, err := proVM.BuildBlock(ctx)
		require.ErrorIs(err, errProposerWindowNotStarted)
	}

	{
		// Set local clock exactly MaxVerifyDelay from parent timestamp.
		// Check that child block is not built.
		localTime := parentBlk.Timestamp().Add(proposer.MaxVerifyDelay)
		proVM.Set(localTime)

		_, err := proVM.BuildBlock(ctx)
		require.ErrorIs(err, errProposerWindowNotStarted)
	}

	{
		// Set local clock among MaxVerifyDelay and MaxBuildDelay from parent timestamp
		// Check that child block is not built.
		localTime := parentBlk.Timestamp().Add((proposer.MaxVerifyDelay + proposer.MaxBuildDelay) / 2)
		proVM.Set(localTime)

		_, err := proVM.BuildBlock(ctx)
		require.ErrorIs(err, errProposerWindowNotStarted)
	}

	{
		// Set local clock after MaxBuildDelay from parent timestamp
		// Check that child block is built and it is unsigned
		localTime := parentBlk.Timestamp().Add(proposer.MaxBuildDelay)
		proVM.Set(localTime)

		childBlkIntf, err := proVM.BuildBlock(ctx)
		require.NoError(err)
		require.IsType(&postForkBlock{}, childBlkIntf)

		childBlk := childBlkIntf.(*postForkBlock)
<<<<<<< HEAD
		proposerID, hasProposer := childBlk.Proposer()
		require.False(hasProposer) // unsigned block
		require.Equal(ids.EmptyNodeID, proposerID)
=======
		require.Equal(ids.EmptyNodeID, childBlk.Proposer()) // unsigned block
>>>>>>> c08fdae7
	}
}

// We consider cases where this node is not current proposer (may be scheduled in the next future or not).
// We check that scheduler is called nonetheless, to be able to process innerVM block requests
func TestPostDurangoBuildChildResetScheduler(t *testing.T) {
	require := require.New(t)
	ctrl := gomock.NewController(t)

	var (
		thisNodeID              = ids.GenerateTestNodeID()
		selectedProposer        = ids.GenerateTestNodeID()
		pChainHeight     uint64 = 1337
		parentID                = ids.GenerateTestID()
		parentTimestamp         = time.Now().Truncate(time.Second)
		now                     = parentTimestamp.Add(12 * time.Second)
		parentHeight     uint64 = 1234
	)

	innerBlk := snowmantest.NewMockBlock(ctrl)
	innerBlk.EXPECT().Height().Return(parentHeight + 1).AnyTimes()

	vdrState := validators.NewMockState(ctrl)
	vdrState.EXPECT().GetMinimumHeight(context.Background()).Return(pChainHeight, nil).AnyTimes()

	windower := proposer.NewMockWindower(ctrl)
	windower.EXPECT().ExpectedProposer(gomock.Any(), gomock.Any(), gomock.Any(), gomock.Any()).
		Return(selectedProposer, nil).AnyTimes() // return a proposer different from thisNode, to check whether scheduler is reset

	scheduler := scheduler.NewMockScheduler(ctrl)

	pk, err := ecdsa.GenerateKey(elliptic.P256(), rand.Reader)
	require.NoError(err)
	vm := &VM{
		Config: Config{
			ActivationTime:    time.Unix(0, 0),
			DurangoTime:       time.Unix(0, 0),
			StakingCertLeaf:   &staking.Certificate{},
			StakingLeafSigner: pk,
		},
		ChainVM: block.NewMockChainVM(ctrl),
		ctx: &snow.Context{
			NodeID:         thisNodeID,
			ValidatorState: vdrState,
			Log:            logging.NoLog{},
		},
		Windower:  windower,
		Scheduler: scheduler,
	}
	vm.Clock.Set(now)

	blk := &postForkCommonComponents{
		innerBlk: innerBlk,
		vm:       vm,
	}

	delays := []time.Duration{
		proposer.MaxLookAheadWindow - time.Minute,
		proposer.MaxLookAheadWindow,
		proposer.MaxLookAheadWindow + time.Minute,
	}

	for _, delay := range delays {
		windower.EXPECT().MinDelayForProposer(gomock.Any(), gomock.Any(), gomock.Any(), gomock.Any(), gomock.Any()).
			Return(delay, nil).Times(1)

		// we mock the scheduler setting the exact time we expect it to be reset
		// to
		expectedSchedulerTime := parentTimestamp.Add(delay)
		scheduler.EXPECT().SetBuildBlockTime(expectedSchedulerTime).Times(1)

		_, err = blk.buildChild(
			context.Background(),
			parentID,
			parentTimestamp,
			pChainHeight-1,
		)
		require.ErrorIs(err, errUnexpectedProposer)
	}
}<|MERGE_RESOLUTION|>--- conflicted
+++ resolved
@@ -184,13 +184,7 @@
 		require.IsType(&postForkBlock{}, childBlkIntf)
 
 		childBlk := childBlkIntf.(*postForkBlock)
-<<<<<<< HEAD
-		proposerID, hasProposer := childBlk.Proposer()
-		require.True(hasProposer) // signed block
-		require.Equal(proVM.ctx.NodeID, proposerID)
-=======
 		require.Equal(proVM.ctx.NodeID, childBlk.Proposer()) // signed block
->>>>>>> c08fdae7
 	}
 
 	{
@@ -204,13 +198,7 @@
 		require.IsType(&postForkBlock{}, childBlkIntf)
 
 		childBlk := childBlkIntf.(*postForkBlock)
-<<<<<<< HEAD
-		proposerID, hasProposer := childBlk.Proposer()
-		require.False(hasProposer) // unsigned block
-		require.Equal(ids.EmptyNodeID, proposerID)
-=======
 		require.Equal(ids.EmptyNodeID, childBlk.Proposer()) // unsigned block
->>>>>>> c08fdae7
 	}
 
 	{
@@ -225,13 +213,7 @@
 		require.IsType(&postForkBlock{}, childBlkIntf)
 
 		childBlk := childBlkIntf.(*postForkBlock)
-<<<<<<< HEAD
-		proposerID, hasProposer := childBlk.Proposer()
-		require.False(hasProposer) // unsigned block
-		require.Equal(ids.EmptyNodeID, proposerID)
-=======
 		require.Equal(ids.EmptyNodeID, childBlk.Proposer()) // unsigned block
->>>>>>> c08fdae7
 	}
 
 	{
@@ -245,13 +227,7 @@
 		require.IsType(&postForkBlock{}, childBlkIntf)
 
 		childBlk := childBlkIntf.(*postForkBlock)
-<<<<<<< HEAD
-		proposerID, hasProposer := childBlk.Proposer()
-		require.False(hasProposer) // unsigned block
-		require.Equal(ids.EmptyNodeID, proposerID)
-=======
 		require.Equal(ids.EmptyNodeID, childBlk.Proposer()) // unsigned block
->>>>>>> c08fdae7
 	}
 }
 
@@ -370,13 +346,7 @@
 		require.IsType(&postForkBlock{}, childBlkIntf)
 
 		childBlk := childBlkIntf.(*postForkBlock)
-<<<<<<< HEAD
-		proposerID, hasProposer := childBlk.Proposer()
-		require.False(hasProposer) // unsigned block
-		require.Equal(ids.EmptyNodeID, proposerID)
-=======
 		require.Equal(ids.EmptyNodeID, childBlk.Proposer()) // unsigned block
->>>>>>> c08fdae7
 	}
 }
 
