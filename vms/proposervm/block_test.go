// Copyright (C) 2019-2022, Ava Labs, Inc. All rights reserved.
// See the file LICENSE for licensing terms.

package proposervm

import (
	"context"
	"testing"
	"time"

	"github.com/golang/mock/gomock"

	"github.com/stretchr/testify/require"

	"github.com/ava-labs/avalanchego/ids"
	"github.com/ava-labs/avalanchego/signer"
	"github.com/ava-labs/avalanchego/snow"
	"github.com/ava-labs/avalanchego/snow/consensus/snowman"
	"github.com/ava-labs/avalanchego/snow/engine/snowman/block"
	"github.com/ava-labs/avalanchego/snow/engine/snowman/block/mocks"
	"github.com/ava-labs/avalanchego/snow/validators"
	"github.com/ava-labs/avalanchego/staking"
	"github.com/ava-labs/avalanchego/utils/logging"
	"github.com/ava-labs/avalanchego/vms/proposervm/proposer"
)

// Assert that when the underlying VM implements ChainVMWithBuildBlockContext
// and the proposervm is activated, we call the VM's BuildBlockWithContext
// method to build a block rather than BuildBlockWithContext. If the proposervm
// isn't activated, we should call BuildBlock rather than BuildBlockWithContext.
func TestPostForkCommonComponents_buildChild(t *testing.T) {
	require := require.New(t)
	ctrl := gomock.NewController(t)
	defer ctrl.Finish()

	pChainHeight := uint64(1337)
	parentID := ids.GenerateTestID()
	parentTimestamp := time.Now()
	blkID := ids.GenerateTestID()
	innerBlk := snowman.NewMockBlock(ctrl)
	innerBlk.EXPECT().ID().Return(blkID).AnyTimes()
	innerBlk.EXPECT().Height().Return(pChainHeight - 1).AnyTimes()
	builtBlk := snowman.NewMockBlock(ctrl)
	builtBlk.EXPECT().Bytes().Return([]byte{1, 2, 3}).AnyTimes()
	builtBlk.EXPECT().ID().Return(ids.GenerateTestID()).AnyTimes()
	builtBlk.EXPECT().Height().Return(pChainHeight).AnyTimes()
	innerVM := mocks.NewMockChainVM(ctrl)
	innerBlockBuilderVM := mocks.NewMockBuildBlockWithContextChainVM(ctrl)
	innerBlockBuilderVM.EXPECT().BuildBlockWithContext(gomock.Any(), &block.Context{
		PChainHeight: pChainHeight - 1,
	}).Return(builtBlk, nil).AnyTimes()
	vdrState := validators.NewMockState(ctrl)
	vdrState.EXPECT().GetMinimumHeight(context.Background()).Return(pChainHeight, nil).AnyTimes()
	windower := proposer.NewMockWindower(ctrl)
	windower.EXPECT().Delay(gomock.Any(), gomock.Any(), gomock.Any(), gomock.Any()).Return(time.Duration(0), nil).AnyTimes()

	testCert, err := staking.NewTLSCert()
	require.NoError(err)
	tlsSigner, err := signer.NewTLSSigner(testCert)
	require.NoError(err)

	vm := &VM{
		ChainVM:        innerVM,
		blockBuilderVM: innerBlockBuilderVM,
		ctx: &snow.Context{
<<<<<<< HEAD
			ValidatorState:    vdrState,
			Log:               logging.NoLog{},
			StakingCertLeaf:   testCert.Leaf,
			StakingLeafSigner: &tlsSigner,
=======
			ValidatorState: vdrState,
			Log:            logging.NoLog{},
>>>>>>> e38a148b
		},
		Windower:          windower,
		stakingCertLeaf:   &x509.Certificate{},
		stakingLeafSigner: pk,
	}

	blk := &postForkCommonComponents{
		innerBlk: innerBlk,
		vm:       vm,
	}

	// Should call BuildBlockWithContext since proposervm is activated
	gotChild, err := blk.buildChild(
		context.Background(),
		parentID,
		parentTimestamp,
		pChainHeight-1,
	)
	require.NoError(err)
	require.Equal(builtBlk, gotChild.(*postForkBlock).innerBlk)
}<|MERGE_RESOLUTION|>--- conflicted
+++ resolved
@@ -20,6 +20,7 @@
 	"github.com/ava-labs/avalanchego/snow/engine/snowman/block/mocks"
 	"github.com/ava-labs/avalanchego/snow/validators"
 	"github.com/ava-labs/avalanchego/staking"
+	"github.com/ava-labs/avalanchego/utils/crypto/bls"
 	"github.com/ava-labs/avalanchego/utils/logging"
 	"github.com/ava-labs/avalanchego/vms/proposervm/proposer"
 )
@@ -59,23 +60,21 @@
 	tlsSigner, err := signer.NewTLSSigner(testCert)
 	require.NoError(err)
 
+	sk, err := bls.NewSecretKey()
+	require.NoError(err)
+	blsSigner := signer.NewBLSSigner(sk)
+
 	vm := &VM{
 		ChainVM:        innerVM,
 		blockBuilderVM: innerBlockBuilderVM,
 		ctx: &snow.Context{
-<<<<<<< HEAD
-			ValidatorState:    vdrState,
-			Log:               logging.NoLog{},
-			StakingCertLeaf:   testCert.Leaf,
-			StakingLeafSigner: &tlsSigner,
-=======
 			ValidatorState: vdrState,
 			Log:            logging.NoLog{},
->>>>>>> e38a148b
 		},
-		Windower:          windower,
-		stakingCertLeaf:   &x509.Certificate{},
-		stakingLeafSigner: pk,
+		Windower:        windower,
+		stakingCertLeaf: testCert.Leaf,
+		tlsSigner:       &tlsSigner,
+		blsSigner:       &blsSigner,
 	}
 
 	blk := &postForkCommonComponents{
