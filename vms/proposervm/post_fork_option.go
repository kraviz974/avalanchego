--- conflicted
+++ resolved
@@ -29,7 +29,6 @@
 }
 
 func (b *postForkOption) Accept() error {
-<<<<<<< HEAD
 	if err := b.acceptOuterBlk(); err != nil {
 		return err
 	}
@@ -38,12 +37,10 @@
 }
 
 func (b *postForkOption) acceptOuterBlk() error {
-=======
 	// Update in-memory references
 	b.status = choices.Accepted
 	b.vm.lastAcceptedHeight = b.Height()
 
->>>>>>> 745531c3
 	blkID := b.ID()
 	delete(b.vm.verifiedBlocks, blkID)
 
@@ -52,18 +49,10 @@
 		return err
 	}
 
-	if err := b.vm.storePostForkBlock(b); err != nil {
-		return err
-	}
-
-<<<<<<< HEAD
-	delete(b.vm.verifiedBlocks, blkID)
-	return nil
+	return b.vm.storePostForkBlock(b)
 }
 
 func (b *postForkOption) acceptInnerBlk() error {
-=======
->>>>>>> 745531c3
 	// mark the inner block as accepted and all conflicting inner blocks as
 	// rejected
 	return b.vm.Tree.Accept(b.innerBlk)
