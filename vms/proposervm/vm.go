// Copyright (C) 2019-2022, Ava Labs, Inc. All rights reserved.
// See the file LICENSE for licensing terms.

package proposervm

import (
	"context"
	"crypto"
	"crypto/x509"
	"fmt"
	"time"

	"github.com/prometheus/client_golang/prometheus"

	"go.uber.org/zap"

	"github.com/ava-labs/avalanchego/api/metrics"
	"github.com/ava-labs/avalanchego/cache"
	"github.com/ava-labs/avalanchego/cache/metercacher"
	"github.com/ava-labs/avalanchego/database"
	"github.com/ava-labs/avalanchego/database/manager"
	"github.com/ava-labs/avalanchego/database/prefixdb"
	"github.com/ava-labs/avalanchego/database/versiondb"
	"github.com/ava-labs/avalanchego/ids"
	"github.com/ava-labs/avalanchego/snow"
	"github.com/ava-labs/avalanchego/snow/choices"
	"github.com/ava-labs/avalanchego/snow/consensus/snowman"
	"github.com/ava-labs/avalanchego/snow/engine/common"
	"github.com/ava-labs/avalanchego/snow/engine/snowman/block"
	"github.com/ava-labs/avalanchego/utils"
	"github.com/ava-labs/avalanchego/utils/math"
	"github.com/ava-labs/avalanchego/utils/timer/mockable"
	"github.com/ava-labs/avalanchego/vms/proposervm/indexer"
	"github.com/ava-labs/avalanchego/vms/proposervm/proposer"
	"github.com/ava-labs/avalanchego/vms/proposervm/scheduler"
	"github.com/ava-labs/avalanchego/vms/proposervm/state"
	"github.com/ava-labs/avalanchego/vms/proposervm/tree"

	statelessblock "github.com/ava-labs/avalanchego/vms/proposervm/block"
)

const (
	// DefaultMinBlockDelay should be kept as whole seconds because block
	// timestamps are only specific to the second.
	DefaultMinBlockDelay = time.Second

	checkIndexedFrequency = 10 * time.Second
	innerBlkCacheSize     = 512
)

var (
	_ block.ChainVM              = (*VM)(nil)
	_ block.BatchedChainVM       = (*VM)(nil)
	_ block.HeightIndexedChainVM = (*VM)(nil)
	_ block.StateSyncableVM      = (*VM)(nil)

	dbPrefix = []byte("proposervm")
)

type VM struct {
	block.ChainVM
	blockBuilderVM block.BuildBlockWithContextChainVM
	batchedVM      block.BatchedChainVM
	hVM            block.HeightIndexedChainVM
	ssVM           block.StateSyncableVM

<<<<<<< HEAD
	activationTime           time.Time
	minimumPChainHeight      uint64
	minBlkDelay              time.Duration
	blsSigningActivationTime time.Time
=======
	activationTime      time.Time
	minimumPChainHeight uint64
	minBlkDelay         time.Duration
	// block signer
	stakingLeafSigner crypto.Signer
	// block certificate
	stakingCertLeaf *x509.Certificate
>>>>>>> e38a148b

	state.State
	hIndexer indexer.HeightIndexer

	proposer.Windower
	tree.Tree
	scheduler.Scheduler
	mockable.Clock

	ctx         *snow.Context
	db          *versiondb.Database
	toScheduler chan<- common.Message

	// Block ID --> Block
	// Each element is a block that passed verification but
	// hasn't yet been accepted/rejected
	verifiedBlocks map[ids.ID]PostForkBlock
	// Stateless block ID --> inner block.
	// Only contains post-fork blocks near the tip so that the cache doesn't get
	// filled with random blocks every time this node parses blocks while
	// processing a GetAncestors message from a bootstrapping node.
	innerBlkCache  cache.Cacher
	preferred      ids.ID
	consensusState snow.State
	context        context.Context
	onShutdown     func()

	// lastAcceptedTime is set to the last accepted PostForkBlock's timestamp
	// if the last accepted block has been a PostForkOption block since having
	// initialized the VM.
	lastAcceptedTime time.Time

	// lastAcceptedHeight is set to the last accepted PostForkBlock's height.
	lastAcceptedHeight uint64
}

// New performs best when [minBlkDelay] is whole seconds. This is because block
// timestamps are only specific to the second.
func New(
	vm block.ChainVM,
	activationTime time.Time,
	minimumPChainHeight uint64,
	minBlkDelay time.Duration,
<<<<<<< HEAD
	blsSigningActivationTime time.Time,
=======
	stakingLeafSigner crypto.Signer,
	stakingCertLeaf *x509.Certificate,
>>>>>>> e38a148b
) *VM {
	blockBuilderVM, _ := vm.(block.BuildBlockWithContextChainVM)
	batchedVM, _ := vm.(block.BatchedChainVM)
	hVM, _ := vm.(block.HeightIndexedChainVM)
	ssVM, _ := vm.(block.StateSyncableVM)
	return &VM{
		ChainVM:        vm,
		blockBuilderVM: blockBuilderVM,
		batchedVM:      batchedVM,
		hVM:            hVM,
		ssVM:           ssVM,

<<<<<<< HEAD
		activationTime:           activationTime,
		minimumPChainHeight:      minimumPChainHeight,
		minBlkDelay:              minBlkDelay,
		blsSigningActivationTime: blsSigningActivationTime,
=======
		activationTime:      activationTime,
		minimumPChainHeight: minimumPChainHeight,
		minBlkDelay:         minBlkDelay,
		stakingLeafSigner:   stakingLeafSigner,
		stakingCertLeaf:     stakingCertLeaf,
>>>>>>> e38a148b
	}
}

func (vm *VM) Initialize(
	ctx context.Context,
	chainCtx *snow.Context,
	dbManager manager.Manager,
	genesisBytes []byte,
	upgradeBytes []byte,
	configBytes []byte,
	toEngine chan<- common.Message,
	fxs []*common.Fx,
	appSender common.AppSender,
) error {
	// TODO: Add a helper for this metrics override, it is performed in multiple
	//       places.
	multiGatherer := metrics.NewMultiGatherer()
	registerer := prometheus.NewRegistry()
	if err := multiGatherer.Register("proposervm", registerer); err != nil {
		return err
	}

	optionalGatherer := metrics.NewOptionalGatherer()
	if err := multiGatherer.Register("", optionalGatherer); err != nil {
		return err
	}
	if err := chainCtx.Metrics.Register(multiGatherer); err != nil {
		return err
	}
	chainCtx.Metrics = optionalGatherer

	vm.ctx = chainCtx
	rawDB := dbManager.Current().Database
	prefixDB := prefixdb.New(dbPrefix, rawDB)
	vm.db = versiondb.New(prefixDB)
	vm.State = state.New(vm.db)
	vm.Windower = proposer.New(chainCtx.ValidatorState, chainCtx.SubnetID, chainCtx.ChainID)
	vm.Tree = tree.New()
	innerBlkCache, err := metercacher.New(
		"inner_block_cache",
		registerer,
		&cache.LRU{Size: innerBlkCacheSize},
	)
	if err != nil {
		return err
	}
	vm.innerBlkCache = innerBlkCache

	indexerDB := versiondb.New(vm.db)
	// TODO: Use [state.NewMetered] here to populate additional metrics.
	indexerState := state.New(indexerDB)
	vm.hIndexer = indexer.NewHeightIndexer(vm, vm.ctx.Log, indexerState)

	scheduler, vmToEngine := scheduler.New(vm.ctx.Log, toEngine)
	vm.Scheduler = scheduler
	vm.toScheduler = vmToEngine

	go chainCtx.Log.RecoverAndPanic(func() {
		scheduler.Dispatch(time.Now())
	})

	vm.verifiedBlocks = make(map[ids.ID]PostForkBlock)
	detachedCtx := utils.Detach(ctx)
	context, cancel := context.WithCancel(detachedCtx)
	vm.context = context
	vm.onShutdown = cancel

	err = vm.ChainVM.Initialize(
		ctx,
		chainCtx,
		dbManager,
		genesisBytes,
		upgradeBytes,
		configBytes,
		vmToEngine,
		fxs,
		appSender,
	)
	if err != nil {
		return err
	}

	if err := vm.repair(detachedCtx); err != nil {
		return err
	}

	return vm.setLastAcceptedMetadata(ctx)
}

// shutdown ops then propagate shutdown to innerVM
func (vm *VM) Shutdown(ctx context.Context) error {
	vm.onShutdown()

	if err := vm.db.Commit(); err != nil {
		return err
	}
	return vm.ChainVM.Shutdown(ctx)
}

func (vm *VM) SetState(ctx context.Context, newState snow.State) error {
	if err := vm.ChainVM.SetState(ctx, newState); err != nil {
		return err
	}

	oldState := vm.consensusState
	vm.consensusState = newState
	if oldState != snow.StateSyncing {
		return nil
	}

	// When finishing StateSyncing, if state sync has failed or was skipped,
	// repairAcceptedChainByHeight rolls back the chain to the previously last
	// accepted block. If state sync has completed successfully, this call is a
	// no-op.
	if err := vm.repairAcceptedChainByHeight(ctx); err != nil {
		return err
	}
	return vm.setLastAcceptedMetadata(ctx)
}

func (vm *VM) BuildBlock(ctx context.Context) (snowman.Block, error) {
	preferredBlock, err := vm.getBlock(ctx, vm.preferred)
	if err != nil {
		return nil, err
	}

	return preferredBlock.buildChild(ctx)
}

func (vm *VM) ParseBlock(ctx context.Context, b []byte) (snowman.Block, error) {
	if blk, err := vm.parsePostForkBlock(ctx, b); err == nil {
		return blk, nil
	}
	return vm.parsePreForkBlock(ctx, b)
}

func (vm *VM) GetBlock(ctx context.Context, id ids.ID) (snowman.Block, error) {
	return vm.getBlock(ctx, id)
}

func (vm *VM) SetPreference(ctx context.Context, preferred ids.ID) error {
	if vm.preferred == preferred {
		return nil
	}
	vm.preferred = preferred

	blk, err := vm.getPostForkBlock(ctx, preferred)
	if err != nil {
		return vm.ChainVM.SetPreference(ctx, preferred)
	}

	if err := vm.ChainVM.SetPreference(ctx, blk.getInnerBlk().ID()); err != nil {
		return err
	}

	pChainHeight, err := blk.pChainHeight(ctx)
	if err != nil {
		return err
	}

	// reset scheduler
	minDelay, err := vm.Windower.Delay(ctx, blk.Height()+1, pChainHeight, vm.ctx.NodeID)
	if err != nil {
		vm.ctx.Log.Debug("failed to fetch the expected delay",
			zap.Error(err),
		)
		// A nil error is returned here because it is possible that
		// bootstrapping caused the last accepted block to move past the latest
		// P-chain height. This will cause building blocks to return an error
		// until the P-chain's height has advanced.
		return nil
	}

	// Note: The P-chain does not currently try to target any block time. It
	// notifies the consensus engine as soon as a new block may be built. To
	// avoid fast runs of blocks there is an additional minimum delay that
	// validators can specify. This delay may be an issue for high performance,
	// custom VMs. Until the P-chain is modified to target a specific block
	// time, ProposerMinBlockDelay can be configured in the subnet config.
	if minDelay < vm.minBlkDelay {
		minDelay = vm.minBlkDelay
	}

	preferredTime := blk.Timestamp()
	nextStartTime := preferredTime.Add(minDelay)
	vm.Scheduler.SetBuildBlockTime(nextStartTime)

	vm.ctx.Log.Debug("set preference",
		zap.Stringer("blkID", blk.ID()),
		zap.Time("blockTimestamp", preferredTime),
		zap.Time("nextStartTime", nextStartTime),
	)
	return nil
}

func (vm *VM) LastAccepted(ctx context.Context) (ids.ID, error) {
	lastAccepted, err := vm.State.GetLastAccepted()
	if err == database.ErrNotFound {
		return vm.ChainVM.LastAccepted(ctx)
	}
	return lastAccepted, err
}

// repair makes sure that vm and innerVM chains are in sync.
// Moreover it fixes vm's height index if defined.
func (vm *VM) repair(ctx context.Context) error {
	if vm.hVM == nil {
		// height index not defined. Just sync vms and innerVM chains.
		return vm.repairAcceptedChainByIteration(ctx)
	}

	switch vm.hVM.VerifyHeightIndex(ctx) {
	case nil:
		// InnerVM height index is complete. We can immediately verify
		// and repair this VM height index.
		shouldRepair, err := vm.shouldHeightIndexBeRepaired(ctx)
		if err != nil {
			return err
		}
		if !shouldRepair {
			vm.ctx.Log.Info("block height index was successfully verified")
			vm.hIndexer.MarkRepaired(true)
			return vm.repairAcceptedChainByHeight(ctx)
		}
	case block.ErrIndexIncomplete:
	default:
		return nil
	}

	// innerVM height index is incomplete. Sync vm and innerVM chains first.
	if err := vm.repairAcceptedChainByIteration(ctx); err != nil {
		return err
	}

	// asynchronously rebuild height index, if needed
	go func() {
		// Poll until the underlying chain's index is complete or shutdown is
		// called.
		ticker := time.NewTicker(checkIndexedFrequency)
		defer ticker.Stop()
		for {
			// The underlying VM expects the lock to be held here.
			vm.ctx.Lock.Lock()
			err := vm.hVM.VerifyHeightIndex(ctx)
			vm.ctx.Lock.Unlock()

			if err == nil {
				// innerVM indexing complete. Let's re-index this VM
				break
			}
			if err != block.ErrIndexIncomplete {
				vm.ctx.Log.Error("block height indexing failed",
					zap.Error(err),
				)
				return
			}

			// innerVM index is incomplete. Wait for completion and retry
			select {
			case <-vm.context.Done():
				return
			case <-ticker.C:
			}
		}

		vm.ctx.Lock.Lock()
		shouldRepair, err := vm.shouldHeightIndexBeRepaired(ctx)
		vm.ctx.Lock.Unlock()

		if err != nil {
			vm.ctx.Log.Error("could not verify height indexing status",
				zap.Error(err),
			)
			return
		}
		if !shouldRepair {
			vm.ctx.Log.Info("block height indexing is already complete")
			vm.hIndexer.MarkRepaired(true)
			return
		}

		err = vm.hIndexer.RepairHeightIndex(vm.context)
		if err == nil {
			vm.ctx.Log.Info("block height indexing finished")
			return
		}

		// Note that we don't check if `err` is `context.Canceled` here because
		// repairing the height index may have returned a non-standard error
		// due to the chain shutting down.
		if vm.context.Err() == nil {
			// The context wasn't closed, so the chain hasn't been shutdown.
			// This must have been an unexpected error.
			vm.ctx.Log.Error("block height indexing failed",
				zap.Error(err),
			)
		}
	}()
	return nil
}

func (vm *VM) repairAcceptedChainByIteration(ctx context.Context) error {
	lastAcceptedID, err := vm.GetLastAccepted()
	if err == database.ErrNotFound {
		// If the last accepted block isn't indexed yet, then the underlying
		// chain is the only chain and there is nothing to repair.
		return nil
	}
	if err != nil {
		return err
	}

	// Revert accepted blocks that weren't committed to the database.
	for {
		lastAccepted, err := vm.getPostForkBlock(ctx, lastAcceptedID)
		if err == database.ErrNotFound {
			// If the post fork block can't be found, it's because we're
			// reverting past the fork boundary. If this is the case, then there
			// is only one database to keep consistent, so there is nothing to
			// repair anymore.
			if err := vm.State.DeleteLastAccepted(); err != nil {
				return err
			}
			if err := vm.State.DeleteCheckpoint(); err != nil {
				return err
			}
			return vm.db.Commit()
		}
		if err != nil {
			return err
		}

		shouldBeAccepted := lastAccepted.getInnerBlk()

		// If the inner block is accepted, then we don't need to revert any more
		// blocks.
		if shouldBeAccepted.Status() == choices.Accepted {
			return vm.db.Commit()
		}

		// Mark the last accepted block as processing - rather than accepted.
		lastAccepted.setStatus(choices.Processing)
		if err := vm.State.PutBlock(lastAccepted.getStatelessBlk(), choices.Processing); err != nil {
			return err
		}

		// Advance to the parent block
		previousLastAcceptedID := lastAcceptedID
		lastAcceptedID = lastAccepted.Parent()
		if err := vm.State.SetLastAccepted(lastAcceptedID); err != nil {
			return err
		}

		// If the indexer checkpoint was previously pointing to the last
		// accepted block, roll it back to the new last accepted block.
		checkpoint, err := vm.State.GetCheckpoint()
		if err == database.ErrNotFound {
			continue
		}
		if err != nil {
			return err
		}
		if previousLastAcceptedID != checkpoint {
			continue
		}
		if err := vm.State.SetCheckpoint(lastAcceptedID); err != nil {
			return err
		}
	}
}

func (vm *VM) repairAcceptedChainByHeight(ctx context.Context) error {
	innerLastAcceptedID, err := vm.ChainVM.LastAccepted(ctx)
	if err != nil {
		return err
	}
	innerLastAccepted, err := vm.ChainVM.GetBlock(ctx, innerLastAcceptedID)
	if err != nil {
		return err
	}
	proLastAcceptedID, err := vm.State.GetLastAccepted()
	if err == database.ErrNotFound {
		// If the last accepted block isn't indexed yet, then the underlying
		// chain is the only chain and there is nothing to repair.
		return nil
	}
	if err != nil {
		return err
	}
	proLastAccepted, err := vm.getPostForkBlock(ctx, proLastAcceptedID)
	if err != nil {
		return err
	}

	proLastAcceptedHeight := proLastAccepted.Height()
	innerLastAcceptedHeight := innerLastAccepted.Height()
	if proLastAcceptedHeight < innerLastAcceptedHeight {
		return fmt.Errorf("proposervm height index (%d) should never be lower than the inner height index (%d)", proLastAcceptedHeight, innerLastAcceptedHeight)
	}
	if proLastAcceptedHeight == innerLastAcceptedHeight {
		// There is nothing to repair - as the heights match
		return nil
	}

	// The inner vm must be behind the proposer vm, so we must roll the proposervm back.
	forkHeight, err := vm.State.GetForkHeight()
	if err != nil {
		return err
	}

	if forkHeight > innerLastAcceptedHeight {
		// We are rolling back past the fork, so we should just forget about all of our proposervm indices.
		if err := vm.State.DeleteLastAccepted(); err != nil {
			return err
		}
		return vm.db.Commit()
	}

	newProLastAcceptedID, err := vm.State.GetBlockIDAtHeight(innerLastAcceptedHeight)
	if err != nil {
		return err
	}

	if err := vm.State.SetLastAccepted(newProLastAcceptedID); err != nil {
		return err
	}
	return vm.db.Commit()
}

func (vm *VM) setLastAcceptedMetadata(ctx context.Context) error {
	lastAcceptedID, err := vm.GetLastAccepted()
	if err == database.ErrNotFound {
		// If the last accepted block wasn't a PostFork block, then we don't
		// initialize the metadata.
		vm.lastAcceptedHeight = 0
		vm.lastAcceptedTime = time.Time{}
		return nil
	}
	if err != nil {
		return err
	}

	lastAccepted, err := vm.getPostForkBlock(ctx, lastAcceptedID)
	if err != nil {
		return err
	}

	// Set the last accepted height
	vm.lastAcceptedHeight = lastAccepted.Height()

	if _, ok := lastAccepted.getStatelessBlk().(statelessblock.SignedBlock); ok {
		// If the last accepted block wasn't a PostForkOption, then we don't
		// initialize the time.
		return nil
	}

	acceptedParent, err := vm.getPostForkBlock(ctx, lastAccepted.Parent())
	if err != nil {
		return err
	}
	vm.lastAcceptedTime = acceptedParent.Timestamp()
	return nil
}

func (vm *VM) parsePostForkBlock(ctx context.Context, b []byte) (PostForkBlock, error) {
	statelessBlock, err := statelessblock.Parse(b)
	if err != nil {
		return nil, err
	}

	// if the block already exists, then make sure the status is set correctly
	blkID := statelessBlock.ID()
	blk, err := vm.getPostForkBlock(ctx, blkID)
	if err == nil {
		return blk, nil
	}
	if err != database.ErrNotFound {
		return nil, err
	}

	innerBlkBytes := statelessBlock.Block()
	innerBlk, err := vm.parseInnerBlock(ctx, blkID, innerBlkBytes)
	if err != nil {
		return nil, err
	}

	if statelessSignedBlock, ok := statelessBlock.(statelessblock.SignedBlock); ok {
		blk = &postForkBlock{
			SignedBlock: statelessSignedBlock,
			postForkCommonComponents: postForkCommonComponents{
				vm:       vm,
				innerBlk: innerBlk,
				status:   choices.Processing,
			},
		}
	} else {
		blk = &postForkOption{
			Block: statelessBlock,
			postForkCommonComponents: postForkCommonComponents{
				vm:       vm,
				innerBlk: innerBlk,
				status:   choices.Processing,
			},
		}
	}
	return blk, nil
}

func (vm *VM) parsePreForkBlock(ctx context.Context, b []byte) (*preForkBlock, error) {
	blk, err := vm.ChainVM.ParseBlock(ctx, b)
	return &preForkBlock{
		Block: blk,
		vm:    vm,
	}, err
}

func (vm *VM) getBlock(ctx context.Context, id ids.ID) (Block, error) {
	if blk, err := vm.getPostForkBlock(ctx, id); err == nil {
		return blk, nil
	}
	return vm.getPreForkBlock(ctx, id)
}

func (vm *VM) getPostForkBlock(ctx context.Context, blkID ids.ID) (PostForkBlock, error) {
	block, exists := vm.verifiedBlocks[blkID]
	if exists {
		return block, nil
	}

	statelessBlock, status, err := vm.State.GetBlock(blkID)
	if err != nil {
		return nil, err
	}

	innerBlkBytes := statelessBlock.Block()
	innerBlk, err := vm.parseInnerBlock(ctx, blkID, innerBlkBytes)
	if err != nil {
		return nil, err
	}

	if statelessSignedBlock, ok := statelessBlock.(statelessblock.SignedBlock); ok {
		return &postForkBlock{
			SignedBlock: statelessSignedBlock,
			postForkCommonComponents: postForkCommonComponents{
				vm:       vm,
				innerBlk: innerBlk,
				status:   status,
			},
		}, nil
	}
	return &postForkOption{
		Block: statelessBlock,
		postForkCommonComponents: postForkCommonComponents{
			vm:       vm,
			innerBlk: innerBlk,
			status:   status,
		},
	}, nil
}

func (vm *VM) getPreForkBlock(ctx context.Context, blkID ids.ID) (*preForkBlock, error) {
	blk, err := vm.ChainVM.GetBlock(ctx, blkID)
	return &preForkBlock{
		Block: blk,
		vm:    vm,
	}, err
}

func (vm *VM) storePostForkBlock(blk PostForkBlock) error {
	if err := vm.State.PutBlock(blk.getStatelessBlk(), blk.Status()); err != nil {
		return err
	}
	height := blk.Height()
	blkID := blk.ID()
	if err := vm.updateHeightIndex(height, blkID); err != nil {
		return err
	}
	return vm.db.Commit()
}

func (vm *VM) verifyAndRecordInnerBlk(ctx context.Context, blockCtx *block.Context, postFork PostForkBlock) error {
	innerBlk := postFork.getInnerBlk()
	postForkID := postFork.ID()
	originalInnerBlock, previouslyVerified := vm.Tree.Get(innerBlk)
	if previouslyVerified {
		innerBlk = originalInnerBlock
		// We must update all of the mappings from postFork -> innerBlock to
		// now point to originalInnerBlock.
		postFork.setInnerBlk(originalInnerBlock)
		vm.innerBlkCache.Put(postForkID, originalInnerBlock)
	}

	var (
		shouldVerifyWithCtx = blockCtx != nil
		blkWithCtx          block.WithVerifyContext
		err                 error
	)
	if shouldVerifyWithCtx {
		blkWithCtx, shouldVerifyWithCtx = innerBlk.(block.WithVerifyContext)
		if shouldVerifyWithCtx {
			shouldVerifyWithCtx, err = blkWithCtx.ShouldVerifyWithContext(ctx)
			if err != nil {
				return err
			}
		}
	}

	// Invariant: If either [Verify] or [VerifyWithContext] returns nil, this
	//            function must return nil. This maintains the inner block's
	//            invariant that successful verification will eventually result
	//            in accepted or rejected being called.
	if shouldVerifyWithCtx {
		// This block needs to know the P-Chain height during verification.
		// Note that [VerifyWithContext] with context may be called multiple
		// times with multiple contexts.
		err = blkWithCtx.VerifyWithContext(ctx, blockCtx)
	} else if !previouslyVerified {
		// This isn't a [block.WithVerifyContext] so we only call [Verify] once.
		err = innerBlk.Verify(ctx)
	}
	if err != nil {
		return err
	}

	// Since verification passed, we should ensure the inner block tree is
	// populated.
	if !previouslyVerified {
		vm.Tree.Add(innerBlk)
	}
	vm.verifiedBlocks[postForkID] = postFork
	return nil
}

// notifyInnerBlockReady tells the scheduler that the inner VM is ready to build
// a new block
func (vm *VM) notifyInnerBlockReady() {
	select {
	case vm.toScheduler <- common.PendingTxs:
	default:
		vm.ctx.Log.Debug("dropping message to consensus engine")
	}
}

func (vm *VM) optimalPChainHeight(ctx context.Context, minPChainHeight uint64) (uint64, error) {
	minimumHeight, err := vm.ctx.ValidatorState.GetMinimumHeight(ctx)
	if err != nil {
		return 0, err
	}

	return math.Max(minimumHeight, minPChainHeight), nil
}

// parseInnerBlock attempts to parse the provided bytes as an inner block. If
// the inner block happens to be cached, then the inner block will not be
// parsed.
func (vm *VM) parseInnerBlock(ctx context.Context, outerBlkID ids.ID, innerBlkBytes []byte) (snowman.Block, error) {
	if innerBlkIntf, ok := vm.innerBlkCache.Get(outerBlkID); ok {
		return innerBlkIntf.(snowman.Block), nil
	}

	innerBlk, err := vm.ChainVM.ParseBlock(ctx, innerBlkBytes)
	if err != nil {
		return nil, err
	}
	vm.cacheInnerBlock(outerBlkID, innerBlk)
	return innerBlk, nil
}

// Caches proposervm block ID --> inner block if the inner block's height
// is within [innerBlkCacheSize] of the last accepted block's height.
func (vm *VM) cacheInnerBlock(outerBlkID ids.ID, innerBlk snowman.Block) {
	diff := math.AbsDiff(innerBlk.Height(), vm.lastAcceptedHeight)
	if diff < innerBlkCacheSize {
		vm.innerBlkCache.Put(outerBlkID, innerBlk)
	}
}<|MERGE_RESOLUTION|>--- conflicted
+++ resolved
@@ -5,7 +5,6 @@
 
 import (
 	"context"
-	"crypto"
 	"crypto/x509"
 	"fmt"
 	"time"
@@ -22,6 +21,7 @@
 	"github.com/ava-labs/avalanchego/database/prefixdb"
 	"github.com/ava-labs/avalanchego/database/versiondb"
 	"github.com/ava-labs/avalanchego/ids"
+	"github.com/ava-labs/avalanchego/signer"
 	"github.com/ava-labs/avalanchego/snow"
 	"github.com/ava-labs/avalanchego/snow/choices"
 	"github.com/ava-labs/avalanchego/snow/consensus/snowman"
@@ -64,20 +64,14 @@
 	hVM            block.HeightIndexedChainVM
 	ssVM           block.StateSyncableVM
 
-<<<<<<< HEAD
 	activationTime           time.Time
 	minimumPChainHeight      uint64
 	minBlkDelay              time.Duration
 	blsSigningActivationTime time.Time
-=======
-	activationTime      time.Time
-	minimumPChainHeight uint64
-	minBlkDelay         time.Duration
-	// block signer
-	stakingLeafSigner crypto.Signer
-	// block certificate
+
 	stakingCertLeaf *x509.Certificate
->>>>>>> e38a148b
+	tlsSigner       *signer.TLSSigner
+	blsSigner       *signer.BLSSigner
 
 	state.State
 	hIndexer indexer.HeightIndexer
@@ -121,12 +115,10 @@
 	activationTime time.Time,
 	minimumPChainHeight uint64,
 	minBlkDelay time.Duration,
-<<<<<<< HEAD
 	blsSigningActivationTime time.Time,
-=======
-	stakingLeafSigner crypto.Signer,
 	stakingCertLeaf *x509.Certificate,
->>>>>>> e38a148b
+	stakingLeafsSigner *signer.TLSSigner,
+	blsSigner *signer.BLSSigner,
 ) *VM {
 	blockBuilderVM, _ := vm.(block.BuildBlockWithContextChainVM)
 	batchedVM, _ := vm.(block.BatchedChainVM)
@@ -139,18 +131,13 @@
 		hVM:            hVM,
 		ssVM:           ssVM,
 
-<<<<<<< HEAD
 		activationTime:           activationTime,
 		minimumPChainHeight:      minimumPChainHeight,
 		minBlkDelay:              minBlkDelay,
 		blsSigningActivationTime: blsSigningActivationTime,
-=======
-		activationTime:      activationTime,
-		minimumPChainHeight: minimumPChainHeight,
-		minBlkDelay:         minBlkDelay,
-		stakingLeafSigner:   stakingLeafSigner,
-		stakingCertLeaf:     stakingCertLeaf,
->>>>>>> e38a148b
+		stakingCertLeaf:          stakingCertLeaf,
+		tlsSigner:                stakingLeafsSigner,
+		blsSigner:                blsSigner,
 	}
 }
 
