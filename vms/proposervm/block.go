--- conflicted
+++ resolved
@@ -284,11 +284,7 @@
 	switch err {
 	case nil:
 		return fmt.Errorf(
-<<<<<<< HEAD
-			"%w: expected block %s not to be oracle block but it's a %T",
-=======
 			"%w: expected block %s not to be an oracle block but it's a %T",
->>>>>>> 344e2756
 			errUnexpectedBlockType, b.ID(), b,
 		)
 	case snowman.ErrNotOracle:
