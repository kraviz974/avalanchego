// Copyright (C) 2019-2021, Ava Labs, Inc. All rights reserved.
// See the file LICENSE for licensing terms.

package scheduler

import (
	"time"

	"github.com/ava-labs/avalanchego/snow/engine/common"
	"github.com/ava-labs/avalanchego/utils/logging"
)

type Scheduler interface {
	Dispatch(startTime time.Time)
	SetBuildBlockTime(t time.Time)
	Close()
}

// Scheduler receives notifications from a VM that it wants its engine to call
// the VM's BuildBlock method, and delivers the notification to the engine only
// when the engine should call BuildBlock. Namely, when this node is allowed to
// propose a block under the congestion control mechanism.
type scheduler struct {
	log logging.Logger
	// The VM sends a message on this channel when it wants to tell the engine
	// that the engine should call the VM's BuildBlock method
	fromVM <-chan common.Message
	// The scheduler sends a message on this channel to notify the engine that
	// it should call its VM's BuildBlock method
	toEngine chan<- common.Message
	// When we receive a message on this channel, it means that we must refrain
	// from telling the engine to call its VM's BuildBlock method until the
	// given time
	newBuildBlockTime chan time.Time
}

func New(log logging.Logger, toEngine chan<- common.Message) (Scheduler, chan<- common.Message) {
	vmToEngine := make(chan common.Message, cap(toEngine))
	return &scheduler{
		log:               log,
		fromVM:            vmToEngine,
		toEngine:          toEngine,
		newBuildBlockTime: make(chan time.Time),
	}, vmToEngine
}

func (s *scheduler) Dispatch(buildBlockTime time.Time) {
	timer := time.NewTimer(time.Until(buildBlockTime))
waitloop:
	for {
		select {
		case <-timer.C: // It's time to tell the engine to try to build a block
		case buildBlockTime, ok := <-s.newBuildBlockTime:
			// Stop the timer and clear [timer.C] if needed
			if !timer.Stop() {
				<-timer.C
			}

			if !ok {
				// s.Close() was called
				return
			}

			// The time at which we should notify the engine that it should try
			// to build a block has changed
			timer.Reset(time.Until(buildBlockTime))
			continue waitloop
		}

		for {
			select {
			case msg := <-s.fromVM:
				// Give the engine the message from the VM asking the engine to
				// build a block
				select {
				case s.toEngine <- msg:
				default:
					// If the channel to the engine is full, drop the message
					// from the VM to avoid deadlock
<<<<<<< HEAD
					s.log.Debug("dropping message %s from VM because channel to engine is full", msg.String())
=======
					s.log.Debug("dropping message %s from VM because channel to engine is full", msg)
>>>>>>> 62bd7cd5
				}
			case buildBlockTime, ok := <-s.newBuildBlockTime:
				// The time at which we should notify the engine that it should
				// try to build a block has changed
				if !ok {
					// s.Close() was called
					return
				}
				// We know [timer.C] was drained in the first select statement
				// so its safe to call [timer.Reset]
				timer.Reset(time.Until(buildBlockTime))
				continue waitloop
			}
		}
	}
}

func (s *scheduler) SetBuildBlockTime(t time.Time) {
	s.newBuildBlockTime <- t
}

func (s *scheduler) Close() {
	close(s.newBuildBlockTime)
}<|MERGE_RESOLUTION|>--- conflicted
+++ resolved
@@ -77,11 +77,7 @@
 				default:
 					// If the channel to the engine is full, drop the message
 					// from the VM to avoid deadlock
-<<<<<<< HEAD
-					s.log.Debug("dropping message %s from VM because channel to engine is full", msg.String())
-=======
 					s.log.Debug("dropping message %s from VM because channel to engine is full", msg)
->>>>>>> 62bd7cd5
 				}
 			case buildBlockTime, ok := <-s.newBuildBlockTime:
 				// The time at which we should notify the engine that it should
