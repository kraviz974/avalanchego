// Copyright (C) 2019-2023, Ava Labs, Inc. All rights reserved.
// See the file LICENSE for licensing terms.

package state

import (
	"fmt"
	"reflect"
	"sync/atomic"
	"testing"
	"time"

	"github.com/leanovate/gopter"
	"github.com/leanovate/gopter/commands"
	"github.com/leanovate/gopter/gen"

	"github.com/ava-labs/avalanchego/database"
	"github.com/ava-labs/avalanchego/database/manager"
	"github.com/ava-labs/avalanchego/database/versiondb"
	"github.com/ava-labs/avalanchego/ids"
	"github.com/ava-labs/avalanchego/utils/constants"
	"github.com/ava-labs/avalanchego/version"
	"github.com/ava-labs/avalanchego/vms/platformvm/status"
	"github.com/ava-labs/avalanchego/vms/platformvm/txs"
)

var (
	_ Versions         = (*sysUnderTest)(nil)
	_ commands.Command = (*putCurrentValidatorCommand)(nil)
	_ commands.Command = (*shiftCurrentValidatorCommand)(nil)
	_ commands.Command = (*updateStakingPeriodCurrentValidatorCommand)(nil)
	_ commands.Command = (*increaseWeightCurrentValidatorCommand)(nil)
	_ commands.Command = (*deleteCurrentValidatorCommand)(nil)
	_ commands.Command = (*putCurrentDelegatorCommand)(nil)
	_ commands.Command = (*shiftCurrentDelegatorCommand)(nil)
	_ commands.Command = (*updateStakingPeriodCurrentDelegatorCommand)(nil)
	_ commands.Command = (*increaseWeightCurrentDelegatorCommand)(nil)
	_ commands.Command = (*deleteCurrentDelegatorCommand)(nil)
	_ commands.Command = (*addTopDiffCommand)(nil)
	_ commands.Command = (*applyAndCommitBottomDiffCommand)(nil)
	_ commands.Command = (*rebuildStateCommand)(nil)

	commandsCtx    = buildStateCtx()
	extraWeight    = uint64(100)
	dummyStartTime = time.Now().Truncate(time.Second)
)

// TestStateAndDiffComparisonToStorageModel verifies that a production-like
// system made of a stack of Diffs built on top of a State conforms to
// our stakersStorageModel. It achieves this by:
//  1. randomly generating a sequence of stakers writes as well as
//     some persistence operations (commit/diff apply),
//  2. applying the sequence to both our stakersStorageModel and the production-like system.
//  3. checking that both stakersStorageModel and the production-like system have
//     the same state after each operation.
//
// The following invariants are required for stakers state to properly work:
//  1. No stakers add/update/delete ops are performed directly on baseState, but on at least a diff
//  2. Any number of stakers ops can be carried out on a single diff
//  3. Diffs work in FIFO fashion: they are added on top of current state and only
//     bottom diff is applied to base state.
//  4. The bottom diff applied to base state is immediately committed.
func TestStateAndDiffComparisonToStorageModel(t *testing.T) {
	properties := gopter.NewProperties(nil)

	// // to reproduce a given scenario do something like this:
<<<<<<< HEAD
	// parameters := gopter.DefaultTestParametersWithSeed(1688121928651346121)
=======
	// parameters := gopter.DefaultTestParametersWithSeed(1688718809015601261)
>>>>>>> 5e79bbf0
	// properties := gopter.NewProperties(parameters)

	properties.Property("state comparison to storage model", commands.Prop(stakersCommands))
	properties.TestingRun(t)
}

// stakersCommands creates/destroy the system under test and generates
// commands and initial states (stakersStorageModel)
var stakersCommands = &commands.ProtoCommands{
	NewSystemUnderTestFunc: func(initialState commands.State) commands.SystemUnderTest {
		model := initialState.(*stakersStorageModel)

		baseDBManager := manager.NewMemDB(version.Semantic1_0_0)
		baseDB := versiondb.New(baseDBManager.Current().Database)
		baseState, err := buildChainState(baseDB, nil)
		if err != nil {
			panic(err)
		}

		// fillup baseState with model initial content
		for _, staker := range model.currentValidators {
			baseState.PutCurrentValidator(staker)
		}
		for _, delegators := range model.currentDelegators {
			for _, staker := range delegators {
				baseState.PutCurrentDelegator(staker)
			}
		}
		for _, staker := range model.pendingValidators {
			baseState.PutPendingValidator(staker)
		}
		for _, delegators := range model.currentDelegators {
			for _, staker := range delegators {
				baseState.PutPendingDelegator(staker)
			}
		}
		if err := baseState.Commit(); err != nil {
			panic(err)
		}

		return newSysUnderTest(baseDB, baseState)
	},
	DestroySystemUnderTestFunc: func(sut commands.SystemUnderTest) {
		// retrieve base state and close it
		sys := sut.(*sysUnderTest)
		err := sys.baseState.Close()
		if err != nil {
			panic(err)
		}
	},
	// a trick to force command regeneration at each sampling.
	// gen.Const would not allow it
	InitialStateGen: gen.IntRange(1, 2).Map(
		func(int) *stakersStorageModel {
			return newStakersStorageModel()
		},
	),

	InitialPreConditionFunc: func(state commands.State) bool {
		return true // nothing to do for now
	},
	GenCommandFunc: func(state commands.State) gopter.Gen {
		return gen.OneGenOf(
			genPutCurrentValidatorCommand,
			genShiftCurrentValidatorCommand,
			genUpdateStakingPeriodCurrentValidatorCommand,
			genIncreaseWeightCurrentValidatorCommand,
			genDeleteCurrentValidatorCommand,

			genPutCurrentDelegatorCommand,
			genShiftCurrentDelegatorCommand,
			genUpdateStakingPeriodCurrentDelegatorCommand,
			genIncreaseWeightCurrentDelegatorCommand,
			genDeleteCurrentDelegatorCommand,

			genAddTopDiffCommand,
			genApplyAndCommitBottomDiffCommand,
			genRebuildStateCommand,
		)
	},
}

// PutCurrentValidator section
type putCurrentValidatorCommand struct {
	sTx *txs.Tx
	err error
}

func (cmd *putCurrentValidatorCommand) Run(sut commands.SystemUnderTest) commands.Result {
	sTx := cmd.sTx
	sys := sut.(*sysUnderTest)

	if err := sys.checkThereIsADiff(); err != nil {
		return sys // state checks later on should spot missing validator
	}

	stakerTx := sTx.Unsigned.(txs.StakerTx)
	currentVal, err := NewCurrentStaker(sTx.ID(), stakerTx, dummyStartTime, uint64(1000))
	if err != nil {
		return sys // state checks later on should spot missing validator
	}

	topChainState := sys.getTopChainState()
	topChainState.PutCurrentValidator(currentVal)
	topChainState.AddTx(sTx, status.Committed)
	return sys
}

func (cmd *putCurrentValidatorCommand) NextState(cmdState commands.State) commands.State {
	sTx := cmd.sTx
	stakerTx := sTx.Unsigned.(txs.StakerTx)
	currentVal, err := NewCurrentStaker(sTx.ID(), stakerTx, dummyStartTime, uint64(1000))
	if err != nil {
		return cmdState // state checks later on should spot missing validator
	}

	cmdState.(*stakersStorageModel).PutCurrentValidator(currentVal)
	return cmdState
}

func (*putCurrentValidatorCommand) PreCondition(commands.State) bool {
	// We allow inserting the same validator twice
	return true
}

func (cmd *putCurrentValidatorCommand) PostCondition(cmdState commands.State, res commands.Result) *gopter.PropResult {
	if cmd.err != nil {
		cmd.err = nil // reset for next runs
		return &gopter.PropResult{Status: gopter.PropFalse}
	}

	if !checkSystemAndModelContent(cmdState, res) {
		return &gopter.PropResult{Status: gopter.PropFalse}
	}

	if !checkValidatorSetContent(res) {
		return &gopter.PropResult{Status: gopter.PropFalse}
	}

	return &gopter.PropResult{Status: gopter.PropTrue}
}

func (cmd *putCurrentValidatorCommand) String() string {
	stakerTx := cmd.sTx.Unsigned.(txs.StakerTx)
	return fmt.Sprintf("\nputCurrentValidator(subnetID: %v, nodeID: %v, txID: %v, priority: %v, duration: %v)",
		stakerTx.SubnetID(),
		stakerTx.NodeID(),
		cmd.sTx.TxID,
		stakerTx.CurrentPriority(),
		stakerTx.Duration(),
	)
}

var genPutCurrentValidatorCommand = addPermissionlessValidatorTxGenerator(commandsCtx, nil, nil, 1000).Map(
	func(nonInitTx *txs.Tx) commands.Command {
		sTx, err := txs.NewSigned(nonInitTx.Unsigned, txs.Codec, nil)
		if err != nil {
			panic(fmt.Errorf("failed signing tx, %w", err))
		}

		cmd := &putCurrentValidatorCommand{
			sTx: sTx,
			err: nil,
		}
		return cmd
	},
)

// ShiftCurrentValidator section
type shiftCurrentValidatorCommand struct {
	err error
}

func (cmd *shiftCurrentValidatorCommand) Run(sut commands.SystemUnderTest) commands.Result {
	sys := sut.(*sysUnderTest)

	if err := sys.checkThereIsADiff(); err != nil {
		return sys // state checks later on should spot missing validator
	}

	err := shiftCurrentValidatorInSystem(sys)
	if err != nil {
		cmd.err = err
	}
	return sys
}

func shiftCurrentValidatorInSystem(sys *sysUnderTest) error {
	// 1. check if there is a staker, already inserted. If not return
	// 2. query the staker
	// 3. shift staker times and update the staker

	chain := sys.getTopChainState()

	// 1. check if there is a staker, already inserted. If not return
	stakerIt, err := chain.GetCurrentStakerIterator()
	if err != nil {
		return err
	}

	var (
		found  bool
		staker *Staker
	)
	for !found && stakerIt.Next() {
		staker = stakerIt.Value()
		if staker.Priority.IsCurrentValidator() {
			found = true
			break
		}
	}
	if !found {
		stakerIt.Release()
		return nil // no current validator to update
	}
	stakerIt.Release()

	chain = sys.getTopChainState()

	// 3. query the staker
	staker, err = chain.GetCurrentValidator(staker.SubnetID, staker.NodeID)
	if err != nil {
		return err
	}

	// 4. shift staker times and update the staker
	updatedStaker := *staker
	ShiftStakerAheadInPlace(&updatedStaker, updatedStaker.EndTime)
	return chain.UpdateCurrentValidator(&updatedStaker)
}

func (cmd *shiftCurrentValidatorCommand) NextState(cmdState commands.State) commands.State {
	model := cmdState.(*stakersStorageModel)

	err := shiftCurrentValidatorInModel(model)
	if err != nil {
		cmd.err = err
	}
	return cmdState
}

func shiftCurrentValidatorInModel(model *stakersStorageModel) error {
	stakerIt, err := model.GetCurrentStakerIterator()
	if err != nil {
		return err
	}

	var (
		found  bool
		staker *Staker
	)
	for !found && stakerIt.Next() {
		staker = stakerIt.Value()
		if staker.Priority.IsCurrentValidator() {
			found = true
			break
		}
	}
	if !found {
		stakerIt.Release()
		return nil // no current validator to update
	}
	stakerIt.Release()

	updatedStaker := *staker
	ShiftStakerAheadInPlace(&updatedStaker, updatedStaker.EndTime)
	return model.UpdateCurrentValidator(&updatedStaker)
}

func (*shiftCurrentValidatorCommand) PreCondition(commands.State) bool {
	return true
}

func (cmd *shiftCurrentValidatorCommand) PostCondition(cmdState commands.State, res commands.Result) *gopter.PropResult {
	if cmd.err != nil {
		cmd.err = nil // reset for next runs
		return &gopter.PropResult{Status: gopter.PropFalse}
	}

	if !checkSystemAndModelContent(cmdState, res) {
		return &gopter.PropResult{Status: gopter.PropFalse}
	}

	return &gopter.PropResult{Status: gopter.PropTrue}
}

func (*shiftCurrentValidatorCommand) String() string {
	return "\nshiftCurrentValidatorCommand"
}

var genShiftCurrentValidatorCommand = gen.IntRange(1, 2).Map(
	func(int) commands.Command {
		return &shiftCurrentValidatorCommand{}
	},
)

// updateStakingPeriodCurrentValidator section
type updateStakingPeriodCurrentValidatorCommand struct {
	err error
}

func (cmd *updateStakingPeriodCurrentValidatorCommand) Run(sut commands.SystemUnderTest) commands.Result {
	sys := sut.(*sysUnderTest)

	if err := sys.checkThereIsADiff(); err != nil {
		return sys // state checks later on should spot missing validator
	}

	err := updateStakingPeriodCurrentValidatorInSystem(sys)
	if err != nil {
		cmd.err = err
	}
	return sys
}

func updateStakingPeriodCurrentValidatorInSystem(sys *sysUnderTest) error {
	// 1. check if there is a staker, already inserted. If not return
	// 2. query the staker
	// 3. modify staker period and update the staker

	chain := sys.getTopChainState()

	// 1. check if there is a staker, already inserted. If not return
	stakerIt, err := chain.GetCurrentStakerIterator()
	if err != nil {
		return err
	}

	var (
		found  bool
		staker *Staker
	)
	for !found && stakerIt.Next() {
		staker = stakerIt.Value()
		if staker.Priority.IsCurrentValidator() {
			found = true
			break
		}
	}
	if !found {
		stakerIt.Release()
		return nil // no current validator to update
	}
	stakerIt.Release()

	chain = sys.getTopChainState()

	// 2. query the staker
	staker, err = chain.GetCurrentValidator(staker.SubnetID, staker.NodeID)
	if err != nil {
		return err
	}

	// 3. modify staker period and update the staker
	updatedStaker := *staker
	stakingPeriod := staker.EndTime.Sub(staker.StartTime)
	if stakingPeriod%2 == 0 {
		stakingPeriod -= 30 * time.Minute
	} else {
		stakingPeriod = 3*stakingPeriod + 1
	}
	UpdateStakingPeriodInPlace(&updatedStaker, stakingPeriod)
	return chain.UpdateCurrentValidator(&updatedStaker)
}

func (cmd *updateStakingPeriodCurrentValidatorCommand) NextState(cmdState commands.State) commands.State {
	model := cmdState.(*stakersStorageModel)

	err := updateStakingPeriodCurrentValidatorInModel(model)
	if err != nil {
		cmd.err = err
	}
	return cmdState
}

func updateStakingPeriodCurrentValidatorInModel(model *stakersStorageModel) error {
	stakerIt, err := model.GetCurrentStakerIterator()
	if err != nil {
		return err
	}

	var (
		found  bool
		staker *Staker
	)
	for !found && stakerIt.Next() {
		staker = stakerIt.Value()
		if staker.Priority.IsCurrentValidator() {
			found = true
			break
		}
	}
	if !found {
		stakerIt.Release()
		return nil // no current validator to update
	}
	stakerIt.Release()

	updatedStaker := *staker
	stakingPeriod := staker.EndTime.Sub(staker.StartTime)
	if stakingPeriod%2 == 0 {
		stakingPeriod -= 30 * time.Minute
	} else {
		stakingPeriod = 3*stakingPeriod + 1
	}
	UpdateStakingPeriodInPlace(&updatedStaker, stakingPeriod)
	return model.UpdateCurrentValidator(&updatedStaker)
}

func (*updateStakingPeriodCurrentValidatorCommand) PreCondition(commands.State) bool {
	return true
}

func (cmd *updateStakingPeriodCurrentValidatorCommand) PostCondition(cmdState commands.State, res commands.Result) *gopter.PropResult {
	if cmd.err != nil {
		cmd.err = nil // reset for next runs
		return &gopter.PropResult{Status: gopter.PropFalse}
	}

	if !checkSystemAndModelContent(cmdState, res) {
		return &gopter.PropResult{Status: gopter.PropFalse}
	}

	return &gopter.PropResult{Status: gopter.PropTrue}
}

func (*updateStakingPeriodCurrentValidatorCommand) String() string {
	return "\nupdateStakingPeriodCurrentValidatorCommand"
}

var genUpdateStakingPeriodCurrentValidatorCommand = gen.IntRange(1, 2).Map(
	func(int) commands.Command {
		return &updateStakingPeriodCurrentValidatorCommand{}
	},
)

// increaseWeightCurrentValidator section
type increaseWeightCurrentValidatorCommand struct {
	err error
}

func (cmd *increaseWeightCurrentValidatorCommand) Run(sut commands.SystemUnderTest) commands.Result {
	sys := sut.(*sysUnderTest)

	if err := sys.checkThereIsADiff(); err != nil {
		return sys // state checks later on should spot missing validator
	}

	err := increaseWeightCurrentValidatorInSystem(sys)
	if err != nil {
		cmd.err = err
	}
	return sys
}

func increaseWeightCurrentValidatorInSystem(sys *sysUnderTest) error {
	// 1. check if there is a staker, already inserted. If not return
	// 2. query the staker
	// 3. increase staker weight and update the staker

	chain := sys.getTopChainState()

	// 1. check if there is a staker, already inserted. If not return
	stakerIt, err := chain.GetCurrentStakerIterator()
	if err != nil {
		return err
	}

	var (
		found  bool
		staker *Staker
	)
	for !found && stakerIt.Next() {
		staker = stakerIt.Value()
		if staker.Priority.IsCurrentValidator() {
			found = true
			break
		}
	}
	if !found {
		stakerIt.Release()
		return nil // no current validator to update
	}
	stakerIt.Release()

	chain = sys.getTopChainState()

	// 2. query the staker
	staker, err = chain.GetCurrentValidator(staker.SubnetID, staker.NodeID)
	if err != nil {
		return err
	}

	// 3. increase staker weight and update the staker
	updatedStaker := *staker
	IncreaseStakerWeightInPlace(&updatedStaker, updatedStaker.Weight+extraWeight)
	return chain.UpdateCurrentValidator(&updatedStaker)
}

func (cmd *increaseWeightCurrentValidatorCommand) NextState(cmdState commands.State) commands.State {
	model := cmdState.(*stakersStorageModel)

	err := increaseWeightCurrentValidatorInModel(model)
	if err != nil {
		cmd.err = err
	}
	return cmdState
}

func increaseWeightCurrentValidatorInModel(model *stakersStorageModel) error {
	stakerIt, err := model.GetCurrentStakerIterator()
	if err != nil {
		return err
	}

	var (
		found  bool
		staker *Staker
	)
	for !found && stakerIt.Next() {
		staker = stakerIt.Value()
		if staker.Priority.IsCurrentValidator() {
			found = true
			break
		}
	}
	if !found {
		stakerIt.Release()
		return nil // no current validator to update
	}
	stakerIt.Release()

	updatedStaker := *staker
	IncreaseStakerWeightInPlace(&updatedStaker, updatedStaker.Weight+extraWeight)
	return model.UpdateCurrentValidator(&updatedStaker)
}

func (*increaseWeightCurrentValidatorCommand) PreCondition(commands.State) bool {
	return true
}

func (cmd *increaseWeightCurrentValidatorCommand) PostCondition(cmdState commands.State, res commands.Result) *gopter.PropResult {
	if cmd.err != nil {
		cmd.err = nil // reset for next runs
		return &gopter.PropResult{Status: gopter.PropFalse}
	}

	if !checkSystemAndModelContent(cmdState, res) {
		return &gopter.PropResult{Status: gopter.PropFalse}
	}

	return &gopter.PropResult{Status: gopter.PropTrue}
}

func (*increaseWeightCurrentValidatorCommand) String() string {
	return "\nincreaseWeightCurrentValidatorCommand"
}

var genIncreaseWeightCurrentValidatorCommand = gen.IntRange(1, 2).Map(
	func(int) commands.Command {
		return &increaseWeightCurrentValidatorCommand{}
	},
)

// DeleteCurrentValidator section
type deleteCurrentValidatorCommand struct {
	err error
}

func (cmd *deleteCurrentValidatorCommand) Run(sut commands.SystemUnderTest) commands.Result {
	// delete first validator without delegators, if any
	sys := sut.(*sysUnderTest)

	if err := sys.checkThereIsADiff(); err != nil {
		return sys // state checks later on should spot missing validator
	}

	topDiff := sys.getTopChainState()

	stakerIt, err := topDiff.GetCurrentStakerIterator()
	if err != nil {
		cmd.err = err
		return sys
	}

	var (
		found     = false
		validator *Staker
	)
	for stakerIt.Next() {
		validator = stakerIt.Value()
		if !validator.Priority.IsCurrentValidator() {
			continue // checks next validator
		}

		// check validator has no delegators
		delIt, err := topDiff.GetCurrentDelegatorIterator(validator.SubnetID, validator.NodeID)
		if err != nil {
			cmd.err = err
			stakerIt.Release()
			return sys
		}

		hadDelegator := delIt.Next()
		delIt.Release()
		if !hadDelegator {
			found = true
			break // found
		} else {
			continue // checks next validator
		}
	}

	if !found {
		stakerIt.Release()
		return sys // no current validator to delete
	}
	stakerIt.Release() // release before modifying stakers collection

	topDiff.DeleteCurrentValidator(validator)
	return sys // returns sys to allow comparison with state in PostCondition
}

func (cmd *deleteCurrentValidatorCommand) NextState(cmdState commands.State) commands.State {
	// delete first validator without delegators, if any
	model := cmdState.(*stakersStorageModel)
	stakerIt, err := model.GetCurrentStakerIterator()
	if err != nil {
		cmd.err = err
		return cmdState
	}

	var (
		found     = false
		validator *Staker
	)
	for stakerIt.Next() {
		validator = stakerIt.Value()
		if !validator.Priority.IsCurrentValidator() {
			continue // checks next validator
		}

		// check validator has no delegators
		delIt, err := model.GetCurrentDelegatorIterator(validator.SubnetID, validator.NodeID)
		if err != nil {
			cmd.err = err
			stakerIt.Release()
			return cmdState
		}

		hadDelegator := delIt.Next()
		delIt.Release()
		if !hadDelegator {
			found = true
			break // found
		} else {
			continue // checks next validator
		}
	}

	if !found {
		stakerIt.Release()
		return cmdState // no current validator to add delegator to
	}
	stakerIt.Release() // release before modifying stakers collection

	model.DeleteCurrentValidator(validator)
	return cmdState
}

func (*deleteCurrentValidatorCommand) PreCondition(commands.State) bool {
	// We allow deleting an un-existing validator
	return true
}

func (cmd *deleteCurrentValidatorCommand) PostCondition(cmdState commands.State, res commands.Result) *gopter.PropResult {
	if cmd.err != nil {
		cmd.err = nil // reset for next runs
		return &gopter.PropResult{Status: gopter.PropFalse}
	}

	if !checkSystemAndModelContent(cmdState, res) {
		return &gopter.PropResult{Status: gopter.PropFalse}
	}

	if !checkValidatorSetContent(res) {
		return &gopter.PropResult{Status: gopter.PropFalse}
	}

	return &gopter.PropResult{Status: gopter.PropTrue}
}

func (*deleteCurrentValidatorCommand) String() string {
	return "\ndeleteCurrentValidator"
}

// a trick to force command regeneration at each sampling.
// gen.Const would not allow it
var genDeleteCurrentValidatorCommand = gen.IntRange(1, 2).Map(
	func(int) commands.Command {
		return &deleteCurrentValidatorCommand{}
	},
)

// PutCurrentDelegator section
type putCurrentDelegatorCommand struct {
	sTx *txs.Tx
	err error
}

func (cmd *putCurrentDelegatorCommand) Run(sut commands.SystemUnderTest) commands.Result {
	candidateDelegator := cmd.sTx
	sys := sut.(*sysUnderTest)

	if err := sys.checkThereIsADiff(); err != nil {
		return sys // state checks later on should spot missing validator
	}

	err := addCurrentDelegatorInSystem(sys, candidateDelegator.Unsigned)
	if err != nil {
		cmd.err = err
	}
	return sys
}

func addCurrentDelegatorInSystem(sys *sysUnderTest, candidateDelegatorTx txs.UnsignedTx) error {
	// 1. check if there is a current validator, already inserted. If not return
	// 2. Update candidateDelegatorTx attributes to make it delegator of selected validator
	// 3. Add delegator to picked validator
	chain := sys.getTopChainState()

	// 1. check if there is a current validator. If not, nothing to do
	stakerIt, err := chain.GetCurrentStakerIterator()
	if err != nil {
		return err
	}

	var (
		found     = false
		validator *Staker
	)
	for !found && stakerIt.Next() {
		validator = stakerIt.Value()
		if validator.Priority.IsCurrentValidator() {
			found = true
			break
		}
	}
	if !found {
		stakerIt.Release()
		return nil // no current validator to add delegator to
	}
	stakerIt.Release() // release before modifying stakers collection

	// 2. Add a delegator to it
	addPermissionlessDelTx := candidateDelegatorTx.(*txs.AddPermissionlessDelegatorTx)
	addPermissionlessDelTx.Subnet = validator.SubnetID
	addPermissionlessDelTx.Validator.NodeID = validator.NodeID

	signedTx, err := txs.NewSigned(addPermissionlessDelTx, txs.Codec, nil)
	if err != nil {
		return fmt.Errorf("failed signing tx, %w", err)
	}

	delegator, err := NewCurrentStaker(signedTx.ID(), signedTx.Unsigned.(txs.Staker), dummyStartTime, uint64(1000))
	if err != nil {
		return fmt.Errorf("failed generating staker, %w", err)
	}

	chain.PutCurrentDelegator(delegator)
	chain.AddTx(signedTx, status.Committed)
	return nil
}

func (cmd *putCurrentDelegatorCommand) NextState(cmdState commands.State) commands.State {
	candidateDelegator := cmd.sTx
	model := cmdState.(*stakersStorageModel)
	err := addCurrentDelegatorInModel(model, candidateDelegator.Unsigned)
	if err != nil {
		cmd.err = err
	}
	return cmdState
}

func addCurrentDelegatorInModel(model *stakersStorageModel, candidateDelegatorTx txs.UnsignedTx) error {
	// 1. check if there is a current validator, already inserted. If not return
	// 2. Update candidateDelegator attributes to make it delegator of selected validator
	// 3. Add delegator to picked validator

	// 1. check if there is a current validator. If not, nothing to do
	stakerIt, err := model.GetCurrentStakerIterator()
	if err != nil {
		return err
	}

	var (
		found     = false
		validator *Staker
	)
	for !found && stakerIt.Next() {
		validator = stakerIt.Value()
		if validator.Priority.IsCurrentValidator() {
			found = true
			break
		}
	}
	if !found {
		stakerIt.Release()
		return nil // no current validator to add delegator to
	}
	stakerIt.Release() // release before modifying stakers collection

	// 2. Add a delegator to it
	addPermissionlessDelTx := candidateDelegatorTx.(*txs.AddPermissionlessDelegatorTx)
	addPermissionlessDelTx.Subnet = validator.SubnetID
	addPermissionlessDelTx.Validator.NodeID = validator.NodeID

	signedTx, err := txs.NewSigned(addPermissionlessDelTx, txs.Codec, nil)
	if err != nil {
		return fmt.Errorf("failed signing tx, %w", err)
	}

	delegator, err := NewCurrentStaker(signedTx.ID(), signedTx.Unsigned.(txs.Staker), dummyStartTime, uint64(1000))
	if err != nil {
		return fmt.Errorf("failed generating staker, %w", err)
	}

	model.PutCurrentDelegator(delegator)
	return nil
}

func (*putCurrentDelegatorCommand) PreCondition(commands.State) bool {
	return true
}

func (cmd *putCurrentDelegatorCommand) PostCondition(cmdState commands.State, res commands.Result) *gopter.PropResult {
	if cmd.err != nil {
		cmd.err = nil // reset for next runs
		return &gopter.PropResult{Status: gopter.PropFalse}
	}

	if !checkSystemAndModelContent(cmdState, res) {
		return &gopter.PropResult{Status: gopter.PropFalse}
	}

	if !checkValidatorSetContent(res) {
		return &gopter.PropResult{Status: gopter.PropFalse}
	}

	return &gopter.PropResult{Status: gopter.PropTrue}
}

func (cmd *putCurrentDelegatorCommand) String() string {
	stakerTx := cmd.sTx.Unsigned.(txs.StakerTx)
	return fmt.Sprintf("\nputCurrentDelegator(subnetID: %v, nodeID: %v, txID: %v, priority: %v, duration: %v)",
		stakerTx.SubnetID(),
		stakerTx.NodeID(),
		cmd.sTx.TxID,
		stakerTx.CurrentPriority(),
		stakerTx.Duration(),
	)
}

var genPutCurrentDelegatorCommand = addPermissionlessDelegatorTxGenerator(commandsCtx, nil, nil, 1000).Map(
	func(nonInitTx *txs.Tx) commands.Command {
		sTx, err := txs.NewSigned(nonInitTx.Unsigned, txs.Codec, nil)
		if err != nil {
			panic(fmt.Errorf("failed signing tx, %w", err))
		}

		cmd := &putCurrentDelegatorCommand{
			sTx: sTx,
		}
		return cmd
	},
)

// UpdateCurrentDelegator section
type updateStakingPeriodCurrentDelegatorCommand struct {
	err error
}

func (cmd *updateStakingPeriodCurrentDelegatorCommand) Run(sut commands.SystemUnderTest) commands.Result {
	sys := sut.(*sysUnderTest)

	if err := sys.checkThereIsADiff(); err != nil {
		return sys // state checks later on should spot missing validator
	}

	err := updateStakingPeriodCurrentDelegatorInSystem(sys)
	if err != nil {
		cmd.err = err
		return sys
	}
	return sys
}

func updateStakingPeriodCurrentDelegatorInSystem(sys *sysUnderTest) error {
	// 1. check if there is a staker, already inserted. If not return
	// 2. update staking period and update the staker

	chain := sys.getTopChainState()

	// 1. check if there is a delegator, already inserted. If not return
	stakerIt, err := chain.GetCurrentStakerIterator()
	if err != nil {
		return err
	}

	var (
		found     = false
		delegator *Staker
	)
	for !found && stakerIt.Next() {
		delegator = stakerIt.Value()
		if delegator.Priority.IsCurrentDelegator() {
			found = true
			break
		}
	}
	if !found {
		stakerIt.Release()
		return nil // no current validator to update
	}
	stakerIt.Release()

	chain = sys.getTopChainState()

	// 3. update delegator staking period and update the staker
	updatedDelegator := *delegator
	stakingPeriod := delegator.EndTime.Sub(delegator.StartTime)
	if stakingPeriod%2 == 0 {
		stakingPeriod -= 30 * time.Minute
	} else {
		stakingPeriod = 3*stakingPeriod + 1
	}
	UpdateStakingPeriodInPlace(&updatedDelegator, stakingPeriod)
	return chain.UpdateCurrentDelegator(&updatedDelegator)
}

func (cmd *updateStakingPeriodCurrentDelegatorCommand) NextState(cmdState commands.State) commands.State {
	model := cmdState.(*stakersStorageModel)

	err := updateStakingPeriodCurrentDelegatorInModel(model)
	if err != nil {
		cmd.err = err
	}
	return cmdState
}

func updateStakingPeriodCurrentDelegatorInModel(model *stakersStorageModel) error {
	stakerIt, err := model.GetCurrentStakerIterator()
	if err != nil {
		return err
	}

	var (
		found     = false
		delegator *Staker
	)
	for !found && stakerIt.Next() {
		delegator = stakerIt.Value()
		if delegator.Priority.IsCurrentDelegator() {
			found = true
			break
		}
	}
	if !found {
		stakerIt.Release()
		return nil // no current validator to update
	}
	stakerIt.Release()

	updatedDelegator := *delegator
	stakingPeriod := delegator.EndTime.Sub(delegator.StartTime)
	if stakingPeriod%2 == 0 {
		stakingPeriod -= 30 * time.Minute
	} else {
		stakingPeriod = 3*stakingPeriod + 1
	}
	UpdateStakingPeriodInPlace(&updatedDelegator, stakingPeriod)
	return model.UpdateCurrentDelegator(&updatedDelegator)
}

func (*updateStakingPeriodCurrentDelegatorCommand) PreCondition(commands.State) bool {
	return true
}

func (cmd *updateStakingPeriodCurrentDelegatorCommand) PostCondition(cmdState commands.State, res commands.Result) *gopter.PropResult {
	if cmd.err != nil {
		cmd.err = nil // reset for next runs
		return &gopter.PropResult{Status: gopter.PropFalse}
	}

	if !checkSystemAndModelContent(cmdState, res) {
		return &gopter.PropResult{Status: gopter.PropFalse}
	}

	return &gopter.PropResult{Status: gopter.PropTrue}
}

func (*updateStakingPeriodCurrentDelegatorCommand) String() string {
	return "\nupdateStakingPeriodCurrentDelegatorCommand"
}

var genUpdateStakingPeriodCurrentDelegatorCommand = gen.IntRange(1, 2).Map(
	func(int) commands.Command {
		return &updateStakingPeriodCurrentDelegatorCommand{}
	},
)

// UpdateCurrentDelegator section
type shiftCurrentDelegatorCommand struct {
	err error
}

func (cmd *shiftCurrentDelegatorCommand) Run(sut commands.SystemUnderTest) commands.Result {
	sys := sut.(*sysUnderTest)

	if err := sys.checkThereIsADiff(); err != nil {
		return sys // state checks later on should spot missing validator
	}

	err := shiftCurrentDelegatorInSystem(sys)
	if err != nil {
		cmd.err = err
	}
	return sys
}

func shiftCurrentDelegatorInSystem(sys *sysUnderTest) error {
	// 1. check if there is a staker, already inserted. If not return
	// 2. Shift staker times and update the staker

	chain := sys.getTopChainState()

	// 1. check if there is a delegator, already inserted. If not return
	stakerIt, err := chain.GetCurrentStakerIterator()
	if err != nil {
		return err
	}

	var (
		found     = false
		delegator *Staker
	)
	for !found && stakerIt.Next() {
		delegator = stakerIt.Value()
		if delegator.Priority.IsCurrentDelegator() {
			found = true
			break
		}
	}
	if !found {
		stakerIt.Release()
		return nil // no current validator to update
	}
	stakerIt.Release()

	chain = sys.getTopChainState()

	// 2. Shift delegator times and update the staker
	updatedDelegator := *delegator
	ShiftStakerAheadInPlace(&updatedDelegator, updatedDelegator.EndTime)
	return chain.UpdateCurrentDelegator(&updatedDelegator)
}

func (cmd *shiftCurrentDelegatorCommand) NextState(cmdState commands.State) commands.State {
	model := cmdState.(*stakersStorageModel)

	err := shiftCurrentDelegatorInModel(model)
	if err != nil {
		cmd.err = err
	}
	return cmdState
}

func shiftCurrentDelegatorInModel(model *stakersStorageModel) error {
	stakerIt, err := model.GetCurrentStakerIterator()
	if err != nil {
		return err
	}

	var (
		found     = false
		delegator *Staker
	)
	for !found && stakerIt.Next() {
		delegator = stakerIt.Value()
		if delegator.Priority.IsCurrentDelegator() {
			found = true
			break
		}
	}
	if !found {
		stakerIt.Release()
		return nil // no current validator to update
	}
	stakerIt.Release()

	updatedDelegator := *delegator
	ShiftStakerAheadInPlace(&updatedDelegator, updatedDelegator.EndTime)
	return model.UpdateCurrentDelegator(&updatedDelegator)
}

func (*shiftCurrentDelegatorCommand) PreCondition(commands.State) bool {
	return true
}

func (cmd *shiftCurrentDelegatorCommand) PostCondition(cmdState commands.State, res commands.Result) *gopter.PropResult {
	if cmd.err != nil {
		cmd.err = nil // reset for next runs
		return &gopter.PropResult{Status: gopter.PropFalse}
	}

	if !checkSystemAndModelContent(cmdState, res) {
		return &gopter.PropResult{Status: gopter.PropFalse}
	}

	return &gopter.PropResult{Status: gopter.PropTrue}
}

func (*shiftCurrentDelegatorCommand) String() string {
	return "\nshiftCurrentDelegator"
}

var genShiftCurrentDelegatorCommand = gen.IntRange(1, 2).Map(
	func(int) commands.Command {
		return &shiftCurrentDelegatorCommand{}
	},
)

// IncreaseWeightCurrentDelegator section
type increaseWeightCurrentDelegatorCommand struct {
	err error
}

func (cmd *increaseWeightCurrentDelegatorCommand) Run(sut commands.SystemUnderTest) commands.Result {
	sys := sut.(*sysUnderTest)

	if err := sys.checkThereIsADiff(); err != nil {
		return sys // state checks later on should spot missing validator
	}

	err := increaseWeightCurrentDelegatorInSystem(sys)
	if err != nil {
		cmd.err = err
	}
	return sys
}

func increaseWeightCurrentDelegatorInSystem(sys *sysUnderTest) error {
	// 1. check if there is a staker, already inserted. If not return
	// 2. increase delegator weight and update the staker

	chain := sys.getTopChainState()

	// 1. check if there is a delegator, already inserted. If not return
	stakerIt, err := chain.GetCurrentStakerIterator()
	if err != nil {
		return err
	}

	var (
		found     = false
		delegator *Staker
	)
	for !found && stakerIt.Next() {
		delegator = stakerIt.Value()
		if delegator.Priority.IsCurrentDelegator() {
			found = true
			break
		}
	}
	if !found {
		stakerIt.Release()
		return nil // no current validator to update
	}
	stakerIt.Release()

	chain = sys.getTopChainState()

	// 2. increase delegator weight and update the staker
	updatedDelegator := *delegator
	IncreaseStakerWeightInPlace(&updatedDelegator, updatedDelegator.Weight+extraWeight)
	return chain.UpdateCurrentDelegator(&updatedDelegator)
}

func (cmd *increaseWeightCurrentDelegatorCommand) NextState(cmdState commands.State) commands.State {
	model := cmdState.(*stakersStorageModel)

	err := increaseWeightCurrentDelegatorInModel(model)
	if err != nil {
		cmd.err = err
	}
	return cmdState
}

func increaseWeightCurrentDelegatorInModel(model *stakersStorageModel) error {
	stakerIt, err := model.GetCurrentStakerIterator()
	if err != nil {
		return err
	}

	var (
		found     = false
		delegator *Staker
	)
	for !found && stakerIt.Next() {
		delegator = stakerIt.Value()
		if delegator.Priority.IsCurrentDelegator() {
			found = true
			break
		}
	}
	if !found {
		stakerIt.Release()
		return nil // no current validator to update
	}
	stakerIt.Release()

	updatedDelegator := *delegator
	IncreaseStakerWeightInPlace(&updatedDelegator, updatedDelegator.Weight+extraWeight)
	return model.UpdateCurrentDelegator(&updatedDelegator)
}

func (*increaseWeightCurrentDelegatorCommand) PreCondition(commands.State) bool {
	return true
}

func (cmd *increaseWeightCurrentDelegatorCommand) PostCondition(cmdState commands.State, res commands.Result) *gopter.PropResult {
	if cmd.err != nil {
		cmd.err = nil // reset for next runs
		return &gopter.PropResult{Status: gopter.PropFalse}
	}
	if !checkSystemAndModelContent(cmdState, res) {
		return &gopter.PropResult{Status: gopter.PropFalse}
	}

	return &gopter.PropResult{Status: gopter.PropTrue}
}

func (*increaseWeightCurrentDelegatorCommand) String() string {
	return "\nincreaseWeightCurrentDelegator"
}

var genIncreaseWeightCurrentDelegatorCommand = gen.IntRange(1, 2).Map(
	func(int) commands.Command {
		return &increaseWeightCurrentDelegatorCommand{}
	},
)

// DeleteCurrentDelegator section
type deleteCurrentDelegatorCommand struct {
	err error
}

func (cmd *deleteCurrentDelegatorCommand) Run(sut commands.SystemUnderTest) commands.Result {
	// delete first delegator, if any
	sys := sut.(*sysUnderTest)

	if err := sys.checkThereIsADiff(); err != nil {
		return sys // state checks later on should spot missing validator
	}

	_, err := deleteCurrentDelegator(sys)
	if err != nil {
		cmd.err = err
	}
	return sys // returns sys to allow comparison with state in PostCondition
}

func deleteCurrentDelegator(sys *sysUnderTest) (bool, error) {
	// delete first validator, if any
	topDiff := sys.getTopChainState()

	stakerIt, err := topDiff.GetCurrentStakerIterator()
	if err != nil {
		return false, err
	}

	var (
		found     = false
		delegator *Staker
	)
	for !found && stakerIt.Next() {
		delegator = stakerIt.Value()
		if delegator.Priority.IsCurrentDelegator() {
			found = true
			break
		}
	}
	if !found {
		stakerIt.Release()
		return false, nil // no current validator to delete
	}
	stakerIt.Release() // release before modifying stakers collection

	topDiff.DeleteCurrentDelegator(delegator)
	return true, nil
}

func (*deleteCurrentDelegatorCommand) NextState(cmdState commands.State) commands.State {
	model := cmdState.(*stakersStorageModel)
	stakerIt, err := model.GetCurrentStakerIterator()
	if err != nil {
		return err
	}

	var (
		found     = false
		delegator *Staker
	)
	for !found && stakerIt.Next() {
		delegator = stakerIt.Value()
		if delegator.Priority.IsCurrentDelegator() {
			found = true
			break
		}
	}
	if !found {
		stakerIt.Release()
		return cmdState // no current validator to add delegator to
	}
	stakerIt.Release() // release before modifying stakers collection

	model.DeleteCurrentDelegator(delegator)
	return cmdState
}

func (*deleteCurrentDelegatorCommand) PreCondition(commands.State) bool {
	return true
}

func (cmd *deleteCurrentDelegatorCommand) PostCondition(cmdState commands.State, res commands.Result) *gopter.PropResult {
	if cmd.err != nil {
		cmd.err = nil // reset for next runs
		return &gopter.PropResult{Status: gopter.PropFalse}
	}

	if !checkSystemAndModelContent(cmdState, res) {
		return &gopter.PropResult{Status: gopter.PropFalse}
	}

	if !checkValidatorSetContent(res) {
		return &gopter.PropResult{Status: gopter.PropFalse}
	}

	return &gopter.PropResult{Status: gopter.PropTrue}
}

func (*deleteCurrentDelegatorCommand) String() string {
	return "\ndeleteCurrentDelegator"
}

// a trick to force command regeneration at each sampling.
// gen.Const would not allow it
var genDeleteCurrentDelegatorCommand = gen.IntRange(1, 2).Map(
	func(int) commands.Command {
		return &deleteCurrentDelegatorCommand{}
	},
)

// addTopDiffCommand section
type addTopDiffCommand struct {
	err error
}

func (cmd *addTopDiffCommand) Run(sut commands.SystemUnderTest) commands.Result {
	sys := sut.(*sysUnderTest)
	err := sys.addDiffOnTop()
	if err != nil {
		cmd.err = err
	}
	return sys
}

func (*addTopDiffCommand) NextState(cmdState commands.State) commands.State {
	return cmdState // model has no diffs
}

func (*addTopDiffCommand) PreCondition(commands.State) bool {
	return true
}

func (cmd *addTopDiffCommand) PostCondition(cmdState commands.State, res commands.Result) *gopter.PropResult {
	if cmd.err != nil {
		cmd.err = nil // reset for next runs
		return &gopter.PropResult{Status: gopter.PropFalse}
	}

	if !checkSystemAndModelContent(cmdState, res) {
		return &gopter.PropResult{Status: gopter.PropFalse}
	}

	if !checkValidatorSetContent(res) {
		return &gopter.PropResult{Status: gopter.PropFalse}
	}

	return &gopter.PropResult{Status: gopter.PropTrue}
}

func (*addTopDiffCommand) String() string {
	return "\naddTopDiffCommand"
}

// a trick to force command regeneration at each sampling.
// gen.Const would not allow it
var genAddTopDiffCommand = gen.IntRange(1, 2).Map(
	func(int) commands.Command {
		return &addTopDiffCommand{}
	},
)

// applyAndCommitBottomDiffCommand section
type applyAndCommitBottomDiffCommand struct {
	err error
}

func (cmd *applyAndCommitBottomDiffCommand) Run(sut commands.SystemUnderTest) commands.Result {
	sys := sut.(*sysUnderTest)
	if _, err := sys.flushBottomDiff(); err != nil {
		cmd.err = err
		return sys
	}

	if err := sys.baseState.Commit(); err != nil {
		cmd.err = err
		return sys
	}

	return sys
}

func (*applyAndCommitBottomDiffCommand) NextState(cmdState commands.State) commands.State {
	return cmdState // model has no diffs
}

func (*applyAndCommitBottomDiffCommand) PreCondition(commands.State) bool {
	return true
}

func (cmd *applyAndCommitBottomDiffCommand) PostCondition(cmdState commands.State, res commands.Result) *gopter.PropResult {
	if cmd.err != nil {
		cmd.err = nil // reset for next runs
		return &gopter.PropResult{Status: gopter.PropFalse}
	}

	if !checkSystemAndModelContent(cmdState, res) {
		return &gopter.PropResult{Status: gopter.PropFalse}
	}

	if !checkValidatorSetContent(res) {
		return &gopter.PropResult{Status: gopter.PropFalse}
	}

	return &gopter.PropResult{Status: gopter.PropTrue}
}

func (*applyAndCommitBottomDiffCommand) String() string {
	return "\napplyAndCommitBottomDiffCommand"
}

// a trick to force command regeneration at each sampling.
// gen.Const would not allow it
var genApplyAndCommitBottomDiffCommand = gen.IntRange(1, 2).Map(
	func(int) commands.Command {
		return &applyAndCommitBottomDiffCommand{}
	},
)

// rebuildStateCommand section
type rebuildStateCommand struct {
	err error
}

func (cmd *rebuildStateCommand) Run(sut commands.SystemUnderTest) commands.Result {
	sys := sut.(*sysUnderTest)

	// 1. Persist all outstanding changes
	for {
		diffFound, err := sys.flushBottomDiff()
		if err != nil {
			cmd.err = err
			return sys
		}
		if !diffFound {
			break
		}

		if err := sys.baseState.Commit(); err != nil {
			cmd.err = err
			return sys
		}
	}

	if err := sys.baseState.Commit(); err != nil {
		cmd.err = err
		return sys
	}

	// 2. Rebuild the state from the db
	baseState, err := buildChainState(sys.baseDB, nil)
	if err != nil {
		cmd.err = err
		return sys
	}
	sys.baseState = baseState
	sys.diffsMap = map[ids.ID]Diff{}
	sys.sortedDiffIDs = []ids.ID{}

	return sys
}

func (*rebuildStateCommand) NextState(cmdState commands.State) commands.State {
	return cmdState // model has no diffs
}

func (*rebuildStateCommand) PreCondition(commands.State) bool {
	return true
}

func (cmd *rebuildStateCommand) PostCondition(cmdState commands.State, res commands.Result) *gopter.PropResult {
	if cmd.err != nil {
		cmd.err = nil // reset for next runs
		return &gopter.PropResult{Status: gopter.PropFalse}
	}

	if !checkSystemAndModelContent(cmdState, res) {
		return &gopter.PropResult{Status: gopter.PropFalse}
	}

	if !checkValidatorSetContent(res) {
		return &gopter.PropResult{Status: gopter.PropFalse}
	}

	return &gopter.PropResult{Status: gopter.PropTrue}
}

func (*rebuildStateCommand) String() string {
	return "\nrebuildStateCommand"
}

// a trick to force command regeneration at each sampling.
// gen.Const would not allow it
var genRebuildStateCommand = gen.IntRange(1, 2).Map(
	func(int) commands.Command {
		return &rebuildStateCommand{}
	},
)

func checkSystemAndModelContent(cmdState commands.State, res commands.Result) bool {
	model := cmdState.(*stakersStorageModel)
	sys := res.(*sysUnderTest)

	// top view content must always match model content
	topDiff := sys.getTopChainState()

	modelIt, err := model.GetCurrentStakerIterator()
	if err != nil {
		return false
	}
	sysIt, err := topDiff.GetCurrentStakerIterator()
	if err != nil {
		return false
	}

	modelStakers := make([]*Staker, 0)
	for modelIt.Next() {
		modelStakers = append(modelStakers, modelIt.Value())
	}
	modelIt.Release()

	sysStakers := make([]*Staker, 0)
	for sysIt.Next() {
		sysStakers = append(sysStakers, sysIt.Value())
	}
	sysIt.Release()

	if len(modelStakers) != len(sysStakers) {
		return false
	}

	for idx, modelStaker := range modelStakers {
		sysStaker := sysStakers[idx]
		if modelStaker == nil || sysStaker == nil || !reflect.DeepEqual(modelStaker, sysStaker) {
			return false
		}
	}

	return true
}

// checkValidatorSetContent compares ValidatorsSet with P-chain base-state data and
// makes sure they are coherent.
func checkValidatorSetContent(res commands.Result) bool {
	sys := res.(*sysUnderTest)
	valSet := sys.baseState.(*state).cfg.Validators

	sysIt, err := sys.baseState.GetCurrentStakerIterator()
	if err != nil {
		return false
	}

	// valContent subnetID -> nodeID -> aggregate weight (validator's own weight + delegators' weight)
	valContent := make(map[ids.ID]map[ids.NodeID]uint64)
	for sysIt.Next() {
		val := sysIt.Value()
		if val.SubnetID != constants.PrimaryNetworkID {
			continue
		}
		nodes, found := valContent[val.SubnetID]
		if !found {
			nodes = make(map[ids.NodeID]uint64)
			valContent[val.SubnetID] = nodes
		}
		nodes[val.NodeID] += val.Weight
	}
	sysIt.Release()

	for subnetID, nodes := range valContent {
		vals, found := valSet.Get(subnetID)
		if !found {
			return false
		}
		for nodeID, weight := range nodes {
			valWeight := vals.GetWeight(nodeID)
			if weight != valWeight {
				return false
			}
		}
	}
	return true
}

type sysUnderTest struct {
	diffBlkIDSeed uint64
	baseDB        database.Database
	baseState     State
	sortedDiffIDs []ids.ID
	diffsMap      map[ids.ID]Diff
}

func newSysUnderTest(baseDB database.Database, baseState State) *sysUnderTest {
	sys := &sysUnderTest{
		baseDB:        baseDB,
		baseState:     baseState,
		diffsMap:      map[ids.ID]Diff{},
		sortedDiffIDs: []ids.ID{},
	}
	return sys
}

func (s *sysUnderTest) GetState(blkID ids.ID) (Chain, bool) {
	if state, found := s.diffsMap[blkID]; found {
		return state, found
	}
	return s.baseState, blkID == s.baseState.GetLastAccepted()
}

func (s *sysUnderTest) addDiffOnTop() error {
	newTopBlkID := ids.Empty.Prefix(atomic.AddUint64(&s.diffBlkIDSeed, 1))
	var topBlkID ids.ID
	if len(s.sortedDiffIDs) == 0 {
		topBlkID = s.baseState.GetLastAccepted()
	} else {
		topBlkID = s.sortedDiffIDs[len(s.sortedDiffIDs)-1]
	}
	newTopDiff, err := NewDiff(topBlkID, s)
	if err != nil {
		return err
	}
	s.sortedDiffIDs = append(s.sortedDiffIDs, newTopBlkID)
	s.diffsMap[newTopBlkID] = newTopDiff
	return nil
}

// getTopChainState returns top diff or baseState
func (s *sysUnderTest) getTopChainState() Chain {
	var topChainStateID ids.ID
	if len(s.sortedDiffIDs) != 0 {
		topChainStateID = s.sortedDiffIDs[len(s.sortedDiffIDs)-1]
	} else {
		topChainStateID = s.baseState.GetLastAccepted()
	}

	topChainState, _ := s.GetState(topChainStateID)
	return topChainState
}

// flushBottomDiff applies bottom diff if available
func (s *sysUnderTest) flushBottomDiff() (bool, error) {
	if len(s.sortedDiffIDs) == 0 {
		return false, nil
	}
	bottomDiffID := s.sortedDiffIDs[0]
	diffToApply := s.diffsMap[bottomDiffID]

	err := diffToApply.Apply(s.baseState)
	if err != nil {
		return true, err
	}
	s.baseState.SetLastAccepted(bottomDiffID)

	s.sortedDiffIDs = s.sortedDiffIDs[1:]
	delete(s.diffsMap, bottomDiffID)
	return true, nil
}

// checkThereIsADiff must be called before any stakers op. It makes
// sure that ops are carried out on at least a diff, as it happens
// in production code.
func (s *sysUnderTest) checkThereIsADiff() error {
	if len(s.sortedDiffIDs) != 0 {
		return nil // there is a diff
	}

	return s.addDiffOnTop()
}<|MERGE_RESOLUTION|>--- conflicted
+++ resolved
@@ -64,11 +64,7 @@
 	properties := gopter.NewProperties(nil)
 
 	// // to reproduce a given scenario do something like this:
-<<<<<<< HEAD
 	// parameters := gopter.DefaultTestParametersWithSeed(1688121928651346121)
-=======
-	// parameters := gopter.DefaultTestParametersWithSeed(1688718809015601261)
->>>>>>> 5e79bbf0
 	// properties := gopter.NewProperties(parameters)
 
 	properties.Property("state comparison to storage model", commands.Prop(stakersCommands))
