// Copyright (C) 2019-2023, Ava Labs, Inc. All rights reserved.
// See the file LICENSE for licensing terms.

package state

import (
	"fmt"
	"reflect"
	"sync/atomic"
	"testing"
	"time"

	"github.com/leanovate/gopter"
	"github.com/leanovate/gopter/commands"
	"github.com/leanovate/gopter/gen"

	"github.com/ava-labs/avalanchego/database"
	"github.com/ava-labs/avalanchego/database/memdb"
	"github.com/ava-labs/avalanchego/database/versiondb"
	"github.com/ava-labs/avalanchego/ids"
	"github.com/ava-labs/avalanchego/snow/snowtest"
	"github.com/ava-labs/avalanchego/utils/constants"
	"github.com/ava-labs/avalanchego/vms/platformvm/status"
	"github.com/ava-labs/avalanchego/vms/platformvm/txs"
)

var (
	_ Versions         = (*sysUnderTest)(nil)
	_ commands.Command = (*putCurrentValidatorCommand)(nil)
	_ commands.Command = (*shiftCurrentValidatorCommand)(nil)
	_ commands.Command = (*updateStakingPeriodCurrentValidatorCommand)(nil)
	_ commands.Command = (*increaseWeightCurrentValidatorCommand)(nil)
	_ commands.Command = (*deleteCurrentValidatorCommand)(nil)
	_ commands.Command = (*putCurrentDelegatorCommand)(nil)
	_ commands.Command = (*shiftCurrentDelegatorCommand)(nil)
	_ commands.Command = (*updateStakingPeriodCurrentDelegatorCommand)(nil)
	_ commands.Command = (*increaseWeightCurrentDelegatorCommand)(nil)
	_ commands.Command = (*deleteCurrentDelegatorCommand)(nil)
	_ commands.Command = (*addTopDiffCommand)(nil)
	_ commands.Command = (*applyAndCommitBottomDiffCommand)(nil)
	_ commands.Command = (*rebuildStateCommand)(nil)

<<<<<<< HEAD
	commandsCtx = buildStateCtx()
	extraWeight = uint64(100)
=======
	commandsCtx = snowtest.Context(&testing.T{}, snowtest.PChainID)
>>>>>>> 879e2b61
)

// TestStateAndDiffComparisonToStorageModel verifies that a production-like
// system made of a stack of Diffs built on top of a State conforms to
// our stakersStorageModel. It achieves this by:
//  1. randomly generating a sequence of stakers writes as well as
//     some persistence operations (commit/diff apply),
//  2. applying the sequence to both our stakersStorageModel and the production-like system.
//  3. checking that both stakersStorageModel and the production-like system have
//     the same state after each operation.
//
// The following invariants are required for stakers state to properly work:
//  1. No stakers add/update/delete ops are performed directly on baseState, but on at least a diff
//  2. Any number of stakers ops can be carried out on a single diff
//  3. Diffs work in FIFO fashion: they are added on top of current state and only
//     bottom diff is applied to base state.
//  4. The bottom diff applied to base state is immediately committed.
func TestStateAndDiffComparisonToStorageModel(t *testing.T) {
	properties := gopter.NewProperties(nil)

	// // to reproduce a given scenario do something like this:
	// parameters := gopter.DefaultTestParametersWithSeed(1688718809015601261)
	// properties := gopter.NewProperties(parameters)

	properties.Property("state comparison to storage model", commands.Prop(stakersCommands))
	properties.TestingRun(t)
}

// stakersCommands creates/destroy the system under test and generates
// commands and initial states (stakersStorageModel)
var stakersCommands = &commands.ProtoCommands{
	NewSystemUnderTestFunc: func(initialState commands.State) commands.SystemUnderTest {
		model := initialState.(*stakersStorageModel)

		baseDB := versiondb.New(memdb.New())
		baseState, err := buildChainState(baseDB, nil)
		if err != nil {
			panic(err)
		}

		// fillup baseState with model initial content
		for _, staker := range model.currentValidators {
			baseState.PutCurrentValidator(staker)
		}
		for _, delegators := range model.currentDelegators {
			for _, staker := range delegators {
				baseState.PutCurrentDelegator(staker)
			}
		}
		for _, staker := range model.pendingValidators {
			baseState.PutPendingValidator(staker)
		}
		for _, delegators := range model.currentDelegators {
			for _, staker := range delegators {
				baseState.PutPendingDelegator(staker)
			}
		}
		if err := baseState.Commit(); err != nil {
			panic(err)
		}

		return newSysUnderTest(baseDB, baseState)
	},
	DestroySystemUnderTestFunc: func(sut commands.SystemUnderTest) {
		// retrieve base state and close it
		sys := sut.(*sysUnderTest)
		err := sys.baseState.Close()
		if err != nil {
			panic(err)
		}
	},
	// a trick to force command regeneration at each sampling.
	// gen.Const would not allow it
	InitialStateGen: gen.IntRange(1, 2).Map(
		func(int) *stakersStorageModel {
			return newStakersStorageModel()
		},
	),

	InitialPreConditionFunc: func(state commands.State) bool {
		return true // nothing to do for now
	},
	GenCommandFunc: func(state commands.State) gopter.Gen {
		return gen.OneGenOf(
			genPutCurrentValidatorCommand,
			genShiftCurrentValidatorCommand,
			genUpdateStakingPeriodCurrentValidatorCommand,
			genIncreaseWeightCurrentValidatorCommand,
			genDeleteCurrentValidatorCommand,

			genPutCurrentDelegatorCommand,
			genShiftCurrentDelegatorCommand,
			genUpdateStakingPeriodCurrentDelegatorCommand,
			genIncreaseWeightCurrentDelegatorCommand,
			genDeleteCurrentDelegatorCommand,

			genAddTopDiffCommand,
			genApplyAndCommitBottomDiffCommand,
			genRebuildStateCommand,
		)
	},
}

// PutCurrentValidator section
type putCurrentValidatorCommand struct {
	sTx *txs.Tx
	err error
}

func (cmd *putCurrentValidatorCommand) Run(sut commands.SystemUnderTest) commands.Result {
	sTx := cmd.sTx
	sys := sut.(*sysUnderTest)

	if err := sys.checkThereIsADiff(); err != nil {
		return sys // state checks later on should spot missing validator
	}

	stakerTx := sTx.Unsigned.(txs.StakerTx)
	startTime := sTx.Unsigned.(txs.ScheduledStaker).StartTime()
	currentVal, err := NewCurrentStaker(sTx.ID(), stakerTx, startTime, uint64(1000))
	if err != nil {
		return sys // state checks later on should spot missing validator
	}

	topChainState := sys.getTopChainState()
	topChainState.PutCurrentValidator(currentVal)
	topChainState.AddTx(sTx, status.Committed)
	return sys
}

func (cmd *putCurrentValidatorCommand) NextState(cmdState commands.State) commands.State {
	sTx := cmd.sTx
	stakerTx := sTx.Unsigned.(txs.StakerTx)
	startTime := sTx.Unsigned.(txs.ScheduledStaker).StartTime()

	currentVal, err := NewCurrentStaker(sTx.ID(), stakerTx, startTime, uint64(1000))
	if err != nil {
		return cmdState // state checks later on should spot missing validator
	}

	cmdState.(*stakersStorageModel).PutCurrentValidator(currentVal)
	return cmdState
}

func (*putCurrentValidatorCommand) PreCondition(commands.State) bool {
	// We allow inserting the same validator twice
	return true
}

func (cmd *putCurrentValidatorCommand) PostCondition(cmdState commands.State, res commands.Result) *gopter.PropResult {
	if cmd.err != nil {
		cmd.err = nil // reset for next runs
		return &gopter.PropResult{Status: gopter.PropFalse}
	}

	if !checkSystemAndModelContent(cmdState, res) {
		return &gopter.PropResult{Status: gopter.PropFalse}
	}

	if !checkValidatorSetContent(res) {
		return &gopter.PropResult{Status: gopter.PropFalse}
	}

	return &gopter.PropResult{Status: gopter.PropTrue}
}

func (cmd *putCurrentValidatorCommand) String() string {
	stakerTx := cmd.sTx.Unsigned.(txs.StakerTx)
	return fmt.Sprintf("\nputCurrentValidator(subnetID: %v, nodeID: %v, txID: %v, priority: %v, unixStartTime: %v, unixEndTime: %v)",
		stakerTx.SubnetID(),
		stakerTx.NodeID(),
		cmd.sTx.TxID,
		stakerTx.CurrentPriority(),
		stakerTx.(txs.ScheduledStaker).StartTime().Unix(),
		stakerTx.EndTime().Unix(),
	)
}

var genPutCurrentValidatorCommand = addPermissionlessValidatorTxGenerator(commandsCtx, nil, nil, 1000).Map(
	func(nonInitTx *txs.Tx) commands.Command {
		sTx, err := txs.NewSigned(nonInitTx.Unsigned, txs.Codec, nil)
		if err != nil {
			panic(fmt.Errorf("failed signing tx, %w", err))
		}

		cmd := &putCurrentValidatorCommand{
			sTx: sTx,
			err: nil,
		}
		return cmd
	},
)

// ShiftCurrentValidator section
type shiftCurrentValidatorCommand struct {
	err error
}

func (cmd *shiftCurrentValidatorCommand) Run(sut commands.SystemUnderTest) commands.Result {
	sys := sut.(*sysUnderTest)

	if err := sys.checkThereIsADiff(); err != nil {
		return sys // state checks later on should spot missing validator
	}

	err := shiftCurrentValidatorInSystem(sys)
	if err != nil {
		cmd.err = err
	}
	return sys
}

func shiftCurrentValidatorInSystem(sys *sysUnderTest) error {
	// 1. check if there is a staker, already inserted. If not return
	// 2. query the staker
	// 3. shift staker times and update the staker

	chain := sys.getTopChainState()

	// 1. check if there is a staker, already inserted. If not return
	stakerIt, err := chain.GetCurrentStakerIterator()
	if err != nil {
		return err
	}

	var (
		found  bool
		staker *Staker
	)
	for !found && stakerIt.Next() {
		staker = stakerIt.Value()
		if staker.Priority.IsCurrentValidator() {
			found = true
			break
		}
	}
	if !found {
		stakerIt.Release()
		return nil // no current validator to update
	}
	stakerIt.Release()

	chain = sys.getTopChainState()

	// 3. query the staker
	staker, err = chain.GetCurrentValidator(staker.SubnetID, staker.NodeID)
	if err != nil {
		return err
	}

	// 4. shift staker times and update the staker
	updatedStaker := *staker
	ShiftStakerAheadInPlace(&updatedStaker, updatedStaker.EndTime)
	return chain.UpdateCurrentValidator(&updatedStaker)
}

func (cmd *shiftCurrentValidatorCommand) NextState(cmdState commands.State) commands.State {
	model := cmdState.(*stakersStorageModel)

	err := shiftCurrentValidatorInModel(model)
	if err != nil {
		cmd.err = err
	}
	return cmdState
}

func shiftCurrentValidatorInModel(model *stakersStorageModel) error {
	stakerIt, err := model.GetCurrentStakerIterator()
	if err != nil {
		return err
	}

	var (
		found  bool
		staker *Staker
	)
	for !found && stakerIt.Next() {
		staker = stakerIt.Value()
		if staker.Priority.IsCurrentValidator() {
			found = true
			break
		}
	}
	if !found {
		stakerIt.Release()
		return nil // no current validator to update
	}
	stakerIt.Release()

	updatedStaker := *staker
	ShiftStakerAheadInPlace(&updatedStaker, updatedStaker.EndTime)
	return model.UpdateCurrentValidator(&updatedStaker)
}

func (*shiftCurrentValidatorCommand) PreCondition(commands.State) bool {
	return true
}

func (cmd *shiftCurrentValidatorCommand) PostCondition(cmdState commands.State, res commands.Result) *gopter.PropResult {
	if cmd.err != nil {
		cmd.err = nil // reset for next runs
		return &gopter.PropResult{Status: gopter.PropFalse}
	}

	if !checkSystemAndModelContent(cmdState, res) {
		return &gopter.PropResult{Status: gopter.PropFalse}
	}

	return &gopter.PropResult{Status: gopter.PropTrue}
}

func (*shiftCurrentValidatorCommand) String() string {
	return "\nshiftCurrentValidatorCommand"
}

var genShiftCurrentValidatorCommand = gen.IntRange(1, 2).Map(
	func(int) commands.Command {
		return &shiftCurrentValidatorCommand{}
	},
)

// updateStakingPeriodCurrentValidator section
type updateStakingPeriodCurrentValidatorCommand struct {
	err error
}

func (cmd *updateStakingPeriodCurrentValidatorCommand) Run(sut commands.SystemUnderTest) commands.Result {
	sys := sut.(*sysUnderTest)

	if err := sys.checkThereIsADiff(); err != nil {
		return sys // state checks later on should spot missing validator
	}

	err := updateStakingPeriodCurrentValidatorInSystem(sys)
	if err != nil {
		cmd.err = err
	}
	return sys
}

func updateStakingPeriodCurrentValidatorInSystem(sys *sysUnderTest) error {
	// 1. check if there is a staker, already inserted. If not return
	// 2. query the staker
	// 3. modify staker period and update the staker

	chain := sys.getTopChainState()

	// 1. check if there is a staker, already inserted. If not return
	stakerIt, err := chain.GetCurrentStakerIterator()
	if err != nil {
		return err
	}

	var (
		found  bool
		staker *Staker
	)
	for !found && stakerIt.Next() {
		staker = stakerIt.Value()
		if staker.Priority.IsCurrentValidator() {
			found = true
			break
		}
	}
	if !found {
		stakerIt.Release()
		return nil // no current validator to update
	}
	stakerIt.Release()

	chain = sys.getTopChainState()

	// 2. query the staker
	staker, err = chain.GetCurrentValidator(staker.SubnetID, staker.NodeID)
	if err != nil {
		return err
	}

<<<<<<< HEAD
	// 3. modify staker period and update the staker
	updatedStaker := *staker
	stakingPeriod := staker.EndTime.Sub(staker.StartTime)
	if stakingPeriod%2 == 0 {
		stakingPeriod -= 30 * time.Minute
	} else {
		stakingPeriod = 3*stakingPeriod + 1
=======
	startTime := signedTx.Unsigned.(txs.ScheduledStaker).StartTime()
	delegator, err := NewCurrentStaker(signedTx.ID(), signedTx.Unsigned.(txs.Staker), startTime, uint64(1000))
	if err != nil {
		return fmt.Errorf("failed generating staker, %w", err)
>>>>>>> 879e2b61
	}
	UpdateStakingPeriodInPlace(&updatedStaker, stakingPeriod)
	return chain.UpdateCurrentValidator(&updatedStaker)
}

func (cmd *updateStakingPeriodCurrentValidatorCommand) NextState(cmdState commands.State) commands.State {
	model := cmdState.(*stakersStorageModel)

	err := updateStakingPeriodCurrentValidatorInModel(model)
	if err != nil {
		cmd.err = err
	}
	return cmdState
}

func updateStakingPeriodCurrentValidatorInModel(model *stakersStorageModel) error {
	stakerIt, err := model.GetCurrentStakerIterator()
	if err != nil {
		return err
	}

	var (
		found  bool
		staker *Staker
	)
	for !found && stakerIt.Next() {
		staker = stakerIt.Value()
		if staker.Priority.IsCurrentValidator() {
			found = true
			break
		}
	}
	if !found {
		stakerIt.Release()
		return nil // no current validator to update
	}
	stakerIt.Release()

	updatedStaker := *staker
	stakingPeriod := staker.EndTime.Sub(staker.StartTime)
	if stakingPeriod%2 == 0 {
		stakingPeriod -= 30 * time.Minute
	} else {
		stakingPeriod = 3*stakingPeriod + 1
	}
	UpdateStakingPeriodInPlace(&updatedStaker, stakingPeriod)
	return model.UpdateCurrentValidator(&updatedStaker)
}

func (*updateStakingPeriodCurrentValidatorCommand) PreCondition(commands.State) bool {
	return true
}

func (cmd *updateStakingPeriodCurrentValidatorCommand) PostCondition(cmdState commands.State, res commands.Result) *gopter.PropResult {
	if cmd.err != nil {
		cmd.err = nil // reset for next runs
		return &gopter.PropResult{Status: gopter.PropFalse}
	}

	if !checkSystemAndModelContent(cmdState, res) {
		return &gopter.PropResult{Status: gopter.PropFalse}
	}

	return &gopter.PropResult{Status: gopter.PropTrue}
}

func (*updateStakingPeriodCurrentValidatorCommand) String() string {
	return "\nupdateStakingPeriodCurrentValidatorCommand"
}

var genUpdateStakingPeriodCurrentValidatorCommand = gen.IntRange(1, 2).Map(
	func(int) commands.Command {
		return &updateStakingPeriodCurrentValidatorCommand{}
	},
)

// increaseWeightCurrentValidator section
type increaseWeightCurrentValidatorCommand struct {
	err error
}

func (cmd *increaseWeightCurrentValidatorCommand) Run(sut commands.SystemUnderTest) commands.Result {
	sys := sut.(*sysUnderTest)

	if err := sys.checkThereIsADiff(); err != nil {
		return sys // state checks later on should spot missing validator
	}

	err := increaseWeightCurrentValidatorInSystem(sys)
	if err != nil {
		cmd.err = err
	}
	return sys
}

<<<<<<< HEAD
func increaseWeightCurrentValidatorInSystem(sys *sysUnderTest) error {
	// 1. check if there is a staker, already inserted. If not return
	// 2. query the staker
	// 3. increase staker weight and update the staker

	chain := sys.getTopChainState()

	// 1. check if there is a staker, already inserted. If not return
	stakerIt, err := chain.GetCurrentStakerIterator()
=======
	startTime := signedTx.Unsigned.(txs.ScheduledStaker).StartTime()
	delegator, err := NewCurrentStaker(signedTx.ID(), signedTx.Unsigned.(txs.Staker), startTime, uint64(1000))
>>>>>>> 879e2b61
	if err != nil {
		return err
	}

	var (
		found  bool
		staker *Staker
	)
	for !found && stakerIt.Next() {
		staker = stakerIt.Value()
		if staker.Priority.IsCurrentValidator() {
			found = true
			break
		}
	}
	if !found {
		stakerIt.Release()
		return nil // no current validator to update
	}
	stakerIt.Release()

	chain = sys.getTopChainState()

	// 2. query the staker
	staker, err = chain.GetCurrentValidator(staker.SubnetID, staker.NodeID)
	if err != nil {
		return err
	}

	// 3. increase staker weight and update the staker
	updatedStaker := *staker
	IncreaseStakerWeightInPlace(&updatedStaker, updatedStaker.Weight+extraWeight)
	return chain.UpdateCurrentValidator(&updatedStaker)
}

func (cmd *increaseWeightCurrentValidatorCommand) NextState(cmdState commands.State) commands.State {
	model := cmdState.(*stakersStorageModel)

	err := increaseWeightCurrentValidatorInModel(model)
	if err != nil {
		cmd.err = err
	}
	return cmdState
}

func increaseWeightCurrentValidatorInModel(model *stakersStorageModel) error {
	stakerIt, err := model.GetCurrentStakerIterator()
	if err != nil {
		return err
	}

	var (
		found  bool
		staker *Staker
	)
	for !found && stakerIt.Next() {
		staker = stakerIt.Value()
		if staker.Priority.IsCurrentValidator() {
			found = true
			break
		}
	}
	if !found {
		stakerIt.Release()
		return nil // no current validator to update
	}
	stakerIt.Release()

	updatedStaker := *staker
	IncreaseStakerWeightInPlace(&updatedStaker, updatedStaker.Weight+extraWeight)
	return model.UpdateCurrentValidator(&updatedStaker)
}

func (*increaseWeightCurrentValidatorCommand) PreCondition(commands.State) bool {
	return true
}

func (cmd *increaseWeightCurrentValidatorCommand) PostCondition(cmdState commands.State, res commands.Result) *gopter.PropResult {
	if cmd.err != nil {
		cmd.err = nil // reset for next runs
		return &gopter.PropResult{Status: gopter.PropFalse}
	}

	if !checkSystemAndModelContent(cmdState, res) {
		return &gopter.PropResult{Status: gopter.PropFalse}
	}

	return &gopter.PropResult{Status: gopter.PropTrue}
}

<<<<<<< HEAD
func (*increaseWeightCurrentValidatorCommand) String() string {
	return "\nincreaseWeightCurrentValidatorCommand"
=======
func (cmd *putCurrentDelegatorCommand) String() string {
	stakerTx := cmd.sTx.Unsigned.(txs.StakerTx)
	return fmt.Sprintf("\nputCurrentDelegator(subnetID: %v, nodeID: %v, txID: %v, priority: %v, unixStartTime: %v, unixEndTime: %v)",
		stakerTx.SubnetID(),
		stakerTx.NodeID(),
		cmd.sTx.TxID,
		stakerTx.CurrentPriority(),
		stakerTx.(txs.ScheduledStaker).StartTime().Unix(),
		stakerTx.EndTime().Unix())
>>>>>>> 879e2b61
}

var genIncreaseWeightCurrentValidatorCommand = gen.IntRange(1, 2).Map(
	func(int) commands.Command {
		return &increaseWeightCurrentValidatorCommand{}
	},
)

// DeleteCurrentValidator section
type deleteCurrentValidatorCommand struct {
	err error
}

func (cmd *deleteCurrentValidatorCommand) Run(sut commands.SystemUnderTest) commands.Result {
	// delete first validator without delegators, if any
	sys := sut.(*sysUnderTest)

	if err := sys.checkThereIsADiff(); err != nil {
		return sys // state checks later on should spot missing validator
	}

	topDiff := sys.getTopChainState()

	stakerIt, err := topDiff.GetCurrentStakerIterator()
	if err != nil {
		cmd.err = err
		return sys
	}

	var (
		found     = false
		validator *Staker
	)
	for stakerIt.Next() {
		validator = stakerIt.Value()
		if !validator.Priority.IsCurrentValidator() {
			continue // checks next validator
		}

		// check validator has no delegators
		delIt, err := topDiff.GetCurrentDelegatorIterator(validator.SubnetID, validator.NodeID)
		if err != nil {
			cmd.err = err
			stakerIt.Release()
			return sys
		}

		hadDelegator := delIt.Next()
		delIt.Release()
		if !hadDelegator {
			found = true
			break // found
		} else {
			continue // checks next validator
		}
	}

	if !found {
		stakerIt.Release()
		return sys // no current validator to delete
	}
	stakerIt.Release() // release before modifying stakers collection

	topDiff.DeleteCurrentValidator(validator)
	return sys // returns sys to allow comparison with state in PostCondition
}

func (cmd *deleteCurrentValidatorCommand) NextState(cmdState commands.State) commands.State {
	// delete first validator without delegators, if any
	model := cmdState.(*stakersStorageModel)
	stakerIt, err := model.GetCurrentStakerIterator()
	if err != nil {
		cmd.err = err
		return cmdState
	}

	var (
		found     = false
		validator *Staker
	)
	for stakerIt.Next() {
		validator = stakerIt.Value()
		if !validator.Priority.IsCurrentValidator() {
			continue // checks next validator
		}

		// check validator has no delegators
		delIt, err := model.GetCurrentDelegatorIterator(validator.SubnetID, validator.NodeID)
		if err != nil {
			cmd.err = err
			stakerIt.Release()
			return cmdState
		}

		hadDelegator := delIt.Next()
		delIt.Release()
		if !hadDelegator {
			found = true
			break // found
		} else {
			continue // checks next validator
		}
	}

	if !found {
		stakerIt.Release()
		return cmdState // no current validator to add delegator to
	}
	stakerIt.Release() // release before modifying stakers collection

	model.DeleteCurrentValidator(validator)
	return cmdState
}

func (*deleteCurrentValidatorCommand) PreCondition(commands.State) bool {
	// We allow deleting an un-existing validator
	return true
}

func (cmd *deleteCurrentValidatorCommand) PostCondition(cmdState commands.State, res commands.Result) *gopter.PropResult {
	if cmd.err != nil {
		cmd.err = nil // reset for next runs
		return &gopter.PropResult{Status: gopter.PropFalse}
	}

	if !checkSystemAndModelContent(cmdState, res) {
		return &gopter.PropResult{Status: gopter.PropFalse}
	}

	if !checkValidatorSetContent(res) {
		return &gopter.PropResult{Status: gopter.PropFalse}
	}

	return &gopter.PropResult{Status: gopter.PropTrue}
}

func (*deleteCurrentValidatorCommand) String() string {
	return "\ndeleteCurrentValidator"
}

// a trick to force command regeneration at each sampling.
// gen.Const would not allow it
var genDeleteCurrentValidatorCommand = gen.IntRange(1, 2).Map(
	func(int) commands.Command {
		return &deleteCurrentValidatorCommand{}
	},
)

// PutCurrentDelegator section
type putCurrentDelegatorCommand struct {
	sTx *txs.Tx
	err error
}

func (cmd *putCurrentDelegatorCommand) Run(sut commands.SystemUnderTest) commands.Result {
	candidateDelegator := cmd.sTx
	sys := sut.(*sysUnderTest)

	if err := sys.checkThereIsADiff(); err != nil {
		return sys // state checks later on should spot missing validator
	}

	err := addCurrentDelegatorInSystem(sys, candidateDelegator.Unsigned)
	if err != nil {
		cmd.err = err
	}
	return sys
}

func addCurrentDelegatorInSystem(sys *sysUnderTest, candidateDelegatorTx txs.UnsignedTx) error {
	// 1. check if there is a current validator, already inserted. If not return
	// 2. Update candidateDelegatorTx attributes to make it delegator of selected validator
	// 3. Add delegator to picked validator
	chain := sys.getTopChainState()

	// 1. check if there is a current validator. If not, nothing to do
	stakerIt, err := chain.GetCurrentStakerIterator()
	if err != nil {
		return err
	}

	var (
		found     = false
		validator *Staker
	)
	for !found && stakerIt.Next() {
		validator = stakerIt.Value()
		if validator.Priority.IsCurrentValidator() {
			found = true
			break
		}
	}
	if !found {
		stakerIt.Release()
		return nil // no current validator to add delegator to
	}
	stakerIt.Release() // release before modifying stakers collection

	// 2. Add a delegator to it
	addPermissionlessDelTx := candidateDelegatorTx.(*txs.AddPermissionlessDelegatorTx)
	addPermissionlessDelTx.Subnet = validator.SubnetID
	addPermissionlessDelTx.Validator.NodeID = validator.NodeID

	signedTx, err := txs.NewSigned(addPermissionlessDelTx, txs.Codec, nil)
	if err != nil {
		return fmt.Errorf("failed signing tx, %w", err)
	}

	delegator, err := NewCurrentStaker(signedTx.ID(), signedTx.Unsigned.(txs.Staker), uint64(1000))
	if err != nil {
		return fmt.Errorf("failed generating staker, %w", err)
	}

	chain.PutCurrentDelegator(delegator)
	chain.AddTx(signedTx, status.Committed)
	return nil
}

func (cmd *putCurrentDelegatorCommand) NextState(cmdState commands.State) commands.State {
	candidateDelegator := cmd.sTx
	model := cmdState.(*stakersStorageModel)
	err := addCurrentDelegatorInModel(model, candidateDelegator.Unsigned)
	if err != nil {
		cmd.err = err
	}
	return cmdState
}

func addCurrentDelegatorInModel(model *stakersStorageModel, candidateDelegatorTx txs.UnsignedTx) error {
	// 1. check if there is a current validator, already inserted. If not return
	// 2. Update candidateDelegator attributes to make it delegator of selected validator
	// 3. Add delegator to picked validator

	// 1. check if there is a current validator. If not, nothing to do
	stakerIt, err := model.GetCurrentStakerIterator()
	if err != nil {
		return err
	}

	var (
		found     = false
		validator *Staker
	)
	for !found && stakerIt.Next() {
		validator = stakerIt.Value()
		if validator.Priority.IsCurrentValidator() {
			found = true
			break
		}
	}
	if !found {
		stakerIt.Release()
		return nil // no current validator to add delegator to
	}
	stakerIt.Release() // release before modifying stakers collection

	// 2. Add a delegator to it
	addPermissionlessDelTx := candidateDelegatorTx.(*txs.AddPermissionlessDelegatorTx)
	addPermissionlessDelTx.Subnet = validator.SubnetID
	addPermissionlessDelTx.Validator.NodeID = validator.NodeID

	signedTx, err := txs.NewSigned(addPermissionlessDelTx, txs.Codec, nil)
	if err != nil {
		return fmt.Errorf("failed signing tx, %w", err)
	}

	delegator, err := NewCurrentStaker(signedTx.ID(), signedTx.Unsigned.(txs.Staker), uint64(1000))
	if err != nil {
		return fmt.Errorf("failed generating staker, %w", err)
	}

	model.PutCurrentDelegator(delegator)
	return nil
}

func (*putCurrentDelegatorCommand) PreCondition(commands.State) bool {
	return true
}

func (cmd *putCurrentDelegatorCommand) PostCondition(cmdState commands.State, res commands.Result) *gopter.PropResult {
	if cmd.err != nil {
		cmd.err = nil // reset for next runs
		return &gopter.PropResult{Status: gopter.PropFalse}
	}

	if !checkSystemAndModelContent(cmdState, res) {
		return &gopter.PropResult{Status: gopter.PropFalse}
	}

	if !checkValidatorSetContent(res) {
		return &gopter.PropResult{Status: gopter.PropFalse}
	}

	return &gopter.PropResult{Status: gopter.PropTrue}
}

func (cmd *putCurrentDelegatorCommand) String() string {
	stakerTx := cmd.sTx.Unsigned.(txs.StakerTx)
	return fmt.Sprintf("\nputCurrentDelegator(subnetID: %v, nodeID: %v, txID: %v, priority: %v, unixStartTime: %v, duration: %v)",
		stakerTx.SubnetID(),
		stakerTx.NodeID(),
		cmd.sTx.TxID,
		stakerTx.CurrentPriority(),
		stakerTx.StartTime().Unix(),
		stakerTx.EndTime().Sub(stakerTx.StartTime()))
}

var genPutCurrentDelegatorCommand = addPermissionlessDelegatorTxGenerator(commandsCtx, nil, nil, 1000).Map(
	func(nonInitTx *txs.Tx) commands.Command {
		sTx, err := txs.NewSigned(nonInitTx.Unsigned, txs.Codec, nil)
		if err != nil {
			panic(fmt.Errorf("failed signing tx, %w", err))
		}

		cmd := &putCurrentDelegatorCommand{
			sTx: sTx,
		}
		return cmd
	},
)

// UpdateCurrentDelegator section
type updateStakingPeriodCurrentDelegatorCommand struct {
	err error
}

func (cmd *updateStakingPeriodCurrentDelegatorCommand) Run(sut commands.SystemUnderTest) commands.Result {
	sys := sut.(*sysUnderTest)

	if err := sys.checkThereIsADiff(); err != nil {
		return sys // state checks later on should spot missing validator
	}

	err := updateStakingPeriodCurrentDelegatorInSystem(sys)
	if err != nil {
		cmd.err = err
		return sys
	}
	return sys
}

func updateStakingPeriodCurrentDelegatorInSystem(sys *sysUnderTest) error {
	// 1. check if there is a staker, already inserted. If not return
	// 2. update staking period and update the staker

	chain := sys.getTopChainState()

	// 1. check if there is a delegator, already inserted. If not return
	stakerIt, err := chain.GetCurrentStakerIterator()
	if err != nil {
		return err
	}

	var (
		found     = false
		delegator *Staker
	)
	for !found && stakerIt.Next() {
		delegator = stakerIt.Value()
		if delegator.Priority.IsCurrentDelegator() {
			found = true
			break
		}
	}
	if !found {
		stakerIt.Release()
		return nil // no current validator to update
	}
	stakerIt.Release()

	chain = sys.getTopChainState()

	// 3. update delegator staking period and update the staker
	updatedDelegator := *delegator
	stakingPeriod := delegator.EndTime.Sub(delegator.StartTime)
	if stakingPeriod%2 == 0 {
		stakingPeriod -= 30 * time.Minute
	} else {
		stakingPeriod = 3*stakingPeriod + 1
	}
	UpdateStakingPeriodInPlace(&updatedDelegator, stakingPeriod)
	return chain.UpdateCurrentDelegator(&updatedDelegator)
}

func (cmd *updateStakingPeriodCurrentDelegatorCommand) NextState(cmdState commands.State) commands.State {
	model := cmdState.(*stakersStorageModel)

	err := updateStakingPeriodCurrentDelegatorInModel(model)
	if err != nil {
		cmd.err = err
	}
	return cmdState
}

func updateStakingPeriodCurrentDelegatorInModel(model *stakersStorageModel) error {
	stakerIt, err := model.GetCurrentStakerIterator()
	if err != nil {
		return err
	}

	var (
		found     = false
		delegator *Staker
	)
	for !found && stakerIt.Next() {
		delegator = stakerIt.Value()
		if delegator.Priority.IsCurrentDelegator() {
			found = true
			break
		}
	}
	if !found {
		stakerIt.Release()
		return nil // no current validator to update
	}
	stakerIt.Release()

	updatedDelegator := *delegator
	stakingPeriod := delegator.EndTime.Sub(delegator.StartTime)
	if stakingPeriod%2 == 0 {
		stakingPeriod -= 30 * time.Minute
	} else {
		stakingPeriod = 3*stakingPeriod + 1
	}
	UpdateStakingPeriodInPlace(&updatedDelegator, stakingPeriod)
	return model.UpdateCurrentDelegator(&updatedDelegator)
}

func (*updateStakingPeriodCurrentDelegatorCommand) PreCondition(commands.State) bool {
	return true
}

func (cmd *updateStakingPeriodCurrentDelegatorCommand) PostCondition(cmdState commands.State, res commands.Result) *gopter.PropResult {
	if cmd.err != nil {
		cmd.err = nil // reset for next runs
		return &gopter.PropResult{Status: gopter.PropFalse}
	}

	if !checkSystemAndModelContent(cmdState, res) {
		return &gopter.PropResult{Status: gopter.PropFalse}
	}

	return &gopter.PropResult{Status: gopter.PropTrue}
}

func (*updateStakingPeriodCurrentDelegatorCommand) String() string {
	return "\nupdateStakingPeriodCurrentDelegatorCommand"
}

var genUpdateStakingPeriodCurrentDelegatorCommand = gen.IntRange(1, 2).Map(
	func(int) commands.Command {
		return &updateStakingPeriodCurrentDelegatorCommand{}
	},
)

// UpdateCurrentDelegator section
type shiftCurrentDelegatorCommand struct {
	err error
}

func (cmd *shiftCurrentDelegatorCommand) Run(sut commands.SystemUnderTest) commands.Result {
	sys := sut.(*sysUnderTest)

	if err := sys.checkThereIsADiff(); err != nil {
		return sys // state checks later on should spot missing validator
	}

	err := shiftCurrentDelegatorInSystem(sys)
	if err != nil {
		cmd.err = err
	}
	return sys
}

func shiftCurrentDelegatorInSystem(sys *sysUnderTest) error {
	// 1. check if there is a staker, already inserted. If not return
	// 2. Shift staker times and update the staker

	chain := sys.getTopChainState()

	// 1. check if there is a delegator, already inserted. If not return
	stakerIt, err := chain.GetCurrentStakerIterator()
	if err != nil {
		return err
	}

	var (
		found     = false
		delegator *Staker
	)
	for !found && stakerIt.Next() {
		delegator = stakerIt.Value()
		if delegator.Priority.IsCurrentDelegator() {
			found = true
			break
		}
	}
	if !found {
		stakerIt.Release()
		return nil // no current validator to update
	}
	stakerIt.Release()

	chain = sys.getTopChainState()

	// 2. Shift delegator times and update the staker
	updatedDelegator := *delegator
	ShiftStakerAheadInPlace(&updatedDelegator, updatedDelegator.EndTime)
	return chain.UpdateCurrentDelegator(&updatedDelegator)
}

func (cmd *shiftCurrentDelegatorCommand) NextState(cmdState commands.State) commands.State {
	model := cmdState.(*stakersStorageModel)

	err := shiftCurrentDelegatorInModel(model)
	if err != nil {
		cmd.err = err
	}
	return cmdState
}

func shiftCurrentDelegatorInModel(model *stakersStorageModel) error {
	stakerIt, err := model.GetCurrentStakerIterator()
	if err != nil {
		return err
	}

	var (
		found     = false
		delegator *Staker
	)
	for !found && stakerIt.Next() {
		delegator = stakerIt.Value()
		if delegator.Priority.IsCurrentDelegator() {
			found = true
			break
		}
	}
	if !found {
		stakerIt.Release()
		return nil // no current validator to update
	}
	stakerIt.Release()

	updatedDelegator := *delegator
	ShiftStakerAheadInPlace(&updatedDelegator, updatedDelegator.EndTime)
	return model.UpdateCurrentDelegator(&updatedDelegator)
}

func (*shiftCurrentDelegatorCommand) PreCondition(commands.State) bool {
	return true
}

func (cmd *shiftCurrentDelegatorCommand) PostCondition(cmdState commands.State, res commands.Result) *gopter.PropResult {
	if cmd.err != nil {
		cmd.err = nil // reset for next runs
		return &gopter.PropResult{Status: gopter.PropFalse}
	}

	if !checkSystemAndModelContent(cmdState, res) {
		return &gopter.PropResult{Status: gopter.PropFalse}
	}

	return &gopter.PropResult{Status: gopter.PropTrue}
}

func (*shiftCurrentDelegatorCommand) String() string {
	return "\nshiftCurrentDelegator"
}

var genShiftCurrentDelegatorCommand = gen.IntRange(1, 2).Map(
	func(int) commands.Command {
		return &shiftCurrentDelegatorCommand{}
	},
)

// IncreaseWeightCurrentDelegator section
type increaseWeightCurrentDelegatorCommand struct {
	err error
}

func (cmd *increaseWeightCurrentDelegatorCommand) Run(sut commands.SystemUnderTest) commands.Result {
	sys := sut.(*sysUnderTest)

	if err := sys.checkThereIsADiff(); err != nil {
		return sys // state checks later on should spot missing validator
	}

	err := increaseWeightCurrentDelegatorInSystem(sys)
	if err != nil {
		cmd.err = err
	}
	return sys
}

func increaseWeightCurrentDelegatorInSystem(sys *sysUnderTest) error {
	// 1. check if there is a staker, already inserted. If not return
	// 2. increase delegator weight and update the staker

	chain := sys.getTopChainState()

	// 1. check if there is a delegator, already inserted. If not return
	stakerIt, err := chain.GetCurrentStakerIterator()
	if err != nil {
		return err
	}

	var (
		found     = false
		delegator *Staker
	)
	for !found && stakerIt.Next() {
		delegator = stakerIt.Value()
		if delegator.Priority.IsCurrentDelegator() {
			found = true
			break
		}
	}
	if !found {
		stakerIt.Release()
		return nil // no current validator to update
	}
	stakerIt.Release()

	chain = sys.getTopChainState()

	// 2. increase delegator weight and update the staker
	updatedDelegator := *delegator
	IncreaseStakerWeightInPlace(&updatedDelegator, updatedDelegator.Weight+extraWeight)
	return chain.UpdateCurrentDelegator(&updatedDelegator)
}

func (cmd *increaseWeightCurrentDelegatorCommand) NextState(cmdState commands.State) commands.State {
	model := cmdState.(*stakersStorageModel)

	err := increaseWeightCurrentDelegatorInModel(model)
	if err != nil {
		cmd.err = err
	}
	return cmdState
}

func increaseWeightCurrentDelegatorInModel(model *stakersStorageModel) error {
	stakerIt, err := model.GetCurrentStakerIterator()
	if err != nil {
		return err
	}

	var (
		found     = false
		delegator *Staker
	)
	for !found && stakerIt.Next() {
		delegator = stakerIt.Value()
		if delegator.Priority.IsCurrentDelegator() {
			found = true
			break
		}
	}
	if !found {
		stakerIt.Release()
		return nil // no current validator to update
	}
	stakerIt.Release()

	updatedDelegator := *delegator
	IncreaseStakerWeightInPlace(&updatedDelegator, updatedDelegator.Weight+extraWeight)
	return model.UpdateCurrentDelegator(&updatedDelegator)
}

func (*increaseWeightCurrentDelegatorCommand) PreCondition(commands.State) bool {
	return true
}

func (cmd *increaseWeightCurrentDelegatorCommand) PostCondition(cmdState commands.State, res commands.Result) *gopter.PropResult {
	if cmd.err != nil {
		cmd.err = nil // reset for next runs
		return &gopter.PropResult{Status: gopter.PropFalse}
	}
	if !checkSystemAndModelContent(cmdState, res) {
		return &gopter.PropResult{Status: gopter.PropFalse}
	}

	return &gopter.PropResult{Status: gopter.PropTrue}
}

func (*increaseWeightCurrentDelegatorCommand) String() string {
	return "\nincreaseWeightCurrentDelegator"
}

var genIncreaseWeightCurrentDelegatorCommand = gen.IntRange(1, 2).Map(
	func(int) commands.Command {
		return &increaseWeightCurrentDelegatorCommand{}
	},
)

// DeleteCurrentDelegator section
type deleteCurrentDelegatorCommand struct {
	err error
}

func (cmd *deleteCurrentDelegatorCommand) Run(sut commands.SystemUnderTest) commands.Result {
	// delete first delegator, if any
	sys := sut.(*sysUnderTest)

	if err := sys.checkThereIsADiff(); err != nil {
		return sys // state checks later on should spot missing validator
	}

	_, err := deleteCurrentDelegator(sys)
	if err != nil {
		cmd.err = err
	}
	return sys // returns sys to allow comparison with state in PostCondition
}

func deleteCurrentDelegator(sys *sysUnderTest) (bool, error) {
	// delete first validator, if any
	topDiff := sys.getTopChainState()

	stakerIt, err := topDiff.GetCurrentStakerIterator()
	if err != nil {
		return false, err
	}

	var (
		found     = false
		delegator *Staker
	)
	for !found && stakerIt.Next() {
		delegator = stakerIt.Value()
		if delegator.Priority.IsCurrentDelegator() {
			found = true
			break
		}
	}
	if !found {
		stakerIt.Release()
		return false, nil // no current validator to delete
	}
	stakerIt.Release() // release before modifying stakers collection

	topDiff.DeleteCurrentDelegator(delegator)
	return true, nil
}

func (*deleteCurrentDelegatorCommand) NextState(cmdState commands.State) commands.State {
	model := cmdState.(*stakersStorageModel)
	stakerIt, err := model.GetCurrentStakerIterator()
	if err != nil {
		return err
	}

	var (
		found     = false
		delegator *Staker
	)
	for !found && stakerIt.Next() {
		delegator = stakerIt.Value()
		if delegator.Priority.IsCurrentDelegator() {
			found = true
			break
		}
	}
	if !found {
		stakerIt.Release()
		return cmdState // no current validator to add delegator to
	}
	stakerIt.Release() // release before modifying stakers collection

	model.DeleteCurrentDelegator(delegator)
	return cmdState
}

func (*deleteCurrentDelegatorCommand) PreCondition(commands.State) bool {
	return true
}

func (cmd *deleteCurrentDelegatorCommand) PostCondition(cmdState commands.State, res commands.Result) *gopter.PropResult {
	if cmd.err != nil {
		cmd.err = nil // reset for next runs
		return &gopter.PropResult{Status: gopter.PropFalse}
	}

	if !checkSystemAndModelContent(cmdState, res) {
		return &gopter.PropResult{Status: gopter.PropFalse}
	}

	if !checkValidatorSetContent(res) {
		return &gopter.PropResult{Status: gopter.PropFalse}
	}

	return &gopter.PropResult{Status: gopter.PropTrue}
}

func (*deleteCurrentDelegatorCommand) String() string {
	return "\ndeleteCurrentDelegator"
}

// a trick to force command regeneration at each sampling.
// gen.Const would not allow it
var genDeleteCurrentDelegatorCommand = gen.IntRange(1, 2).Map(
	func(int) commands.Command {
		return &deleteCurrentDelegatorCommand{}
	},
)

// addTopDiffCommand section
type addTopDiffCommand struct {
	err error
}

func (cmd *addTopDiffCommand) Run(sut commands.SystemUnderTest) commands.Result {
	sys := sut.(*sysUnderTest)
	err := sys.addDiffOnTop()
	if err != nil {
		cmd.err = err
	}
	return sys
}

func (*addTopDiffCommand) NextState(cmdState commands.State) commands.State {
	return cmdState // model has no diffs
}

func (*addTopDiffCommand) PreCondition(commands.State) bool {
	return true
}

func (cmd *addTopDiffCommand) PostCondition(cmdState commands.State, res commands.Result) *gopter.PropResult {
	if cmd.err != nil {
		cmd.err = nil // reset for next runs
		return &gopter.PropResult{Status: gopter.PropFalse}
	}

	if !checkSystemAndModelContent(cmdState, res) {
		return &gopter.PropResult{Status: gopter.PropFalse}
	}

	if !checkValidatorSetContent(res) {
		return &gopter.PropResult{Status: gopter.PropFalse}
	}

	return &gopter.PropResult{Status: gopter.PropTrue}
}

func (*addTopDiffCommand) String() string {
	return "\naddTopDiffCommand"
}

// a trick to force command regeneration at each sampling.
// gen.Const would not allow it
var genAddTopDiffCommand = gen.IntRange(1, 2).Map(
	func(int) commands.Command {
		return &addTopDiffCommand{}
	},
)

// applyAndCommitBottomDiffCommand section
type applyAndCommitBottomDiffCommand struct {
	err error
}

func (cmd *applyAndCommitBottomDiffCommand) Run(sut commands.SystemUnderTest) commands.Result {
	sys := sut.(*sysUnderTest)
	if _, err := sys.flushBottomDiff(); err != nil {
		cmd.err = err
		return sys
	}

	if err := sys.baseState.Commit(); err != nil {
		cmd.err = err
		return sys
	}

	return sys
}

func (*applyAndCommitBottomDiffCommand) NextState(cmdState commands.State) commands.State {
	return cmdState // model has no diffs
}

func (*applyAndCommitBottomDiffCommand) PreCondition(commands.State) bool {
	return true
}

func (cmd *applyAndCommitBottomDiffCommand) PostCondition(cmdState commands.State, res commands.Result) *gopter.PropResult {
	if cmd.err != nil {
		cmd.err = nil // reset for next runs
		return &gopter.PropResult{Status: gopter.PropFalse}
	}

	if !checkSystemAndModelContent(cmdState, res) {
		return &gopter.PropResult{Status: gopter.PropFalse}
	}

	if !checkValidatorSetContent(res) {
		return &gopter.PropResult{Status: gopter.PropFalse}
	}

	return &gopter.PropResult{Status: gopter.PropTrue}
}

func (*applyAndCommitBottomDiffCommand) String() string {
	return "\napplyAndCommitBottomDiffCommand"
}

// a trick to force command regeneration at each sampling.
// gen.Const would not allow it
var genApplyAndCommitBottomDiffCommand = gen.IntRange(1, 2).Map(
	func(int) commands.Command {
		return &applyAndCommitBottomDiffCommand{}
	},
)

// rebuildStateCommand section
type rebuildStateCommand struct {
	err error
}

func (cmd *rebuildStateCommand) Run(sut commands.SystemUnderTest) commands.Result {
	sys := sut.(*sysUnderTest)

	// 1. Persist all outstanding changes
	for {
		diffFound, err := sys.flushBottomDiff()
		if err != nil {
			cmd.err = err
			return sys
		}
		if !diffFound {
			break
		}

		if err := sys.baseState.Commit(); err != nil {
			cmd.err = err
			return sys
		}
	}

	if err := sys.baseState.Commit(); err != nil {
		cmd.err = err
		return sys
	}

	// 2. Rebuild the state from the db
	baseState, err := buildChainState(sys.baseDB, nil)
	if err != nil {
		cmd.err = err
		return sys
	}
	sys.baseState = baseState
	sys.diffsMap = map[ids.ID]Diff{}
	sys.sortedDiffIDs = []ids.ID{}

	return sys
}

func (*rebuildStateCommand) NextState(cmdState commands.State) commands.State {
	return cmdState // model has no diffs
}

func (*rebuildStateCommand) PreCondition(commands.State) bool {
	return true
}

func (cmd *rebuildStateCommand) PostCondition(cmdState commands.State, res commands.Result) *gopter.PropResult {
	if cmd.err != nil {
		cmd.err = nil // reset for next runs
		return &gopter.PropResult{Status: gopter.PropFalse}
	}

	if !checkSystemAndModelContent(cmdState, res) {
		return &gopter.PropResult{Status: gopter.PropFalse}
	}

	if !checkValidatorSetContent(res) {
		return &gopter.PropResult{Status: gopter.PropFalse}
	}

	return &gopter.PropResult{Status: gopter.PropTrue}
}

func (*rebuildStateCommand) String() string {
	return "\nrebuildStateCommand"
}

// a trick to force command regeneration at each sampling.
// gen.Const would not allow it
var genRebuildStateCommand = gen.IntRange(1, 2).Map(
	func(int) commands.Command {
		return &rebuildStateCommand{}
	},
)

func checkSystemAndModelContent(cmdState commands.State, res commands.Result) bool {
	model := cmdState.(*stakersStorageModel)
	sys := res.(*sysUnderTest)

	// top view content must always match model content
	topDiff := sys.getTopChainState()

	modelIt, err := model.GetCurrentStakerIterator()
	if err != nil {
		return false
	}
	sysIt, err := topDiff.GetCurrentStakerIterator()
	if err != nil {
		return false
	}

	modelStakers := make([]*Staker, 0)
	for modelIt.Next() {
		modelStakers = append(modelStakers, modelIt.Value())
	}
	modelIt.Release()

	sysStakers := make([]*Staker, 0)
	for sysIt.Next() {
		sysStakers = append(sysStakers, sysIt.Value())
	}
	sysIt.Release()

	if len(modelStakers) != len(sysStakers) {
		return false
	}

	for idx, modelStaker := range modelStakers {
		sysStaker := sysStakers[idx]
		if modelStaker == nil || sysStaker == nil || !reflect.DeepEqual(modelStaker, sysStaker) {
			return false
		}
	}

	return true
}

// checkValidatorSetContent compares ValidatorsSet with P-chain base-state data and
// makes sure they are coherent.
func checkValidatorSetContent(res commands.Result) bool {
	sys := res.(*sysUnderTest)
	valSet := sys.baseState.(*state).cfg.Validators

	sysIt, err := sys.baseState.GetCurrentStakerIterator()
	if err != nil {
		return false
	}

	// valContent subnetID -> nodeID -> aggregate weight (validator's own weight + delegators' weight)
	valContent := make(map[ids.ID]map[ids.NodeID]uint64)
	for sysIt.Next() {
		val := sysIt.Value()
		if val.SubnetID != constants.PrimaryNetworkID {
			continue
		}
		nodes, found := valContent[val.SubnetID]
		if !found {
			nodes = make(map[ids.NodeID]uint64)
			valContent[val.SubnetID] = nodes
		}
		nodes[val.NodeID] += val.Weight
	}
	sysIt.Release()

	for subnetID, nodes := range valContent {
		for nodeID, weight := range nodes {
			val, found := valSet.GetValidator(subnetID, nodeID)
			if !found {
				return false
			}
			if weight != val.Weight {
				return false
			}
		}
	}
	return true
}

type sysUnderTest struct {
	diffBlkIDSeed uint64
	baseDB        database.Database
	baseState     State
	sortedDiffIDs []ids.ID
	diffsMap      map[ids.ID]Diff
}

func newSysUnderTest(baseDB database.Database, baseState State) *sysUnderTest {
	sys := &sysUnderTest{
		baseDB:        baseDB,
		baseState:     baseState,
		diffsMap:      map[ids.ID]Diff{},
		sortedDiffIDs: []ids.ID{},
	}
	return sys
}

func (s *sysUnderTest) GetState(blkID ids.ID) (Chain, bool) {
	if state, found := s.diffsMap[blkID]; found {
		return state, found
	}
	return s.baseState, blkID == s.baseState.GetLastAccepted()
}

func (s *sysUnderTest) addDiffOnTop() error {
	newTopBlkID := ids.Empty.Prefix(atomic.AddUint64(&s.diffBlkIDSeed, 1))
	var topBlkID ids.ID
	if len(s.sortedDiffIDs) == 0 {
		topBlkID = s.baseState.GetLastAccepted()
	} else {
		topBlkID = s.sortedDiffIDs[len(s.sortedDiffIDs)-1]
	}
	newTopDiff, err := NewDiff(topBlkID, s)
	if err != nil {
		return err
	}
	s.sortedDiffIDs = append(s.sortedDiffIDs, newTopBlkID)
	s.diffsMap[newTopBlkID] = newTopDiff
	return nil
}

// getTopChainState returns top diff or baseState
func (s *sysUnderTest) getTopChainState() Chain {
	var topChainStateID ids.ID
	if len(s.sortedDiffIDs) != 0 {
		topChainStateID = s.sortedDiffIDs[len(s.sortedDiffIDs)-1]
	} else {
		topChainStateID = s.baseState.GetLastAccepted()
	}

	topChainState, _ := s.GetState(topChainStateID)
	return topChainState
}

// flushBottomDiff applies bottom diff if available
func (s *sysUnderTest) flushBottomDiff() (bool, error) {
	if len(s.sortedDiffIDs) == 0 {
		return false, nil
	}
	bottomDiffID := s.sortedDiffIDs[0]
	diffToApply := s.diffsMap[bottomDiffID]

	err := diffToApply.Apply(s.baseState)
	if err != nil {
		return true, err
	}
	s.baseState.SetLastAccepted(bottomDiffID)

	s.sortedDiffIDs = s.sortedDiffIDs[1:]
	delete(s.diffsMap, bottomDiffID)
	return true, nil
}

// checkThereIsADiff must be called before any stakers op. It makes
// sure that ops are carried out on at least a diff, as it happens
// in production code.
func (s *sysUnderTest) checkThereIsADiff() error {
	if len(s.sortedDiffIDs) != 0 {
		return nil // there is a diff
	}

	return s.addDiffOnTop()
}<|MERGE_RESOLUTION|>--- conflicted
+++ resolved
@@ -40,12 +40,8 @@
 	_ commands.Command = (*applyAndCommitBottomDiffCommand)(nil)
 	_ commands.Command = (*rebuildStateCommand)(nil)
 
-<<<<<<< HEAD
-	commandsCtx = buildStateCtx()
+	commandsCtx = snowtest.Context(&testing.T{}, snowtest.PChainID)
 	extraWeight = uint64(100)
-=======
-	commandsCtx = snowtest.Context(&testing.T{}, snowtest.PChainID)
->>>>>>> 879e2b61
 )
 
 // TestStateAndDiffComparisonToStorageModel verifies that a production-like
@@ -424,7 +420,6 @@
 		return err
 	}
 
-<<<<<<< HEAD
 	// 3. modify staker period and update the staker
 	updatedStaker := *staker
 	stakingPeriod := staker.EndTime.Sub(staker.StartTime)
@@ -432,12 +427,6 @@
 		stakingPeriod -= 30 * time.Minute
 	} else {
 		stakingPeriod = 3*stakingPeriod + 1
-=======
-	startTime := signedTx.Unsigned.(txs.ScheduledStaker).StartTime()
-	delegator, err := NewCurrentStaker(signedTx.ID(), signedTx.Unsigned.(txs.Staker), startTime, uint64(1000))
-	if err != nil {
-		return fmt.Errorf("failed generating staker, %w", err)
->>>>>>> 879e2b61
 	}
 	UpdateStakingPeriodInPlace(&updatedStaker, stakingPeriod)
 	return chain.UpdateCurrentValidator(&updatedStaker)
@@ -533,7 +522,6 @@
 	return sys
 }
 
-<<<<<<< HEAD
 func increaseWeightCurrentValidatorInSystem(sys *sysUnderTest) error {
 	// 1. check if there is a staker, already inserted. If not return
 	// 2. query the staker
@@ -543,10 +531,6 @@
 
 	// 1. check if there is a staker, already inserted. If not return
 	stakerIt, err := chain.GetCurrentStakerIterator()
-=======
-	startTime := signedTx.Unsigned.(txs.ScheduledStaker).StartTime()
-	delegator, err := NewCurrentStaker(signedTx.ID(), signedTx.Unsigned.(txs.Staker), startTime, uint64(1000))
->>>>>>> 879e2b61
 	if err != nil {
 		return err
 	}
@@ -637,10 +621,306 @@
 	return &gopter.PropResult{Status: gopter.PropTrue}
 }
 
-<<<<<<< HEAD
 func (*increaseWeightCurrentValidatorCommand) String() string {
 	return "\nincreaseWeightCurrentValidatorCommand"
-=======
+}
+
+var genIncreaseWeightCurrentValidatorCommand = gen.IntRange(1, 2).Map(
+	func(int) commands.Command {
+		return &increaseWeightCurrentValidatorCommand{}
+	},
+)
+
+// DeleteCurrentValidator section
+type deleteCurrentValidatorCommand struct {
+	err error
+}
+
+func (cmd *deleteCurrentValidatorCommand) Run(sut commands.SystemUnderTest) commands.Result {
+	// delete first validator without delegators, if any
+	sys := sut.(*sysUnderTest)
+
+	if err := sys.checkThereIsADiff(); err != nil {
+		return sys // state checks later on should spot missing validator
+	}
+
+	topDiff := sys.getTopChainState()
+
+	stakerIt, err := topDiff.GetCurrentStakerIterator()
+	if err != nil {
+		cmd.err = err
+		return sys
+	}
+
+	var (
+		found     = false
+		validator *Staker
+	)
+	for stakerIt.Next() {
+		validator = stakerIt.Value()
+		if !validator.Priority.IsCurrentValidator() {
+			continue // checks next validator
+		}
+
+		// check validator has no delegators
+		delIt, err := topDiff.GetCurrentDelegatorIterator(validator.SubnetID, validator.NodeID)
+		if err != nil {
+			cmd.err = err
+			stakerIt.Release()
+			return sys
+		}
+
+		hadDelegator := delIt.Next()
+		delIt.Release()
+		if !hadDelegator {
+			found = true
+			break // found
+		} else {
+			continue // checks next validator
+		}
+	}
+
+	if !found {
+		stakerIt.Release()
+		return sys // no current validator to delete
+	}
+	stakerIt.Release() // release before modifying stakers collection
+
+	topDiff.DeleteCurrentValidator(validator)
+	return sys // returns sys to allow comparison with state in PostCondition
+}
+
+func (cmd *deleteCurrentValidatorCommand) NextState(cmdState commands.State) commands.State {
+	// delete first validator without delegators, if any
+	model := cmdState.(*stakersStorageModel)
+	stakerIt, err := model.GetCurrentStakerIterator()
+	if err != nil {
+		cmd.err = err
+		return cmdState
+	}
+
+	var (
+		found     = false
+		validator *Staker
+	)
+	for stakerIt.Next() {
+		validator = stakerIt.Value()
+		if !validator.Priority.IsCurrentValidator() {
+			continue // checks next validator
+		}
+
+		// check validator has no delegators
+		delIt, err := model.GetCurrentDelegatorIterator(validator.SubnetID, validator.NodeID)
+		if err != nil {
+			cmd.err = err
+			stakerIt.Release()
+			return cmdState
+		}
+
+		hadDelegator := delIt.Next()
+		delIt.Release()
+		if !hadDelegator {
+			found = true
+			break // found
+		} else {
+			continue // checks next validator
+		}
+	}
+
+	if !found {
+		stakerIt.Release()
+		return cmdState // no current validator to add delegator to
+	}
+	stakerIt.Release() // release before modifying stakers collection
+
+	model.DeleteCurrentValidator(validator)
+	return cmdState
+}
+
+func (*deleteCurrentValidatorCommand) PreCondition(commands.State) bool {
+	// We allow deleting an un-existing validator
+	return true
+}
+
+func (cmd *deleteCurrentValidatorCommand) PostCondition(cmdState commands.State, res commands.Result) *gopter.PropResult {
+	if cmd.err != nil {
+		cmd.err = nil // reset for next runs
+		return &gopter.PropResult{Status: gopter.PropFalse}
+	}
+
+	if !checkSystemAndModelContent(cmdState, res) {
+		return &gopter.PropResult{Status: gopter.PropFalse}
+	}
+
+	if !checkValidatorSetContent(res) {
+		return &gopter.PropResult{Status: gopter.PropFalse}
+	}
+
+	return &gopter.PropResult{Status: gopter.PropTrue}
+}
+
+func (*deleteCurrentValidatorCommand) String() string {
+	return "\ndeleteCurrentValidator"
+}
+
+// a trick to force command regeneration at each sampling.
+// gen.Const would not allow it
+var genDeleteCurrentValidatorCommand = gen.IntRange(1, 2).Map(
+	func(int) commands.Command {
+		return &deleteCurrentValidatorCommand{}
+	},
+)
+
+// PutCurrentDelegator section
+type putCurrentDelegatorCommand struct {
+	sTx *txs.Tx
+	err error
+}
+
+func (cmd *putCurrentDelegatorCommand) Run(sut commands.SystemUnderTest) commands.Result {
+	candidateDelegator := cmd.sTx
+	sys := sut.(*sysUnderTest)
+
+	if err := sys.checkThereIsADiff(); err != nil {
+		return sys // state checks later on should spot missing validator
+	}
+
+	err := addCurrentDelegatorInSystem(sys, candidateDelegator.Unsigned)
+	if err != nil {
+		cmd.err = err
+	}
+	return sys
+}
+
+func addCurrentDelegatorInSystem(sys *sysUnderTest, candidateDelegatorTx txs.UnsignedTx) error {
+	// 1. check if there is a current validator, already inserted. If not return
+	// 2. Update candidateDelegatorTx attributes to make it delegator of selected validator
+	// 3. Add delegator to picked validator
+	chain := sys.getTopChainState()
+
+	// 1. check if there is a current validator. If not, nothing to do
+	stakerIt, err := chain.GetCurrentStakerIterator()
+	if err != nil {
+		return err
+	}
+
+	var (
+		found     = false
+		validator *Staker
+	)
+	for !found && stakerIt.Next() {
+		validator = stakerIt.Value()
+		if validator.Priority.IsCurrentValidator() {
+			found = true
+			break
+		}
+	}
+	if !found {
+		stakerIt.Release()
+		return nil // no current validator to add delegator to
+	}
+	stakerIt.Release() // release before modifying stakers collection
+
+	// 2. Add a delegator to it
+	addPermissionlessDelTx := candidateDelegatorTx.(*txs.AddPermissionlessDelegatorTx)
+	addPermissionlessDelTx.Subnet = validator.SubnetID
+	addPermissionlessDelTx.Validator.NodeID = validator.NodeID
+
+	signedTx, err := txs.NewSigned(addPermissionlessDelTx, txs.Codec, nil)
+	if err != nil {
+		return fmt.Errorf("failed signing tx, %w", err)
+	}
+
+	startTime := signedTx.Unsigned.(txs.ScheduledStaker).StartTime()
+	delegator, err := NewCurrentStaker(signedTx.ID(), signedTx.Unsigned.(txs.Staker), startTime, uint64(1000))
+	if err != nil {
+		return fmt.Errorf("failed generating staker, %w", err)
+	}
+
+	chain.PutCurrentDelegator(delegator)
+	chain.AddTx(signedTx, status.Committed)
+	return nil
+}
+
+func (cmd *putCurrentDelegatorCommand) NextState(cmdState commands.State) commands.State {
+	candidateDelegator := cmd.sTx
+	model := cmdState.(*stakersStorageModel)
+	err := addCurrentDelegatorInModel(model, candidateDelegator.Unsigned)
+	if err != nil {
+		cmd.err = err
+	}
+	return cmdState
+}
+
+func addCurrentDelegatorInModel(model *stakersStorageModel, candidateDelegatorTx txs.UnsignedTx) error {
+	// 1. check if there is a current validator, already inserted. If not return
+	// 2. Update candidateDelegator attributes to make it delegator of selected validator
+	// 3. Add delegator to picked validator
+
+	// 1. check if there is a current validator. If not, nothing to do
+	stakerIt, err := model.GetCurrentStakerIterator()
+	if err != nil {
+		return err
+	}
+
+	var (
+		found     = false
+		validator *Staker
+	)
+	for !found && stakerIt.Next() {
+		validator = stakerIt.Value()
+		if validator.Priority.IsCurrentValidator() {
+			found = true
+			break
+		}
+	}
+	if !found {
+		stakerIt.Release()
+		return nil // no current validator to add delegator to
+	}
+	stakerIt.Release() // release before modifying stakers collection
+
+	// 2. Add a delegator to it
+	addPermissionlessDelTx := candidateDelegatorTx.(*txs.AddPermissionlessDelegatorTx)
+	addPermissionlessDelTx.Subnet = validator.SubnetID
+	addPermissionlessDelTx.Validator.NodeID = validator.NodeID
+
+	signedTx, err := txs.NewSigned(addPermissionlessDelTx, txs.Codec, nil)
+	if err != nil {
+		return fmt.Errorf("failed signing tx, %w", err)
+	}
+
+	startTime := signedTx.Unsigned.(txs.ScheduledStaker).StartTime()
+	delegator, err := NewCurrentStaker(signedTx.ID(), signedTx.Unsigned.(txs.Staker), startTime, uint64(1000))
+	if err != nil {
+		return fmt.Errorf("failed generating staker, %w", err)
+	}
+
+	model.PutCurrentDelegator(delegator)
+	return nil
+}
+
+func (*putCurrentDelegatorCommand) PreCondition(commands.State) bool {
+	return true
+}
+
+func (cmd *putCurrentDelegatorCommand) PostCondition(cmdState commands.State, res commands.Result) *gopter.PropResult {
+	if cmd.err != nil {
+		cmd.err = nil // reset for next runs
+		return &gopter.PropResult{Status: gopter.PropFalse}
+	}
+
+	if !checkSystemAndModelContent(cmdState, res) {
+		return &gopter.PropResult{Status: gopter.PropFalse}
+	}
+
+	if !checkValidatorSetContent(res) {
+		return &gopter.PropResult{Status: gopter.PropFalse}
+	}
+
+	return &gopter.PropResult{Status: gopter.PropTrue}
+}
+
 func (cmd *putCurrentDelegatorCommand) String() string {
 	stakerTx := cmd.sTx.Unsigned.(txs.StakerTx)
 	return fmt.Sprintf("\nputCurrentDelegator(subnetID: %v, nodeID: %v, txID: %v, priority: %v, unixStartTime: %v, unixEndTime: %v)",
@@ -650,312 +930,6 @@
 		stakerTx.CurrentPriority(),
 		stakerTx.(txs.ScheduledStaker).StartTime().Unix(),
 		stakerTx.EndTime().Unix())
->>>>>>> 879e2b61
-}
-
-var genIncreaseWeightCurrentValidatorCommand = gen.IntRange(1, 2).Map(
-	func(int) commands.Command {
-		return &increaseWeightCurrentValidatorCommand{}
-	},
-)
-
-// DeleteCurrentValidator section
-type deleteCurrentValidatorCommand struct {
-	err error
-}
-
-func (cmd *deleteCurrentValidatorCommand) Run(sut commands.SystemUnderTest) commands.Result {
-	// delete first validator without delegators, if any
-	sys := sut.(*sysUnderTest)
-
-	if err := sys.checkThereIsADiff(); err != nil {
-		return sys // state checks later on should spot missing validator
-	}
-
-	topDiff := sys.getTopChainState()
-
-	stakerIt, err := topDiff.GetCurrentStakerIterator()
-	if err != nil {
-		cmd.err = err
-		return sys
-	}
-
-	var (
-		found     = false
-		validator *Staker
-	)
-	for stakerIt.Next() {
-		validator = stakerIt.Value()
-		if !validator.Priority.IsCurrentValidator() {
-			continue // checks next validator
-		}
-
-		// check validator has no delegators
-		delIt, err := topDiff.GetCurrentDelegatorIterator(validator.SubnetID, validator.NodeID)
-		if err != nil {
-			cmd.err = err
-			stakerIt.Release()
-			return sys
-		}
-
-		hadDelegator := delIt.Next()
-		delIt.Release()
-		if !hadDelegator {
-			found = true
-			break // found
-		} else {
-			continue // checks next validator
-		}
-	}
-
-	if !found {
-		stakerIt.Release()
-		return sys // no current validator to delete
-	}
-	stakerIt.Release() // release before modifying stakers collection
-
-	topDiff.DeleteCurrentValidator(validator)
-	return sys // returns sys to allow comparison with state in PostCondition
-}
-
-func (cmd *deleteCurrentValidatorCommand) NextState(cmdState commands.State) commands.State {
-	// delete first validator without delegators, if any
-	model := cmdState.(*stakersStorageModel)
-	stakerIt, err := model.GetCurrentStakerIterator()
-	if err != nil {
-		cmd.err = err
-		return cmdState
-	}
-
-	var (
-		found     = false
-		validator *Staker
-	)
-	for stakerIt.Next() {
-		validator = stakerIt.Value()
-		if !validator.Priority.IsCurrentValidator() {
-			continue // checks next validator
-		}
-
-		// check validator has no delegators
-		delIt, err := model.GetCurrentDelegatorIterator(validator.SubnetID, validator.NodeID)
-		if err != nil {
-			cmd.err = err
-			stakerIt.Release()
-			return cmdState
-		}
-
-		hadDelegator := delIt.Next()
-		delIt.Release()
-		if !hadDelegator {
-			found = true
-			break // found
-		} else {
-			continue // checks next validator
-		}
-	}
-
-	if !found {
-		stakerIt.Release()
-		return cmdState // no current validator to add delegator to
-	}
-	stakerIt.Release() // release before modifying stakers collection
-
-	model.DeleteCurrentValidator(validator)
-	return cmdState
-}
-
-func (*deleteCurrentValidatorCommand) PreCondition(commands.State) bool {
-	// We allow deleting an un-existing validator
-	return true
-}
-
-func (cmd *deleteCurrentValidatorCommand) PostCondition(cmdState commands.State, res commands.Result) *gopter.PropResult {
-	if cmd.err != nil {
-		cmd.err = nil // reset for next runs
-		return &gopter.PropResult{Status: gopter.PropFalse}
-	}
-
-	if !checkSystemAndModelContent(cmdState, res) {
-		return &gopter.PropResult{Status: gopter.PropFalse}
-	}
-
-	if !checkValidatorSetContent(res) {
-		return &gopter.PropResult{Status: gopter.PropFalse}
-	}
-
-	return &gopter.PropResult{Status: gopter.PropTrue}
-}
-
-func (*deleteCurrentValidatorCommand) String() string {
-	return "\ndeleteCurrentValidator"
-}
-
-// a trick to force command regeneration at each sampling.
-// gen.Const would not allow it
-var genDeleteCurrentValidatorCommand = gen.IntRange(1, 2).Map(
-	func(int) commands.Command {
-		return &deleteCurrentValidatorCommand{}
-	},
-)
-
-// PutCurrentDelegator section
-type putCurrentDelegatorCommand struct {
-	sTx *txs.Tx
-	err error
-}
-
-func (cmd *putCurrentDelegatorCommand) Run(sut commands.SystemUnderTest) commands.Result {
-	candidateDelegator := cmd.sTx
-	sys := sut.(*sysUnderTest)
-
-	if err := sys.checkThereIsADiff(); err != nil {
-		return sys // state checks later on should spot missing validator
-	}
-
-	err := addCurrentDelegatorInSystem(sys, candidateDelegator.Unsigned)
-	if err != nil {
-		cmd.err = err
-	}
-	return sys
-}
-
-func addCurrentDelegatorInSystem(sys *sysUnderTest, candidateDelegatorTx txs.UnsignedTx) error {
-	// 1. check if there is a current validator, already inserted. If not return
-	// 2. Update candidateDelegatorTx attributes to make it delegator of selected validator
-	// 3. Add delegator to picked validator
-	chain := sys.getTopChainState()
-
-	// 1. check if there is a current validator. If not, nothing to do
-	stakerIt, err := chain.GetCurrentStakerIterator()
-	if err != nil {
-		return err
-	}
-
-	var (
-		found     = false
-		validator *Staker
-	)
-	for !found && stakerIt.Next() {
-		validator = stakerIt.Value()
-		if validator.Priority.IsCurrentValidator() {
-			found = true
-			break
-		}
-	}
-	if !found {
-		stakerIt.Release()
-		return nil // no current validator to add delegator to
-	}
-	stakerIt.Release() // release before modifying stakers collection
-
-	// 2. Add a delegator to it
-	addPermissionlessDelTx := candidateDelegatorTx.(*txs.AddPermissionlessDelegatorTx)
-	addPermissionlessDelTx.Subnet = validator.SubnetID
-	addPermissionlessDelTx.Validator.NodeID = validator.NodeID
-
-	signedTx, err := txs.NewSigned(addPermissionlessDelTx, txs.Codec, nil)
-	if err != nil {
-		return fmt.Errorf("failed signing tx, %w", err)
-	}
-
-	delegator, err := NewCurrentStaker(signedTx.ID(), signedTx.Unsigned.(txs.Staker), uint64(1000))
-	if err != nil {
-		return fmt.Errorf("failed generating staker, %w", err)
-	}
-
-	chain.PutCurrentDelegator(delegator)
-	chain.AddTx(signedTx, status.Committed)
-	return nil
-}
-
-func (cmd *putCurrentDelegatorCommand) NextState(cmdState commands.State) commands.State {
-	candidateDelegator := cmd.sTx
-	model := cmdState.(*stakersStorageModel)
-	err := addCurrentDelegatorInModel(model, candidateDelegator.Unsigned)
-	if err != nil {
-		cmd.err = err
-	}
-	return cmdState
-}
-
-func addCurrentDelegatorInModel(model *stakersStorageModel, candidateDelegatorTx txs.UnsignedTx) error {
-	// 1. check if there is a current validator, already inserted. If not return
-	// 2. Update candidateDelegator attributes to make it delegator of selected validator
-	// 3. Add delegator to picked validator
-
-	// 1. check if there is a current validator. If not, nothing to do
-	stakerIt, err := model.GetCurrentStakerIterator()
-	if err != nil {
-		return err
-	}
-
-	var (
-		found     = false
-		validator *Staker
-	)
-	for !found && stakerIt.Next() {
-		validator = stakerIt.Value()
-		if validator.Priority.IsCurrentValidator() {
-			found = true
-			break
-		}
-	}
-	if !found {
-		stakerIt.Release()
-		return nil // no current validator to add delegator to
-	}
-	stakerIt.Release() // release before modifying stakers collection
-
-	// 2. Add a delegator to it
-	addPermissionlessDelTx := candidateDelegatorTx.(*txs.AddPermissionlessDelegatorTx)
-	addPermissionlessDelTx.Subnet = validator.SubnetID
-	addPermissionlessDelTx.Validator.NodeID = validator.NodeID
-
-	signedTx, err := txs.NewSigned(addPermissionlessDelTx, txs.Codec, nil)
-	if err != nil {
-		return fmt.Errorf("failed signing tx, %w", err)
-	}
-
-	delegator, err := NewCurrentStaker(signedTx.ID(), signedTx.Unsigned.(txs.Staker), uint64(1000))
-	if err != nil {
-		return fmt.Errorf("failed generating staker, %w", err)
-	}
-
-	model.PutCurrentDelegator(delegator)
-	return nil
-}
-
-func (*putCurrentDelegatorCommand) PreCondition(commands.State) bool {
-	return true
-}
-
-func (cmd *putCurrentDelegatorCommand) PostCondition(cmdState commands.State, res commands.Result) *gopter.PropResult {
-	if cmd.err != nil {
-		cmd.err = nil // reset for next runs
-		return &gopter.PropResult{Status: gopter.PropFalse}
-	}
-
-	if !checkSystemAndModelContent(cmdState, res) {
-		return &gopter.PropResult{Status: gopter.PropFalse}
-	}
-
-	if !checkValidatorSetContent(res) {
-		return &gopter.PropResult{Status: gopter.PropFalse}
-	}
-
-	return &gopter.PropResult{Status: gopter.PropTrue}
-}
-
-func (cmd *putCurrentDelegatorCommand) String() string {
-	stakerTx := cmd.sTx.Unsigned.(txs.StakerTx)
-	return fmt.Sprintf("\nputCurrentDelegator(subnetID: %v, nodeID: %v, txID: %v, priority: %v, unixStartTime: %v, duration: %v)",
-		stakerTx.SubnetID(),
-		stakerTx.NodeID(),
-		cmd.sTx.TxID,
-		stakerTx.CurrentPriority(),
-		stakerTx.StartTime().Unix(),
-		stakerTx.EndTime().Sub(stakerTx.StartTime()))
 }
 
 var genPutCurrentDelegatorCommand = addPermissionlessDelegatorTxGenerator(commandsCtx, nil, nil, 1000).Map(
