// Copyright (C) 2019-2022, Ava Labs, Inc. All rights reserved.
// See the file LICENSE for licensing terms.

package state

import (
	"errors"
	"fmt"
	"time"

	"github.com/google/btree"

	"github.com/prometheus/client_golang/prometheus"

	"github.com/ava-labs/avalanchego/cache"
	"github.com/ava-labs/avalanchego/cache/metercacher"
	"github.com/ava-labs/avalanchego/database"
	"github.com/ava-labs/avalanchego/database/linkeddb"
	"github.com/ava-labs/avalanchego/database/prefixdb"
	"github.com/ava-labs/avalanchego/database/versiondb"
	"github.com/ava-labs/avalanchego/ids"
	"github.com/ava-labs/avalanchego/snow"
	"github.com/ava-labs/avalanchego/snow/choices"
	"github.com/ava-labs/avalanchego/snow/uptime"
	"github.com/ava-labs/avalanchego/snow/validators"
	"github.com/ava-labs/avalanchego/utils/constants"
	"github.com/ava-labs/avalanchego/utils/crypto/bls"
	"github.com/ava-labs/avalanchego/utils/hashing"
	"github.com/ava-labs/avalanchego/utils/math"
	"github.com/ava-labs/avalanchego/utils/wrappers"
	"github.com/ava-labs/avalanchego/vms/components/avax"
	"github.com/ava-labs/avalanchego/vms/platformvm/blocks"
	"github.com/ava-labs/avalanchego/vms/platformvm/config"
	"github.com/ava-labs/avalanchego/vms/platformvm/genesis"
	"github.com/ava-labs/avalanchego/vms/platformvm/metrics"
	"github.com/ava-labs/avalanchego/vms/platformvm/reward"
	"github.com/ava-labs/avalanchego/vms/platformvm/status"
	"github.com/ava-labs/avalanchego/vms/platformvm/txs"
)

const (
	validatorDiffsCacheSize = 2048
	blockCacheSize          = 2048
	txCacheSize             = 2048
	rewardUTXOsCacheSize    = 2048
	chainCacheSize          = 2048
	chainDBCacheSize        = 2048
)

var (
	_ State = (*state)(nil)

	ErrDelegatorSubset              = errors.New("delegator's time range must be a subset of the validator's time range")
	errMissingValidatorSet          = errors.New("missing validator set")
	errValidatorSetAlreadyPopulated = errors.New("validator set already populated")
	errDuplicateValidatorSet        = errors.New("duplicate validator set")

	blockPrefix                   = []byte("block")
	validatorsPrefix              = []byte("validators")
	currentPrefix                 = []byte("current")
	pendingPrefix                 = []byte("pending")
	validatorPrefix               = []byte("validator")
	delegatorPrefix               = []byte("delegator")
	subnetValidatorPrefix         = []byte("subnetValidator")
	subnetDelegatorPrefix         = []byte("subnetDelegator")
	validatorWeightDiffsPrefix    = []byte("validatorDiffs")
	validatorPublicKeyDiffsPrefix = []byte("publicKeyDiffs")
	txPrefix                      = []byte("tx")
	rewardUTXOsPrefix             = []byte("rewardUTXOs")
	utxoPrefix                    = []byte("utxo")
	subnetPrefix                  = []byte("subnet")
	transformedSubnetPrefix       = []byte("transformedSubnet")
	supplyPrefix                  = []byte("supply")
	chainPrefix                   = []byte("chain")
	singletonPrefix               = []byte("singleton")

	timestampKey     = []byte("timestamp")
	currentSupplyKey = []byte("current supply")
	lastAcceptedKey  = []byte("last accepted")
	initializedKey   = []byte("initialized")
)

// Chain collects all methods to manage the state of the chain for block
// execution.
type Chain interface {
	Stakers
	UTXOAdder
	UTXOGetter
	UTXODeleter

	GetTimestamp() time.Time
	SetTimestamp(tm time.Time)

	GetCurrentSupply(subnetID ids.ID) (uint64, error)
	SetCurrentSupply(subnetID ids.ID, cs uint64)

	GetRewardUTXOs(txID ids.ID) ([]*avax.UTXO, error)
	AddRewardUTXO(txID ids.ID, utxo *avax.UTXO)

	GetSubnets() ([]*txs.Tx, error)
	AddSubnet(createSubnetTx *txs.Tx)

	GetSubnetTransformation(subnetID ids.ID) (*txs.Tx, error)
	AddSubnetTransformation(transformSubnetTx *txs.Tx)

	GetChains(subnetID ids.ID) ([]*txs.Tx, error)
	AddChain(createChainTx *txs.Tx)

	GetTx(txID ids.ID) (*txs.Tx, status.Status, error)
	AddTx(tx *txs.Tx, status status.Status)
}

type LastAccepteder interface {
	GetLastAccepted() ids.ID
	SetLastAccepted(blkID ids.ID)
}

type BlockState interface {
	GetStatelessBlock(blockID ids.ID) (blocks.Block, choices.Status, error)
	AddStatelessBlock(block blocks.Block, status choices.Status)
}

type State interface {
	LastAccepteder
	Chain
	BlockState
	uptime.State
	avax.UTXOReader

	GetValidatorWeightDiffs(height uint64, subnetID ids.ID) (map[ids.NodeID]*ValidatorWeightDiff, error)

	// Returns a map of node ID --> BLS Public Key for all validators
	// that left the Primary Network validator set.
	GetValidatorPublicKeyDiffs(height uint64) (map[ids.NodeID]*bls.PublicKey, error)

	SetHeight(height uint64)

	// Discard uncommitted changes to the database.
	Abort()

	// Commit changes to the base database.
	Commit() error

	// Returns a batch of unwritten changes that, when written, will be commit
	// all pending changes to the base database.
	CommitBatch() (database.Batch, error)

	Close() error
}

type stateBlk struct {
	Blk    blocks.Block
	Bytes  []byte         `serialize:"true"`
	Status choices.Status `serialize:"true"`
}

/*
 * VMDB
 * |-. validators
 * | |-. current
 * | | |-. validator
 * | | | '-. list
 * | | |   '-- txID -> uptime + potential reward
 * | | |-. delegator
 * | | | '-. list
 * | | |   '-- txID -> potential reward
 * | | |-. subnetValidator
 * | | | '-. list
 * | | |   '-- txID -> uptime + potential reward or potential reward or nil
 * | | '-. subnetDelegator
 * | |   '-. list
 * | |     '-- txID -> potential reward
 * | |-. pending
 * | | |-. validator
 * | | | '-. list
 * | | |   '-- txID -> nil
 * | | |-. delegator
 * | | | '-. list
 * | | |   '-- txID -> nil
 * | | |-. subnetValidator
 * | | | '-. list
 * | | |   '-- txID -> nil
 * | | '-. subnetDelegator
 * | |   '-. list
 * | |     '-- txID -> nil
 * | |-. weight diffs
 * | | '-. height+subnet
 * | |   '-. list
 * | |     '-- nodeID -> weightChange
 * | '-. pub key diffs
 * |   '-. height
 * |     '-. list
 * |       '-- nodeID -> public key
 * |-. blocks
 * | '-- blockID -> block bytes
 * |-. txs
 * | '-- txID -> tx bytes + tx status
 * |- rewardUTXOs
 * | '-. txID
 * |   '-. list
 * |     '-- utxoID -> utxo bytes
 * |- utxos
 * | '-- utxoDB
 * |-. subnets
 * | '-. list
 * |   '-- txID -> nil
 * |-. chains
 * | '-. subnetID
 * |   '-. list
 * |     '-- txID -> nil
 * '-. singletons
 *   |-- initializedKey -> nil
 *   |-- timestampKey -> timestamp
 *   |-- currentSupplyKey -> currentSupply
 *   '-- lastAcceptedKey -> lastAccepted
 */
type state struct {
	validatorUptimes

	cfg     *config.Config
	ctx     *snow.Context
	metrics metrics.Metrics
	rewards reward.Calculator

	baseDB *versiondb.Database

	currentStakers *baseStakers
	pendingStakers *baseStakers

	currentHeight uint64

	addedBlocks map[ids.ID]stateBlk // map of blockID -> Block
	// cache of blockID -> Block
	// If the block isn't known, nil is cached.
	blockCache cache.Cacher[ids.ID, *stateBlk]
	blockDB    database.Database

	validatorsDB                 database.Database
	currentValidatorsDB          database.Database
	currentValidatorBaseDB       database.Database
	currentValidatorList         linkeddb.LinkedDB
	currentDelegatorBaseDB       database.Database
	currentDelegatorList         linkeddb.LinkedDB
	currentSubnetValidatorBaseDB database.Database
	currentSubnetValidatorList   linkeddb.LinkedDB
	currentSubnetDelegatorBaseDB database.Database
	currentSubnetDelegatorList   linkeddb.LinkedDB
	pendingValidatorsDB          database.Database
	pendingValidatorBaseDB       database.Database
	pendingValidatorList         linkeddb.LinkedDB
	pendingDelegatorBaseDB       database.Database
	pendingDelegatorList         linkeddb.LinkedDB
	pendingSubnetValidatorBaseDB database.Database
	pendingSubnetValidatorList   linkeddb.LinkedDB
	pendingSubnetDelegatorBaseDB database.Database
	pendingSubnetDelegatorList   linkeddb.LinkedDB

<<<<<<< HEAD
	// cache of heightWithSubnet -> map[ids.NodeID]*ValidatorWeightDiff
	validatorDiffsCache cache.Cacher[string, map[ids.NodeID]*ValidatorWeightDiff]
	validatorDiffsDB    database.Database
=======
	validatorWeightDiffsCache cache.Cacher // cache of heightWithSubnet -> map[ids.NodeID]*ValidatorWeightDiff
	validatorWeightDiffsDB    database.Database

	validatorPublicKeyDiffsCache cache.Cacher // cache of height -> map[ids.NodeID]*bls.PublicKey
	validatorPublicKeyDiffsDB    database.Database
>>>>>>> 87ce2da8

	addedTxs map[ids.ID]*txAndStatus            // map of txID -> {*txs.Tx, Status}
	txCache  cache.Cacher[ids.ID, *txAndStatus] // txID -> {*txs.Tx, Status}. If the entry is nil, it isn't in the database
	txDB     database.Database

	addedRewardUTXOs map[ids.ID][]*avax.UTXO            // map of txID -> []*UTXO
	rewardUTXOsCache cache.Cacher[ids.ID, []*avax.UTXO] // txID -> []*UTXO
	rewardUTXODB     database.Database

	modifiedUTXOs map[ids.ID]*avax.UTXO // map of modified UTXOID -> *UTXO if the UTXO is nil, it has been removed
	utxoDB        database.Database
	utxoState     avax.UTXOState

	cachedSubnets []*txs.Tx // nil if the subnets haven't been loaded
	addedSubnets  []*txs.Tx
	subnetBaseDB  database.Database
	subnetDB      linkeddb.LinkedDB

	transformedSubnets     map[ids.ID]*txs.Tx            // map of subnetID -> transformSubnetTx
	transformedSubnetCache cache.Cacher[ids.ID, *txs.Tx] // cache of subnetID -> transformSubnetTx if the entry is nil, it is not in the database
	transformedSubnetDB    database.Database

	modifiedSupplies map[ids.ID]uint64 // map of subnetID -> current supply
	// Invariant: if a key is in [unknownSupplyCache],
	// it isn't in [supplyCache], and vice versa.
	// If a subnet ID is in this cache, we don't know its supply
	unknownSupplyCache cache.Cacher[ids.ID, struct{}]
	supplyCache        cache.Cacher[ids.ID, uint64] // cache of subnetID -> current supply
	supplyDB           database.Database

	addedChains  map[ids.ID][]*txs.Tx                    // maps subnetID -> the newly added chains to the subnet
	chainCache   cache.Cacher[ids.ID, []*txs.Tx]         // cache of subnetID -> the chains after all local modifications []*txs.Tx
	chainDBCache cache.Cacher[ids.ID, linkeddb.LinkedDB] // cache of subnetID -> linkedDB
	chainDB      database.Database

	// The persisted fields represent the current database value
	timestamp, persistedTimestamp         time.Time
	currentSupply, persistedCurrentSupply uint64
	// [lastAccepted] is the most recently accepted block.
	lastAccepted, persistedLastAccepted ids.ID
	singletonDB                         database.Database
}

type ValidatorWeightDiff struct {
	Decrease bool   `serialize:"true"`
	Amount   uint64 `serialize:"true"`
}

func (v *ValidatorWeightDiff) Add(negative bool, amount uint64) error {
	if v.Decrease == negative {
		var err error
		v.Amount, err = math.Add64(v.Amount, amount)
		return err
	}

	if v.Amount > amount {
		v.Amount -= amount
	} else {
		v.Amount = math.AbsDiff(v.Amount, amount)
		v.Decrease = negative
	}
	return nil
}

type heightWithSubnet struct {
	Height   uint64 `serialize:"true"`
	SubnetID ids.ID `serialize:"true"`
}

type txBytesAndStatus struct {
	Tx     []byte        `serialize:"true"`
	Status status.Status `serialize:"true"`
}

type txAndStatus struct {
	tx     *txs.Tx
	status status.Status
}

func New(
	db database.Database,
	genesisBytes []byte,
	metricsReg prometheus.Registerer,
	cfg *config.Config,
	ctx *snow.Context,
	metrics metrics.Metrics,
	rewards reward.Calculator,
) (State, error) {
	s, err := new(
		db,
		metrics,
		cfg,
		ctx,
		metricsReg,
		rewards,
	)
	if err != nil {
		return nil, err
	}

	if err := s.sync(genesisBytes); err != nil {
		// Drop any errors on close to return the first error
		_ = s.Close()

		return nil, err
	}

	return s, nil
}

func new(
	db database.Database,
	metrics metrics.Metrics,
	cfg *config.Config,
	ctx *snow.Context,
	metricsReg prometheus.Registerer,
	rewards reward.Calculator,
) (*state, error) {
	blockCache, err := metercacher.New[ids.ID, *stateBlk](
		"block_cache",
		metricsReg,
		&cache.LRU[ids.ID, *stateBlk]{Size: blockCacheSize},
	)
	if err != nil {
		return nil, err
	}

	baseDB := versiondb.New(db)

	validatorsDB := prefixdb.New(validatorsPrefix, baseDB)

	currentValidatorsDB := prefixdb.New(currentPrefix, validatorsDB)
	currentValidatorBaseDB := prefixdb.New(validatorPrefix, currentValidatorsDB)
	currentDelegatorBaseDB := prefixdb.New(delegatorPrefix, currentValidatorsDB)
	currentSubnetValidatorBaseDB := prefixdb.New(subnetValidatorPrefix, currentValidatorsDB)
	currentSubnetDelegatorBaseDB := prefixdb.New(subnetDelegatorPrefix, currentValidatorsDB)

	pendingValidatorsDB := prefixdb.New(pendingPrefix, validatorsDB)
	pendingValidatorBaseDB := prefixdb.New(validatorPrefix, pendingValidatorsDB)
	pendingDelegatorBaseDB := prefixdb.New(delegatorPrefix, pendingValidatorsDB)
	pendingSubnetValidatorBaseDB := prefixdb.New(subnetValidatorPrefix, pendingValidatorsDB)
	pendingSubnetDelegatorBaseDB := prefixdb.New(subnetDelegatorPrefix, pendingValidatorsDB)

	validatorWeightDiffsDB := prefixdb.New(validatorWeightDiffsPrefix, validatorsDB)
	validatorWeightDiffsCache, err := metercacher.New(
		"validator_weight_diffs_cache",
		metricsReg,
		&cache.LRU{Size: validatorDiffsCacheSize},
	)
	if err != nil {
		return nil, err
	}

<<<<<<< HEAD
	validatorDiffsCache, err := metercacher.New[string, map[ids.NodeID]*ValidatorWeightDiff](
		"validator_diffs_cache",
=======
	validatorPublicKeyDiffsDB := prefixdb.New(validatorPublicKeyDiffsPrefix, validatorsDB)
	validatorPublicKeyDiffsCache, err := metercacher.New(
		"validator_pub_key_diffs_cache",
>>>>>>> 87ce2da8
		metricsReg,
		&cache.LRU[string, map[ids.NodeID]*ValidatorWeightDiff]{Size: validatorDiffsCacheSize},
	)
	if err != nil {
		return nil, err
	}

	txCache, err := metercacher.New[ids.ID, *txAndStatus](
		"tx_cache",
		metricsReg,
		&cache.LRU[ids.ID, *txAndStatus]{Size: txCacheSize},
	)
	if err != nil {
		return nil, err
	}

	rewardUTXODB := prefixdb.New(rewardUTXOsPrefix, baseDB)
	rewardUTXOsCache, err := metercacher.New[ids.ID, []*avax.UTXO](
		"reward_utxos_cache",
		metricsReg,
		&cache.LRU[ids.ID, []*avax.UTXO]{Size: rewardUTXOsCacheSize},
	)
	if err != nil {
		return nil, err
	}

	utxoDB := prefixdb.New(utxoPrefix, baseDB)
	utxoState, err := avax.NewMeteredUTXOState(utxoDB, txs.GenesisCodec, metricsReg)
	if err != nil {
		return nil, err
	}

	subnetBaseDB := prefixdb.New(subnetPrefix, baseDB)

	transformedSubnetCache, err := metercacher.New[ids.ID, *txs.Tx](
		"transformed_subnet_cache",
		metricsReg,
		&cache.LRU[ids.ID, *txs.Tx]{Size: chainCacheSize},
	)
	if err != nil {
		return nil, err
	}

	unknownSupplyCache, err := metercacher.New[ids.ID, struct{}](
		"unknown_supply_cache",
		metricsReg,
		&cache.LRU[ids.ID, struct{}]{Size: chainCacheSize},
	)
	if err != nil {
		return nil, err
	}

	supplyCache, err := metercacher.New[ids.ID, uint64](
		"supply_cache",
		metricsReg,
		&cache.LRU[ids.ID, uint64]{Size: chainCacheSize},
	)
	if err != nil {
		return nil, err
	}

	chainCache, err := metercacher.New[ids.ID, []*txs.Tx](
		"chain_cache",
		metricsReg,
		&cache.LRU[ids.ID, []*txs.Tx]{Size: chainCacheSize},
	)
	if err != nil {
		return nil, err
	}

	chainDBCache, err := metercacher.New[ids.ID, linkeddb.LinkedDB](
		"chain_db_cache",
		metricsReg,
		&cache.LRU[ids.ID, linkeddb.LinkedDB]{Size: chainDBCacheSize},
	)
	if err != nil {
		return nil, err
	}

	return &state{
		validatorUptimes: newValidatorUptimes(),

		cfg:     cfg,
		ctx:     ctx,
		metrics: metrics,
		rewards: rewards,
		baseDB:  baseDB,

		addedBlocks: make(map[ids.ID]stateBlk),
		blockCache:  blockCache,
		blockDB:     prefixdb.New(blockPrefix, baseDB),

		currentStakers: newBaseStakers(),
		pendingStakers: newBaseStakers(),

		validatorsDB:                 validatorsDB,
		currentValidatorsDB:          currentValidatorsDB,
		currentValidatorBaseDB:       currentValidatorBaseDB,
		currentValidatorList:         linkeddb.NewDefault(currentValidatorBaseDB),
		currentDelegatorBaseDB:       currentDelegatorBaseDB,
		currentDelegatorList:         linkeddb.NewDefault(currentDelegatorBaseDB),
		currentSubnetValidatorBaseDB: currentSubnetValidatorBaseDB,
		currentSubnetValidatorList:   linkeddb.NewDefault(currentSubnetValidatorBaseDB),
		currentSubnetDelegatorBaseDB: currentSubnetDelegatorBaseDB,
		currentSubnetDelegatorList:   linkeddb.NewDefault(currentSubnetDelegatorBaseDB),
		pendingValidatorsDB:          pendingValidatorsDB,
		pendingValidatorBaseDB:       pendingValidatorBaseDB,
		pendingValidatorList:         linkeddb.NewDefault(pendingValidatorBaseDB),
		pendingDelegatorBaseDB:       pendingDelegatorBaseDB,
		pendingDelegatorList:         linkeddb.NewDefault(pendingDelegatorBaseDB),
		pendingSubnetValidatorBaseDB: pendingSubnetValidatorBaseDB,
		pendingSubnetValidatorList:   linkeddb.NewDefault(pendingSubnetValidatorBaseDB),
		pendingSubnetDelegatorBaseDB: pendingSubnetDelegatorBaseDB,
		pendingSubnetDelegatorList:   linkeddb.NewDefault(pendingSubnetDelegatorBaseDB),
		validatorWeightDiffsDB:       validatorWeightDiffsDB,
		validatorWeightDiffsCache:    validatorWeightDiffsCache,
		validatorPublicKeyDiffsCache: validatorPublicKeyDiffsCache,
		validatorPublicKeyDiffsDB:    validatorPublicKeyDiffsDB,

		addedTxs: make(map[ids.ID]*txAndStatus),
		txDB:     prefixdb.New(txPrefix, baseDB),
		txCache:  txCache,

		addedRewardUTXOs: make(map[ids.ID][]*avax.UTXO),
		rewardUTXODB:     rewardUTXODB,
		rewardUTXOsCache: rewardUTXOsCache,

		modifiedUTXOs: make(map[ids.ID]*avax.UTXO),
		utxoDB:        utxoDB,
		utxoState:     utxoState,

		subnetBaseDB: subnetBaseDB,
		subnetDB:     linkeddb.NewDefault(subnetBaseDB),

		transformedSubnets:     make(map[ids.ID]*txs.Tx),
		transformedSubnetCache: transformedSubnetCache,
		transformedSubnetDB:    prefixdb.New(transformedSubnetPrefix, baseDB),

		modifiedSupplies:   make(map[ids.ID]uint64),
		unknownSupplyCache: unknownSupplyCache,
		supplyCache:        supplyCache,
		supplyDB:           prefixdb.New(supplyPrefix, baseDB),

		addedChains:  make(map[ids.ID][]*txs.Tx),
		chainDB:      prefixdb.New(chainPrefix, baseDB),
		chainCache:   chainCache,
		chainDBCache: chainDBCache,

		singletonDB: prefixdb.New(singletonPrefix, baseDB),
	}, nil
}

func (s *state) GetCurrentValidator(subnetID ids.ID, nodeID ids.NodeID) (*Staker, error) {
	return s.currentStakers.GetValidator(subnetID, nodeID)
}

func (s *state) PutCurrentValidator(staker *Staker) {
	s.currentStakers.PutValidator(staker)
}

func (s *state) DeleteCurrentValidator(staker *Staker) {
	s.currentStakers.DeleteValidator(staker)
}

func (s *state) GetCurrentDelegatorIterator(subnetID ids.ID, nodeID ids.NodeID) (StakerIterator, error) {
	return s.currentStakers.GetDelegatorIterator(subnetID, nodeID), nil
}

func (s *state) PutCurrentDelegator(staker *Staker) {
	s.currentStakers.PutDelegator(staker)
}

func (s *state) DeleteCurrentDelegator(staker *Staker) {
	s.currentStakers.DeleteDelegator(staker)
}

func (s *state) GetCurrentStakerIterator() (StakerIterator, error) {
	return s.currentStakers.GetStakerIterator(), nil
}

func (s *state) GetPendingValidator(subnetID ids.ID, nodeID ids.NodeID) (*Staker, error) {
	return s.pendingStakers.GetValidator(subnetID, nodeID)
}

func (s *state) PutPendingValidator(staker *Staker) {
	s.pendingStakers.PutValidator(staker)
}

func (s *state) DeletePendingValidator(staker *Staker) {
	s.pendingStakers.DeleteValidator(staker)
}

func (s *state) GetPendingDelegatorIterator(subnetID ids.ID, nodeID ids.NodeID) (StakerIterator, error) {
	return s.pendingStakers.GetDelegatorIterator(subnetID, nodeID), nil
}

func (s *state) PutPendingDelegator(staker *Staker) {
	s.pendingStakers.PutDelegator(staker)
}

func (s *state) DeletePendingDelegator(staker *Staker) {
	s.pendingStakers.DeleteDelegator(staker)
}

func (s *state) GetPendingStakerIterator() (StakerIterator, error) {
	return s.pendingStakers.GetStakerIterator(), nil
}

func (s *state) shouldInit() (bool, error) {
	has, err := s.singletonDB.Has(initializedKey)
	return !has, err
}

func (s *state) doneInit() error {
	return s.singletonDB.Put(initializedKey, nil)
}

func (s *state) GetSubnets() ([]*txs.Tx, error) {
	if s.cachedSubnets != nil {
		return s.cachedSubnets, nil
	}

	subnetDBIt := s.subnetDB.NewIterator()
	defer subnetDBIt.Release()

	txs := []*txs.Tx(nil)
	for subnetDBIt.Next() {
		subnetIDBytes := subnetDBIt.Key()
		subnetID, err := ids.ToID(subnetIDBytes)
		if err != nil {
			return nil, err
		}
		subnetTx, _, err := s.GetTx(subnetID)
		if err != nil {
			return nil, err
		}
		txs = append(txs, subnetTx)
	}
	if err := subnetDBIt.Error(); err != nil {
		return nil, err
	}
	txs = append(txs, s.addedSubnets...)
	s.cachedSubnets = txs
	return txs, nil
}

func (s *state) AddSubnet(createSubnetTx *txs.Tx) {
	s.addedSubnets = append(s.addedSubnets, createSubnetTx)
	if s.cachedSubnets != nil {
		s.cachedSubnets = append(s.cachedSubnets, createSubnetTx)
	}
}

func (s *state) GetSubnetTransformation(subnetID ids.ID) (*txs.Tx, error) {
	if tx, exists := s.transformedSubnets[subnetID]; exists {
		return tx, nil
	}

	if tx, cached := s.transformedSubnetCache.Get(subnetID); cached {
		if tx == nil {
			return nil, database.ErrNotFound
		}
		return tx, nil
	}

	transformSubnetTxID, err := database.GetID(s.transformedSubnetDB, subnetID[:])
	if err == database.ErrNotFound {
		s.transformedSubnetCache.Put(subnetID, nil)
		return nil, database.ErrNotFound
	}
	if err != nil {
		return nil, err
	}

	transformSubnetTx, _, err := s.GetTx(transformSubnetTxID)
	if err != nil {
		return nil, err
	}
	s.transformedSubnetCache.Put(subnetID, transformSubnetTx)
	return transformSubnetTx, nil
}

func (s *state) AddSubnetTransformation(transformSubnetTxIntf *txs.Tx) {
	transformSubnetTx := transformSubnetTxIntf.Unsigned.(*txs.TransformSubnetTx)
	s.transformedSubnets[transformSubnetTx.Subnet] = transformSubnetTxIntf
}

func (s *state) GetChains(subnetID ids.ID) ([]*txs.Tx, error) {
	if chains, cached := s.chainCache.Get(subnetID); cached {
		return chains, nil
	}
	chainDB := s.getChainDB(subnetID)
	chainDBIt := chainDB.NewIterator()
	defer chainDBIt.Release()

	txs := []*txs.Tx(nil)
	for chainDBIt.Next() {
		chainIDBytes := chainDBIt.Key()
		chainID, err := ids.ToID(chainIDBytes)
		if err != nil {
			return nil, err
		}
		chainTx, _, err := s.GetTx(chainID)
		if err != nil {
			return nil, err
		}
		txs = append(txs, chainTx)
	}
	if err := chainDBIt.Error(); err != nil {
		return nil, err
	}
	txs = append(txs, s.addedChains[subnetID]...)
	s.chainCache.Put(subnetID, txs)
	return txs, nil
}

func (s *state) AddChain(createChainTxIntf *txs.Tx) {
	createChainTx := createChainTxIntf.Unsigned.(*txs.CreateChainTx)
	subnetID := createChainTx.SubnetID
	s.addedChains[subnetID] = append(s.addedChains[subnetID], createChainTxIntf)
	if chains, cached := s.chainCache.Get(subnetID); cached {
		chains = append(chains, createChainTxIntf)
		s.chainCache.Put(subnetID, chains)
	}
}

func (s *state) getChainDB(subnetID ids.ID) linkeddb.LinkedDB {
	if chainDB, cached := s.chainDBCache.Get(subnetID); cached {
		return chainDB
	}
	rawChainDB := prefixdb.New(subnetID[:], s.chainDB)
	chainDB := linkeddb.NewDefault(rawChainDB)
	s.chainDBCache.Put(subnetID, chainDB)
	return chainDB
}

func (s *state) GetTx(txID ids.ID) (*txs.Tx, status.Status, error) {
	if tx, exists := s.addedTxs[txID]; exists {
		return tx.tx, tx.status, nil
	}
	if tx, cached := s.txCache.Get(txID); cached {
		if tx == nil {
			return nil, status.Unknown, database.ErrNotFound
		}
		return tx.tx, tx.status, nil
	}
	txBytes, err := s.txDB.Get(txID[:])
	if err == database.ErrNotFound {
		s.txCache.Put(txID, nil)
		return nil, status.Unknown, database.ErrNotFound
	} else if err != nil {
		return nil, status.Unknown, err
	}

	stx := txBytesAndStatus{}
	if _, err := txs.GenesisCodec.Unmarshal(txBytes, &stx); err != nil {
		return nil, status.Unknown, err
	}

	tx, err := txs.Parse(txs.GenesisCodec, stx.Tx)
	if err != nil {
		return nil, status.Unknown, err
	}

	ptx := &txAndStatus{
		tx:     tx,
		status: stx.Status,
	}

	s.txCache.Put(txID, ptx)
	return ptx.tx, ptx.status, nil
}

func (s *state) AddTx(tx *txs.Tx, status status.Status) {
	s.addedTxs[tx.ID()] = &txAndStatus{
		tx:     tx,
		status: status,
	}
}

func (s *state) GetRewardUTXOs(txID ids.ID) ([]*avax.UTXO, error) {
	if utxos, exists := s.addedRewardUTXOs[txID]; exists {
		return utxos, nil
	}
	if utxos, exists := s.rewardUTXOsCache.Get(txID); exists {
		return utxos, nil
	}

	rawTxDB := prefixdb.New(txID[:], s.rewardUTXODB)
	txDB := linkeddb.NewDefault(rawTxDB)
	it := txDB.NewIterator()
	defer it.Release()

	utxos := []*avax.UTXO(nil)
	for it.Next() {
		utxo := &avax.UTXO{}
		if _, err := txs.Codec.Unmarshal(it.Value(), utxo); err != nil {
			return nil, err
		}
		utxos = append(utxos, utxo)
	}
	if err := it.Error(); err != nil {
		return nil, err
	}

	s.rewardUTXOsCache.Put(txID, utxos)
	return utxos, nil
}

func (s *state) AddRewardUTXO(txID ids.ID, utxo *avax.UTXO) {
	s.addedRewardUTXOs[txID] = append(s.addedRewardUTXOs[txID], utxo)
}

func (s *state) GetUTXO(utxoID ids.ID) (*avax.UTXO, error) {
	if utxo, exists := s.modifiedUTXOs[utxoID]; exists {
		if utxo == nil {
			return nil, database.ErrNotFound
		}
		return utxo, nil
	}
	return s.utxoState.GetUTXO(utxoID)
}

func (s *state) UTXOIDs(addr []byte, start ids.ID, limit int) ([]ids.ID, error) {
	return s.utxoState.UTXOIDs(addr, start, limit)
}

func (s *state) AddUTXO(utxo *avax.UTXO) {
	s.modifiedUTXOs[utxo.InputID()] = utxo
}

func (s *state) DeleteUTXO(utxoID ids.ID) {
	s.modifiedUTXOs[utxoID] = nil
}

func (s *state) GetStartTime(nodeID ids.NodeID, subnetID ids.ID) (time.Time, error) {
	staker, err := s.currentStakers.GetValidator(subnetID, nodeID)
	if err != nil {
		return time.Time{}, err
	}
	return staker.StartTime, nil
}

func (s *state) GetTimestamp() time.Time {
	return s.timestamp
}

func (s *state) SetTimestamp(tm time.Time) {
	s.timestamp = tm
}

func (s *state) GetLastAccepted() ids.ID {
	return s.lastAccepted
}

func (s *state) SetLastAccepted(lastAccepted ids.ID) {
	s.lastAccepted = lastAccepted
}

func (s *state) GetCurrentSupply(subnetID ids.ID) (uint64, error) {
	if subnetID == constants.PrimaryNetworkID {
		return s.currentSupply, nil
	}

	supply, ok := s.modifiedSupplies[subnetID]
	if ok {
		return supply, nil
	}

	supply, ok = s.supplyCache.Get(subnetID)
	if ok {
		return supply, nil
	}

	supply, err := database.GetUInt64(s.supplyDB, subnetID[:])
	if err == database.ErrNotFound {
		s.unknownSupplyCache.Put(subnetID, struct{}{})
		return 0, database.ErrNotFound
	}
	if err != nil {
		return 0, err
	}

	s.supplyCache.Put(subnetID, supply)
	s.unknownSupplyCache.Evict(subnetID)
	return supply, nil
}

func (s *state) SetCurrentSupply(subnetID ids.ID, cs uint64) {
	if subnetID == constants.PrimaryNetworkID {
		s.currentSupply = cs
	} else {
		s.modifiedSupplies[subnetID] = cs
	}
}

func (s *state) GetValidatorWeightDiffs(height uint64, subnetID ids.ID) (map[ids.NodeID]*ValidatorWeightDiff, error) {
	prefixStruct := heightWithSubnet{
		Height:   height,
		SubnetID: subnetID,
	}
	prefixBytes, err := blocks.GenesisCodec.Marshal(blocks.Version, prefixStruct)
	if err != nil {
		return nil, err
	}
	prefixStr := string(prefixBytes)

<<<<<<< HEAD
	if weightDiffs, ok := s.validatorDiffsCache.Get(prefixStr); ok {
		return weightDiffs, nil
=======
	if weightDiffsIntf, ok := s.validatorWeightDiffsCache.Get(prefixStr); ok {
		return weightDiffsIntf.(map[ids.NodeID]*ValidatorWeightDiff), nil
>>>>>>> 87ce2da8
	}

	rawDiffDB := prefixdb.New(prefixBytes, s.validatorWeightDiffsDB)
	diffDB := linkeddb.NewDefault(rawDiffDB)
	diffIter := diffDB.NewIterator()
	defer diffIter.Release()

	weightDiffs := make(map[ids.NodeID]*ValidatorWeightDiff)
	for diffIter.Next() {
		nodeID, err := ids.ToNodeID(diffIter.Key())
		if err != nil {
			return nil, err
		}

		weightDiff := ValidatorWeightDiff{}
		_, err = blocks.GenesisCodec.Unmarshal(diffIter.Value(), &weightDiff)
		if err != nil {
			return nil, err
		}

		weightDiffs[nodeID] = &weightDiff
	}

	s.validatorWeightDiffsCache.Put(prefixStr, weightDiffs)
	return weightDiffs, diffIter.Error()
}

func (s *state) GetValidatorPublicKeyDiffs(height uint64) (map[ids.NodeID]*bls.PublicKey, error) {
	if publicKeyDiffsIntf, ok := s.validatorPublicKeyDiffsCache.Get(height); ok {
		return publicKeyDiffsIntf.(map[ids.NodeID]*bls.PublicKey), nil
	}

	heightBytes := database.PackUInt64(height)
	rawDiffDB := prefixdb.New(heightBytes, s.validatorPublicKeyDiffsDB)
	diffDB := linkeddb.NewDefault(rawDiffDB)
	diffIter := diffDB.NewIterator()
	defer diffIter.Release()

	pkDiffs := make(map[ids.NodeID]*bls.PublicKey)
	for diffIter.Next() {
		nodeID, err := ids.ToNodeID(diffIter.Key())
		if err != nil {
			return nil, err
		}

		pkBytes := diffIter.Value()
		pk, err := bls.PublicKeyFromBytes(pkBytes)
		if err != nil {
			return nil, err
		}
		pkDiffs[nodeID] = pk
	}

	s.validatorPublicKeyDiffsCache.Put(height, pkDiffs)
	return pkDiffs, diffIter.Error()
}

func (s *state) syncGenesis(genesisBlk blocks.Block, genesis *genesis.State) error {
	genesisBlkID := genesisBlk.ID()
	s.SetLastAccepted(genesisBlkID)
	s.SetTimestamp(time.Unix(int64(genesis.Timestamp), 0))
	s.SetCurrentSupply(constants.PrimaryNetworkID, genesis.InitialSupply)
	s.AddStatelessBlock(genesisBlk, choices.Accepted)

	// Persist UTXOs that exist at genesis
	for _, utxo := range genesis.UTXOs {
		s.AddUTXO(utxo)
	}

	// Persist primary network validator set at genesis
	for _, vdrTx := range genesis.Validators {
		tx, ok := vdrTx.Unsigned.(*txs.AddValidatorTx)
		if !ok {
			return fmt.Errorf("expected tx type *txs.AddValidatorTx but got %T", vdrTx.Unsigned)
		}

		stakeAmount := tx.Validator.Wght
		stakeDuration := tx.Validator.Duration()
		currentSupply, err := s.GetCurrentSupply(constants.PrimaryNetworkID)
		if err != nil {
			return err
		}

		potentialReward := s.rewards.Calculate(
			stakeDuration,
			stakeAmount,
			currentSupply,
		)
		newCurrentSupply, err := math.Add64(currentSupply, potentialReward)
		if err != nil {
			return err
		}

		staker, err := NewCurrentStaker(vdrTx.ID(), tx, potentialReward)
		if err != nil {
			return err
		}

		s.PutCurrentValidator(staker)
		s.AddTx(vdrTx, status.Committed)
		s.SetCurrentSupply(constants.PrimaryNetworkID, newCurrentSupply)
	}

	for _, chain := range genesis.Chains {
		unsignedChain, ok := chain.Unsigned.(*txs.CreateChainTx)
		if !ok {
			return fmt.Errorf("expected tx type *txs.CreateChainTx but got %T", chain.Unsigned)
		}

		// Ensure all chains that the genesis bytes say to create have the right
		// network ID
		if unsignedChain.NetworkID != s.ctx.NetworkID {
			return avax.ErrWrongNetworkID
		}

		s.AddChain(chain)
		s.AddTx(chain, status.Committed)
	}

	// updateValidators is set to false here to maintain the invariant that the
	// primary network's validator set is empty before the validator sets are
	// initialized.
	return s.write(false /*=updateValidators*/, 0)
}

// Load pulls data previously stored on disk that is expected to be in memory.
func (s *state) load() error {
	errs := wrappers.Errs{}
	errs.Add(
		s.loadMetadata(),
		s.loadCurrentValidators(),
		s.loadPendingValidators(),
		s.initValidatorSets(),
	)
	return errs.Err
}

func (s *state) loadMetadata() error {
	timestamp, err := database.GetTimestamp(s.singletonDB, timestampKey)
	if err != nil {
		return err
	}
	s.persistedTimestamp = timestamp
	s.SetTimestamp(timestamp)

	currentSupply, err := database.GetUInt64(s.singletonDB, currentSupplyKey)
	if err != nil {
		return err
	}
	s.persistedCurrentSupply = currentSupply
	s.SetCurrentSupply(constants.PrimaryNetworkID, currentSupply)

	lastAccepted, err := database.GetID(s.singletonDB, lastAcceptedKey)
	if err != nil {
		return err
	}
	s.persistedLastAccepted = lastAccepted
	s.lastAccepted = lastAccepted
	return nil
}

func (s *state) loadCurrentValidators() error {
	s.currentStakers = newBaseStakers()

	validatorIt := s.currentValidatorList.NewIterator()
	defer validatorIt.Release()
	for validatorIt.Next() {
		txIDBytes := validatorIt.Key()
		txID, err := ids.ToID(txIDBytes)
		if err != nil {
			return err
		}
		tx, _, err := s.GetTx(txID)
		if err != nil {
			return err
		}

		uptimeBytes := validatorIt.Value()
		uptime := &uptimeAndReward{
			txID: txID,
		}
		if _, err := txs.Codec.Unmarshal(uptimeBytes, uptime); err != nil {
			return err
		}
		uptime.lastUpdated = time.Unix(int64(uptime.LastUpdated), 0)

		stakerTx, ok := tx.Unsigned.(txs.Staker)
		if !ok {
			return fmt.Errorf("expected tx type txs.Staker but got %T", tx.Unsigned)
		}

		staker, err := NewCurrentStaker(txID, stakerTx, uptime.PotentialReward)
		if err != nil {
			return err
		}

		validator := s.currentStakers.getOrCreateValidator(staker.SubnetID, staker.NodeID)
		validator.validator = staker

		s.currentStakers.stakers.ReplaceOrInsert(staker)

		s.validatorUptimes.LoadUptime(staker.NodeID, staker.SubnetID, uptime)
	}

	subnetValidatorIt := s.currentSubnetValidatorList.NewIterator()
	defer subnetValidatorIt.Release()
	for subnetValidatorIt.Next() {
		txIDBytes := subnetValidatorIt.Key()
		txID, err := ids.ToID(txIDBytes)
		if err != nil {
			return err
		}
		tx, _, err := s.GetTx(txID)
		if err != nil {
			return err
		}

		stakerTx, ok := tx.Unsigned.(txs.Staker)
		if !ok {
			return fmt.Errorf("expected tx type txs.Staker but got %T", tx.Unsigned)
		}

		uptimeReward := &uptimeAndReward{
			txID: txID,
			// use the start time as the fallback value
			// in case it's not stored in the database
			LastUpdated: uint64(stakerTx.StartTime().Unix()),
		}
		// Permissioned validators originally wrote their values as nil.
		// With Banff we wrote the potential reward.
		// We now write the uptime and reward together.
		storedBytes := subnetValidatorIt.Value()
		switch len(storedBytes) {
		// no uptime or potential reward was stored
		case 0:
		// potential reward was stored and uptime was not
		case database.Uint64Size:
			uptimeReward.PotentialReward, err = database.ParseUInt64(storedBytes)
			if err != nil {
				return err
			}
		// both uptime and potential reward were stored
		default:
			if _, err := txs.Codec.Unmarshal(storedBytes, uptimeReward); err != nil {
				return err
			}
		}
		uptimeReward.lastUpdated = time.Unix(int64(uptimeReward.LastUpdated), 0)

		staker, err := NewCurrentStaker(txID, stakerTx, uptimeReward.PotentialReward)
		if err != nil {
			return err
		}
		validator := s.currentStakers.getOrCreateValidator(staker.SubnetID, staker.NodeID)
		validator.validator = staker

		s.currentStakers.stakers.ReplaceOrInsert(staker)

		s.validatorUptimes.LoadUptime(staker.NodeID, staker.SubnetID, uptimeReward)
	}

	delegatorIt := s.currentDelegatorList.NewIterator()
	defer delegatorIt.Release()

	subnetDelegatorIt := s.currentSubnetDelegatorList.NewIterator()
	defer subnetDelegatorIt.Release()

	for _, delegatorIt := range []database.Iterator{delegatorIt, subnetDelegatorIt} {
		for delegatorIt.Next() {
			txIDBytes := delegatorIt.Key()
			txID, err := ids.ToID(txIDBytes)
			if err != nil {
				return err
			}
			tx, _, err := s.GetTx(txID)
			if err != nil {
				return err
			}

			potentialRewardBytes := delegatorIt.Value()
			potentialReward, err := database.ParseUInt64(potentialRewardBytes)
			if err != nil {
				return err
			}

			stakerTx, ok := tx.Unsigned.(txs.Staker)
			if !ok {
				return fmt.Errorf("expected tx type txs.Staker but got %T", tx.Unsigned)
			}

			staker, err := NewCurrentStaker(txID, stakerTx, potentialReward)
			if err != nil {
				return err
			}

			validator := s.currentStakers.getOrCreateValidator(staker.SubnetID, staker.NodeID)
			if validator.delegators == nil {
				validator.delegators = btree.New(defaultTreeDegree)
			}
			validator.delegators.ReplaceOrInsert(staker)

			s.currentStakers.stakers.ReplaceOrInsert(staker)
		}
	}

	errs := wrappers.Errs{}
	errs.Add(
		validatorIt.Error(),
		subnetValidatorIt.Error(),
		delegatorIt.Error(),
		subnetDelegatorIt.Error(),
	)
	return errs.Err
}

func (s *state) loadPendingValidators() error {
	s.pendingStakers = newBaseStakers()

	validatorIt := s.pendingValidatorList.NewIterator()
	defer validatorIt.Release()

	subnetValidatorIt := s.pendingSubnetValidatorList.NewIterator()
	defer subnetValidatorIt.Release()

	for _, validatorIt := range []database.Iterator{validatorIt, subnetValidatorIt} {
		for validatorIt.Next() {
			txIDBytes := validatorIt.Key()
			txID, err := ids.ToID(txIDBytes)
			if err != nil {
				return err
			}
			tx, _, err := s.GetTx(txID)
			if err != nil {
				return err
			}

			stakerTx, ok := tx.Unsigned.(txs.Staker)
			if !ok {
				return fmt.Errorf("expected tx type txs.Staker but got %T", tx.Unsigned)
			}

			staker, err := NewPendingStaker(txID, stakerTx)
			if err != nil {
				return err
			}

			validator := s.pendingStakers.getOrCreateValidator(staker.SubnetID, staker.NodeID)
			validator.validator = staker

			s.pendingStakers.stakers.ReplaceOrInsert(staker)
		}
	}

	delegatorIt := s.pendingDelegatorList.NewIterator()
	defer delegatorIt.Release()

	subnetDelegatorIt := s.pendingSubnetDelegatorList.NewIterator()
	defer subnetDelegatorIt.Release()

	for _, delegatorIt := range []database.Iterator{delegatorIt, subnetDelegatorIt} {
		for delegatorIt.Next() {
			txIDBytes := delegatorIt.Key()
			txID, err := ids.ToID(txIDBytes)
			if err != nil {
				return err
			}
			tx, _, err := s.GetTx(txID)
			if err != nil {
				return err
			}

			stakerTx, ok := tx.Unsigned.(txs.Staker)
			if !ok {
				return fmt.Errorf("expected tx type txs.Staker but got %T", tx.Unsigned)
			}

			staker, err := NewPendingStaker(txID, stakerTx)
			if err != nil {
				return err
			}

			validator := s.pendingStakers.getOrCreateValidator(staker.SubnetID, staker.NodeID)
			if validator.delegators == nil {
				validator.delegators = btree.New(defaultTreeDegree)
			}
			validator.delegators.ReplaceOrInsert(staker)

			s.pendingStakers.stakers.ReplaceOrInsert(staker)
		}
	}

	errs := wrappers.Errs{}
	errs.Add(
		validatorIt.Error(),
		subnetValidatorIt.Error(),
		delegatorIt.Error(),
		subnetDelegatorIt.Error(),
	)
	return errs.Err
}

// Invariant: initValidatorSets requires loadCurrentValidators to have already
//            been called.
func (s *state) initValidatorSets() error {
	primaryValidators, ok := s.cfg.Validators.Get(constants.PrimaryNetworkID)
	if !ok {
		return errMissingValidatorSet
	}
	if primaryValidators.Len() != 0 {
		// Enforce the invariant that the validator set is empty here.
		return errValidatorSetAlreadyPopulated
	}
	err := s.validatorSet(constants.PrimaryNetworkID, primaryValidators)
	if err != nil {
		return err
	}

	s.metrics.SetLocalStake(primaryValidators.GetWeight(s.ctx.NodeID))
	s.metrics.SetTotalStake(primaryValidators.Weight())

	for subnetID := range s.cfg.WhitelistedSubnets {
		subnetValidators := validators.NewSet()
		err := s.validatorSet(subnetID, subnetValidators)
		if err != nil {
			return err
		}

		if !s.cfg.Validators.Add(subnetID, subnetValidators) {
			return fmt.Errorf("%w: %s", errDuplicateValidatorSet, subnetID)
		}
	}
	return nil
}

func (s *state) validatorSet(subnetID ids.ID, vdrs validators.Set) error {
	for nodeID, validator := range s.currentStakers.validators[subnetID] {
		staker := validator.validator
		if err := vdrs.Add(nodeID, staker.PublicKey, staker.TxID, staker.Weight); err != nil {
			return err
		}

		delegatorIterator := NewTreeIterator(validator.delegators)
		for delegatorIterator.Next() {
			staker := delegatorIterator.Value()
			if err := vdrs.AddWeight(nodeID, staker.Weight); err != nil {
				delegatorIterator.Release()
				return err
			}
		}
		delegatorIterator.Release()
	}
	return nil
}

func (s *state) write(updateValidators bool, height uint64) error {
	errs := wrappers.Errs{}
	errs.Add(
		s.writeBlocks(),
		s.writeCurrentStakers(updateValidators, height),
		s.writePendingStakers(),
		s.WriteUptimes(s.currentValidatorList, s.currentSubnetValidatorList), // Must be called after writeCurrentStakers
		s.writeTXs(),
		s.writeRewardUTXOs(),
		s.writeUTXOs(),
		s.writeSubnets(),
		s.writeTransformedSubnets(),
		s.writeSubnetSupplies(),
		s.writeChains(),
		s.writeMetadata(),
	)
	return errs.Err
}

func (s *state) Close() error {
	errs := wrappers.Errs{}
	errs.Add(
		s.pendingSubnetValidatorBaseDB.Close(),
		s.pendingSubnetDelegatorBaseDB.Close(),
		s.pendingDelegatorBaseDB.Close(),
		s.pendingValidatorBaseDB.Close(),
		s.pendingValidatorsDB.Close(),
		s.currentSubnetValidatorBaseDB.Close(),
		s.currentSubnetDelegatorBaseDB.Close(),
		s.currentDelegatorBaseDB.Close(),
		s.currentValidatorBaseDB.Close(),
		s.currentValidatorsDB.Close(),
		s.validatorsDB.Close(),
		s.txDB.Close(),
		s.rewardUTXODB.Close(),
		s.utxoDB.Close(),
		s.subnetBaseDB.Close(),
		s.transformedSubnetDB.Close(),
		s.supplyDB.Close(),
		s.chainDB.Close(),
		s.singletonDB.Close(),
		s.blockDB.Close(),
	)
	return errs.Err
}

func (s *state) sync(genesis []byte) error {
	shouldInit, err := s.shouldInit()
	if err != nil {
		return fmt.Errorf(
			"failed to check if the database is initialized: %w",
			err,
		)
	}

	// If the database is empty, create the platform chain anew using the
	// provided genesis state
	if shouldInit {
		if err := s.init(genesis); err != nil {
			return fmt.Errorf(
				"failed to initialize the database: %w",
				err,
			)
		}
	}

	if err := s.load(); err != nil {
		return fmt.Errorf(
			"failed to load the database state: %w",
			err,
		)
	}
	return nil
}

func (s *state) init(genesisBytes []byte) error {
	// Create the genesis block and save it as being accepted (We don't do
	// genesisBlock.Accept() because then it'd look for genesisBlock's
	// non-existent parent)
	genesisID := hashing.ComputeHash256Array(genesisBytes)
	genesisBlock, err := blocks.NewApricotCommitBlock(genesisID, 0 /*height*/)
	if err != nil {
		return err
	}

	genesisState, err := genesis.ParseState(genesisBytes)
	if err != nil {
		return err
	}
	if err := s.syncGenesis(genesisBlock, genesisState); err != nil {
		return err
	}

	if err := s.doneInit(); err != nil {
		return err
	}

	return s.Commit()
}

func (s *state) AddStatelessBlock(block blocks.Block, status choices.Status) {
	s.addedBlocks[block.ID()] = stateBlk{
		Blk:    block,
		Bytes:  block.Bytes(),
		Status: status,
	}
}

func (s *state) SetHeight(height uint64) {
	s.currentHeight = height
}

func (s *state) Commit() error {
	defer s.Abort()
	batch, err := s.CommitBatch()
	if err != nil {
		return err
	}
	return batch.Write()
}

func (s *state) Abort() {
	s.baseDB.Abort()
}

func (s *state) CommitBatch() (database.Batch, error) {
	// updateValidators is set to true here so that the validator manager is
	// kept up to date with the last accepted state.
	if err := s.write(true /*=updateValidators*/, s.currentHeight); err != nil {
		return nil, err
	}
	return s.baseDB.CommitBatch()
}

func (s *state) writeBlocks() error {
	for blkID, stateBlk := range s.addedBlocks {
		var (
			blkID = blkID
			stBlk = stateBlk
		)

		// Note: blocks to be stored are verified, so it's safe to marshal them with GenesisCodec
		blockBytes, err := blocks.GenesisCodec.Marshal(blocks.Version, &stBlk)
		if err != nil {
			return fmt.Errorf("failed to marshal block %s to store: %w", blkID, err)
		}

		delete(s.addedBlocks, blkID)
		s.blockCache.Put(blkID, &stBlk)
		if err := s.blockDB.Put(blkID[:], blockBytes); err != nil {
			return fmt.Errorf("failed to write block %s: %w", blkID, err)
		}
	}
	return nil
}

func (s *state) GetStatelessBlock(blockID ids.ID) (blocks.Block, choices.Status, error) {
	if blk, ok := s.addedBlocks[blockID]; ok {
		return blk.Blk, blk.Status, nil
	}
	if blkState, ok := s.blockCache.Get(blockID); ok {
		if blkState == nil {
			return nil, choices.Processing, database.ErrNotFound
		}
		return blkState.Blk, blkState.Status, nil
	}

	blkBytes, err := s.blockDB.Get(blockID[:])
	if err == database.ErrNotFound {
		s.blockCache.Put(blockID, nil)
		return nil, choices.Processing, database.ErrNotFound // status does not matter here
	} else if err != nil {
		return nil, choices.Processing, err // status does not matter here
	}

	// Note: stored blocks are verified, so it's safe to unmarshal them with GenesisCodec
	blkState := stateBlk{}
	if _, err := blocks.GenesisCodec.Unmarshal(blkBytes, &blkState); err != nil {
		return nil, choices.Processing, err // status does not matter here
	}

	blkState.Blk, err = blocks.Parse(blocks.GenesisCodec, blkState.Bytes)
	if err != nil {
		return nil, choices.Processing, err
	}

	s.blockCache.Put(blockID, &blkState)
	return blkState.Blk, blkState.Status, nil
}

func (s *state) writeCurrentStakers(updateValidators bool, height uint64) error {
	heightBytes := database.PackUInt64(height)
	rawPublicKeyDiffDB := prefixdb.New(heightBytes, s.validatorPublicKeyDiffsDB)
	pkDiffDB := linkeddb.NewDefault(rawPublicKeyDiffDB)
	// Node ID --> BLS public key of node before it left the validator set.
	pkDiffs := make(map[ids.NodeID]*bls.PublicKey)

	for subnetID, validatorDiffs := range s.currentStakers.validatorDiffs {
		delete(s.currentStakers.validatorDiffs, subnetID)

		// Select db to write to
		validatorDB := s.currentSubnetValidatorList
		delegatorDB := s.currentSubnetDelegatorList
		if subnetID == constants.PrimaryNetworkID {
			validatorDB = s.currentValidatorList
			delegatorDB = s.currentDelegatorList
		}

		prefixStruct := heightWithSubnet{
			Height:   height,
			SubnetID: subnetID,
		}
		prefixBytes, err := blocks.GenesisCodec.Marshal(blocks.Version, prefixStruct)
		if err != nil {
			return fmt.Errorf("failed to create prefix bytes: %w", err)
		}
		rawWeightDiffDB := prefixdb.New(prefixBytes, s.validatorWeightDiffsDB)
		weightDiffDB := linkeddb.NewDefault(rawWeightDiffDB)
		weightDiffs := make(map[ids.NodeID]*ValidatorWeightDiff)

		// Record the change in weight and/or public key for each validator.
		for nodeID, validatorDiff := range validatorDiffs {
			// Copy [nodeID] so it doesn't get overwritten next iteration.
			nodeID := nodeID

			var (
				weightDiff     = &ValidatorWeightDiff{}
				isNewValidator bool
			)
			if validatorDiff.validatorModified {
				// This validator is being added or removed.
				staker := validatorDiff.validator

				weightDiff.Decrease = validatorDiff.validatorDeleted
				weightDiff.Amount = staker.Weight

				if validatorDiff.validatorDeleted {
					// Invariant: Only the Primary Network contains non-nil
					//            public keys.
					if staker.PublicKey != nil {
						// Record the public key of the validator being removed.
						pkDiffs[nodeID] = staker.PublicKey

						pkBytes := bls.PublicKeyToBytes(staker.PublicKey)
						if err := pkDiffDB.Put(nodeID[:], pkBytes); err != nil {
							return err
						}
					}

					if err := validatorDB.Delete(staker.TxID[:]); err != nil {
						return fmt.Errorf("failed to delete current staker: %w", err)
					}

					s.validatorUptimes.DeleteUptime(nodeID, subnetID)
				} else {
					// The validator is being added.
					vdr := &uptimeAndReward{
						txID:        staker.TxID,
						lastUpdated: staker.StartTime,

						UpDuration:      0,
						LastUpdated:     uint64(staker.StartTime.Unix()),
						PotentialReward: staker.PotentialReward,
					}

					vdrBytes, err := blocks.GenesisCodec.Marshal(blocks.Version, vdr)
					if err != nil {
						return fmt.Errorf("failed to serialize current validator: %w", err)
					}

					if err = validatorDB.Put(staker.TxID[:], vdrBytes); err != nil {
						return fmt.Errorf("failed to write current validator to list: %w", err)
					}

					s.validatorUptimes.LoadUptime(nodeID, subnetID, vdr)
					isNewValidator = true
				}
			}

			err := writeCurrentDelegatorDiff(
				delegatorDB,
				weightDiff,
				validatorDiff,
			)
			if err != nil {
				return err
			}

			if weightDiff.Amount == 0 {
				// No weight change to record; go to next validator.
				continue
			}
			weightDiffs[nodeID] = weightDiff

			weightDiffBytes, err := blocks.GenesisCodec.Marshal(blocks.Version, weightDiff)
			if err != nil {
				return fmt.Errorf("failed to serialize validator weight diff: %w", err)
			}

			if err := weightDiffDB.Put(nodeID[:], weightDiffBytes); err != nil {
				return err
			}

			// TODO: Move the validator set management out of the state package
			if !updateValidators {
				continue
			}

			// We only track the current validator set of whitelisted subnets.
			if subnetID != constants.PrimaryNetworkID && !s.cfg.WhitelistedSubnets.Contains(subnetID) {
				continue
			}

			if weightDiff.Decrease {
				err = validators.RemoveWeight(s.cfg.Validators, subnetID, nodeID, weightDiff.Amount)
			} else {
				if isNewValidator {
					staker := validatorDiff.validator
					err = validators.Add(
						s.cfg.Validators,
						subnetID,
						nodeID,
						staker.PublicKey,
						staker.TxID,
						weightDiff.Amount,
					)
				} else {
					err = validators.AddWeight(s.cfg.Validators, subnetID, nodeID, weightDiff.Amount)
				}
			}
			if err != nil {
				return fmt.Errorf("failed to update validator weight: %w", err)
			}
		}
		s.validatorWeightDiffsCache.Put(string(prefixBytes), weightDiffs)
	}
	s.validatorPublicKeyDiffsCache.Put(height, pkDiffs)

	// TODO: Move validator set management out of the state package
	//
	// Attempt to update the stake metrics
	if !updateValidators {
		return nil
	}
	primaryValidators, ok := s.cfg.Validators.Get(constants.PrimaryNetworkID)
	if !ok {
		return nil
	}
	s.metrics.SetLocalStake(primaryValidators.GetWeight(s.ctx.NodeID))
	s.metrics.SetTotalStake(primaryValidators.Weight())
	return nil
}

func writeCurrentDelegatorDiff(
	currentDelegatorList linkeddb.LinkedDB,
	weightDiff *ValidatorWeightDiff,
	validatorDiff *diffValidator,
) error {
	addedDelegatorIterator := NewTreeIterator(validatorDiff.addedDelegators)
	defer addedDelegatorIterator.Release()
	for addedDelegatorIterator.Next() {
		staker := addedDelegatorIterator.Value()

		if err := weightDiff.Add(false, staker.Weight); err != nil {
			return fmt.Errorf("failed to increase node weight diff: %w", err)
		}

		if err := database.PutUInt64(currentDelegatorList, staker.TxID[:], staker.PotentialReward); err != nil {
			return fmt.Errorf("failed to write current delegator to list: %w", err)
		}
	}

	for _, staker := range validatorDiff.deletedDelegators {
		if err := weightDiff.Add(true, staker.Weight); err != nil {
			return fmt.Errorf("failed to decrease node weight diff: %w", err)
		}

		if err := currentDelegatorList.Delete(staker.TxID[:]); err != nil {
			return fmt.Errorf("failed to delete current staker: %w", err)
		}
	}
	return nil
}

func (s *state) writePendingStakers() error {
	for subnetID, subnetValidatorDiffs := range s.pendingStakers.validatorDiffs {
		delete(s.pendingStakers.validatorDiffs, subnetID)

		validatorDB := s.pendingSubnetValidatorList
		delegatorDB := s.pendingSubnetDelegatorList
		if subnetID == constants.PrimaryNetworkID {
			validatorDB = s.pendingValidatorList
			delegatorDB = s.pendingDelegatorList
		}

		for _, validatorDiff := range subnetValidatorDiffs {
			err := writePendingDiff(
				validatorDB,
				delegatorDB,
				validatorDiff,
			)
			if err != nil {
				return err
			}
		}
	}
	return nil
}

func writePendingDiff(
	pendingValidatorList linkeddb.LinkedDB,
	pendingDelegatorList linkeddb.LinkedDB,
	validatorDiff *diffValidator,
) error {
	if validatorDiff.validatorModified {
		staker := validatorDiff.validator

		var err error
		if validatorDiff.validatorDeleted {
			err = pendingValidatorList.Delete(staker.TxID[:])
		} else {
			err = pendingValidatorList.Put(staker.TxID[:], nil)
		}
		if err != nil {
			return fmt.Errorf("failed to update pending validator: %w", err)
		}
	}

	addedDelegatorIterator := NewTreeIterator(validatorDiff.addedDelegators)
	defer addedDelegatorIterator.Release()
	for addedDelegatorIterator.Next() {
		staker := addedDelegatorIterator.Value()

		if err := pendingDelegatorList.Put(staker.TxID[:], nil); err != nil {
			return fmt.Errorf("failed to write pending delegator to list: %w", err)
		}
	}

	for _, staker := range validatorDiff.deletedDelegators {
		if err := pendingDelegatorList.Delete(staker.TxID[:]); err != nil {
			return fmt.Errorf("failed to delete pending delegator: %w", err)
		}
	}
	return nil
}

func (s *state) writeTXs() error {
	for txID, txStatus := range s.addedTxs {
		txID := txID

		stx := txBytesAndStatus{
			Tx:     txStatus.tx.Bytes(),
			Status: txStatus.status,
		}

		// Note that we're serializing a [txBytesAndStatus] here, not a
		// *txs.Tx, so we don't use [txs.Codec].
		txBytes, err := txs.GenesisCodec.Marshal(txs.Version, &stx)
		if err != nil {
			return fmt.Errorf("failed to serialize tx: %w", err)
		}

		delete(s.addedTxs, txID)
		s.txCache.Put(txID, txStatus)
		if err := s.txDB.Put(txID[:], txBytes); err != nil {
			return fmt.Errorf("failed to add tx: %w", err)
		}
	}
	return nil
}

func (s *state) writeRewardUTXOs() error {
	for txID, utxos := range s.addedRewardUTXOs {
		delete(s.addedRewardUTXOs, txID)
		s.rewardUTXOsCache.Put(txID, utxos)
		rawTxDB := prefixdb.New(txID[:], s.rewardUTXODB)
		txDB := linkeddb.NewDefault(rawTxDB)

		for _, utxo := range utxos {
			utxoBytes, err := txs.GenesisCodec.Marshal(txs.Version, utxo)
			if err != nil {
				return fmt.Errorf("failed to serialize reward UTXO: %w", err)
			}
			utxoID := utxo.InputID()
			if err := txDB.Put(utxoID[:], utxoBytes); err != nil {
				return fmt.Errorf("failed to add reward UTXO: %w", err)
			}
		}
	}
	return nil
}

func (s *state) writeUTXOs() error {
	for utxoID, utxo := range s.modifiedUTXOs {
		delete(s.modifiedUTXOs, utxoID)

		if utxo == nil {
			if err := s.utxoState.DeleteUTXO(utxoID); err != nil {
				return fmt.Errorf("failed to delete UTXO: %w", err)
			}
			continue
		}
		if err := s.utxoState.PutUTXO(utxo); err != nil {
			return fmt.Errorf("failed to add UTXO: %w", err)
		}
	}
	return nil
}

func (s *state) writeSubnets() error {
	for _, subnet := range s.addedSubnets {
		subnetID := subnet.ID()

		if err := s.subnetDB.Put(subnetID[:], nil); err != nil {
			return fmt.Errorf("failed to write subnet: %w", err)
		}
	}
	s.addedSubnets = nil
	return nil
}

func (s *state) writeTransformedSubnets() error {
	for subnetID, tx := range s.transformedSubnets {
		txID := tx.ID()

		delete(s.transformedSubnets, subnetID)
		s.transformedSubnetCache.Put(subnetID, tx)
		if err := database.PutID(s.transformedSubnetDB, subnetID[:], txID); err != nil {
			return fmt.Errorf("failed to write transformed subnet: %w", err)
		}
	}
	return nil
}

func (s *state) writeSubnetSupplies() error {
	for subnetID, supply := range s.modifiedSupplies {
		delete(s.modifiedSupplies, subnetID)
		s.supplyCache.Put(subnetID, supply)
		s.unknownSupplyCache.Evict(subnetID)
		if err := database.PutUInt64(s.supplyDB, subnetID[:], supply); err != nil {
			return fmt.Errorf("failed to write subnet supply: %w", err)
		}
	}
	return nil
}

func (s *state) writeChains() error {
	for subnetID, chains := range s.addedChains {
		for _, chain := range chains {
			chainDB := s.getChainDB(subnetID)

			chainID := chain.ID()
			if err := chainDB.Put(chainID[:], nil); err != nil {
				return fmt.Errorf("failed to write chain: %w", err)
			}
		}
		delete(s.addedChains, subnetID)
	}
	return nil
}

func (s *state) writeMetadata() error {
	if !s.persistedTimestamp.Equal(s.timestamp) {
		if err := database.PutTimestamp(s.singletonDB, timestampKey, s.timestamp); err != nil {
			return fmt.Errorf("failed to write timestamp: %w", err)
		}
		s.persistedTimestamp = s.timestamp
	}
	if s.persistedCurrentSupply != s.currentSupply {
		if err := database.PutUInt64(s.singletonDB, currentSupplyKey, s.currentSupply); err != nil {
			return fmt.Errorf("failed to write current supply: %w", err)
		}
		s.persistedCurrentSupply = s.currentSupply
	}
	if s.persistedLastAccepted != s.lastAccepted {
		if err := database.PutID(s.singletonDB, lastAcceptedKey, s.lastAccepted); err != nil {
			return fmt.Errorf("failed to write last accepted: %w", err)
		}
		s.persistedLastAccepted = s.lastAccepted
	}
	return nil
}<|MERGE_RESOLUTION|>--- conflicted
+++ resolved
@@ -255,17 +255,11 @@
 	pendingSubnetDelegatorBaseDB database.Database
 	pendingSubnetDelegatorList   linkeddb.LinkedDB
 
-<<<<<<< HEAD
-	// cache of heightWithSubnet -> map[ids.NodeID]*ValidatorWeightDiff
-	validatorDiffsCache cache.Cacher[string, map[ids.NodeID]*ValidatorWeightDiff]
-	validatorDiffsDB    database.Database
-=======
-	validatorWeightDiffsCache cache.Cacher // cache of heightWithSubnet -> map[ids.NodeID]*ValidatorWeightDiff
+	validatorWeightDiffsCache cache.Cacher[string, map[ids.NodeID]*ValidatorWeightDiff] // cache of heightWithSubnet -> map[ids.NodeID]*ValidatorWeightDiff
 	validatorWeightDiffsDB    database.Database
 
-	validatorPublicKeyDiffsCache cache.Cacher // cache of height -> map[ids.NodeID]*bls.PublicKey
+	validatorPublicKeyDiffsCache cache.Cacher[uint64, map[ids.NodeID]*bls.PublicKey] // cache of height -> map[ids.NodeID]*bls.PublicKey
 	validatorPublicKeyDiffsDB    database.Database
->>>>>>> 87ce2da8
 
 	addedTxs map[ids.ID]*txAndStatus            // map of txID -> {*txs.Tx, Status}
 	txCache  cache.Cacher[ids.ID, *txAndStatus] // txID -> {*txs.Tx, Status}. If the entry is nil, it isn't in the database
@@ -410,25 +404,20 @@
 	pendingSubnetDelegatorBaseDB := prefixdb.New(subnetDelegatorPrefix, pendingValidatorsDB)
 
 	validatorWeightDiffsDB := prefixdb.New(validatorWeightDiffsPrefix, validatorsDB)
-	validatorWeightDiffsCache, err := metercacher.New(
+	validatorWeightDiffsCache, err := metercacher.New[string, map[ids.NodeID]*ValidatorWeightDiff](
 		"validator_weight_diffs_cache",
 		metricsReg,
-		&cache.LRU{Size: validatorDiffsCacheSize},
+		&cache.LRU[string, map[ids.NodeID]*ValidatorWeightDiff]{Size: validatorDiffsCacheSize},
 	)
 	if err != nil {
 		return nil, err
 	}
 
-<<<<<<< HEAD
-	validatorDiffsCache, err := metercacher.New[string, map[ids.NodeID]*ValidatorWeightDiff](
-		"validator_diffs_cache",
-=======
 	validatorPublicKeyDiffsDB := prefixdb.New(validatorPublicKeyDiffsPrefix, validatorsDB)
-	validatorPublicKeyDiffsCache, err := metercacher.New(
+	validatorPublicKeyDiffsCache, err := metercacher.New[uint64, map[ids.NodeID]*bls.PublicKey](
 		"validator_pub_key_diffs_cache",
->>>>>>> 87ce2da8
 		metricsReg,
-		&cache.LRU[string, map[ids.NodeID]*ValidatorWeightDiff]{Size: validatorDiffsCacheSize},
+		&cache.LRU[uint64, map[ids.NodeID]*bls.PublicKey]{Size: validatorDiffsCacheSize},
 	)
 	if err != nil {
 		return nil, err
@@ -934,13 +923,8 @@
 	}
 	prefixStr := string(prefixBytes)
 
-<<<<<<< HEAD
-	if weightDiffs, ok := s.validatorDiffsCache.Get(prefixStr); ok {
+	if weightDiffs, ok := s.validatorWeightDiffsCache.Get(prefixStr); ok {
 		return weightDiffs, nil
-=======
-	if weightDiffsIntf, ok := s.validatorWeightDiffsCache.Get(prefixStr); ok {
-		return weightDiffsIntf.(map[ids.NodeID]*ValidatorWeightDiff), nil
->>>>>>> 87ce2da8
 	}
 
 	rawDiffDB := prefixdb.New(prefixBytes, s.validatorWeightDiffsDB)
@@ -969,8 +953,8 @@
 }
 
 func (s *state) GetValidatorPublicKeyDiffs(height uint64) (map[ids.NodeID]*bls.PublicKey, error) {
-	if publicKeyDiffsIntf, ok := s.validatorPublicKeyDiffsCache.Get(height); ok {
-		return publicKeyDiffsIntf.(map[ids.NodeID]*bls.PublicKey), nil
+	if publicKeyDiffs, ok := s.validatorPublicKeyDiffsCache.Get(height); ok {
+		return publicKeyDiffs, nil
 	}
 
 	heightBytes := database.PackUInt64(height)
