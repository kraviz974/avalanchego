// Copyright (C) 2019-2023, Ava Labs, Inc. All rights reserved.
// See the file LICENSE for licensing terms.

package state

import (
	"bytes"
	"context"
	"errors"
	"fmt"
	"time"

	"github.com/google/btree"
	"github.com/prometheus/client_golang/prometheus"

	"go.uber.org/zap"

	"golang.org/x/exp/maps"
	"golang.org/x/exp/slices"

	"github.com/ava-labs/avalanchego/database"
	"github.com/ava-labs/avalanchego/database/linkeddb"
	"github.com/ava-labs/avalanchego/database/prefixdb"
	"github.com/ava-labs/avalanchego/database/versiondb"
	"github.com/ava-labs/avalanchego/ids"
	"github.com/ava-labs/avalanchego/snow"
	"github.com/ava-labs/avalanchego/snow/choices"
	"github.com/ava-labs/avalanchego/snow/uptime"
	"github.com/ava-labs/avalanchego/snow/validators"
	"github.com/ava-labs/avalanchego/trace"
	"github.com/ava-labs/avalanchego/utils"
	"github.com/ava-labs/avalanchego/utils/constants"
	"github.com/ava-labs/avalanchego/utils/crypto/bls"
	"github.com/ava-labs/avalanchego/utils/hashing"
	"github.com/ava-labs/avalanchego/utils/units"
	"github.com/ava-labs/avalanchego/vms/components/avax"
	"github.com/ava-labs/avalanchego/vms/platformvm/block"
	"github.com/ava-labs/avalanchego/vms/platformvm/fx"
	"github.com/ava-labs/avalanchego/vms/platformvm/genesis"
	"github.com/ava-labs/avalanchego/vms/platformvm/metrics"
	"github.com/ava-labs/avalanchego/vms/platformvm/reward"
	"github.com/ava-labs/avalanchego/vms/platformvm/status"
	"github.com/ava-labs/avalanchego/vms/platformvm/txs"
	"github.com/ava-labs/avalanchego/x/merkledb"

	safemath "github.com/ava-labs/avalanchego/utils/math"
)

const (
	HistoryLength = uint(256)

	valueNodeCacheSize        = 512 * units.MiB
	intermediateNodeCacheSize = 512 * units.MiB
)

var (
	_ State = (*state)(nil)

	errValidatorSetAlreadyPopulated = errors.New("validator set already populated")
	errIsNotSubnet                  = errors.New("is not a subnet")

	merkleStatePrefix       = []byte{0x00}
	merkleSingletonPrefix   = []byte{0x01}
	merkleBlockPrefix       = []byte{0x02}
	merkleBlockIDsPrefix    = []byte{0x03}
	merkleTxsPrefix         = []byte{0x04}
	merkleIndexUTXOsPrefix  = []byte{0x05} // to serve UTXOIDs(addr)
	merkleUptimesPrefix     = []byte{0x06} // locally measured uptimes
	merkleWeightDiffPrefix  = []byte{0x07} // non-merkleized validators weight diff. TODO: should we merkleize them?
	merkleBlsKeyDiffPrefix  = []byte{0x08}
	merkleRewardUtxosPrefix = []byte{0x09}

	initializedKey         = []byte{0x00}
	lastAcceptedBlockIDKey = []byte{0x01}

	// merkle db sections
	metadataSectionPrefix = byte(0x00)
	merkleChainTimeKey    = []byte{metadataSectionPrefix, 0x00}
	merkleSuppliesPrefix  = []byte{metadataSectionPrefix, 0x01}

	permissionedSubnetSectionPrefix = []byte{0x01}
	elasticSubnetSectionPrefix      = []byte{0x02}
	chainsSectionPrefix             = []byte{0x03}
	utxosSectionPrefix              = []byte{0x04}
	currentStakersSectionPrefix     = []byte{0x05}
	pendingStakersSectionPrefix     = []byte{0x06}
	delegateeRewardsPrefix          = []byte{0x07}
	subnetOwnersPrefix              = []byte{0x08}
)

// Chain collects all methods to manage the state of the chain for block
// execution.
type Chain interface {
	Stakers
	avax.UTXOAdder
	avax.UTXOGetter
	avax.UTXODeleter

	// Returns a view that contains the merkleized portion of the state.
	NewView() (merkledb.TrieView, error)

	GetTimestamp() time.Time
	SetTimestamp(tm time.Time)

	GetCurrentSupply(subnetID ids.ID) (uint64, error)
	SetCurrentSupply(subnetID ids.ID, cs uint64)

	AddRewardUTXO(txID ids.ID, utxo *avax.UTXO)

	AddSubnet(createSubnetTx *txs.Tx)

	GetSubnetOwner(subnetID ids.ID) (fx.Owner, error)
	SetSubnetOwner(subnetID ids.ID, owner fx.Owner)

	GetSubnetTransformation(subnetID ids.ID) (*txs.Tx, error)
	AddSubnetTransformation(transformSubnetTx *txs.Tx)

	AddChain(createChainTx *txs.Tx)

	GetTx(txID ids.ID) (*txs.Tx, status.Status, error)
	AddTx(tx *txs.Tx, status status.Status)
}

type State interface {
	Chain
	uptime.State
	avax.UTXOReader

	GetLastAccepted() ids.ID
	SetLastAccepted(blkID ids.ID)

	GetStatelessBlock(blockID ids.ID) (block.Block, error)

	// Invariant: [block] is an accepted block.
	AddStatelessBlock(block block.Block)

	GetBlockIDAtHeight(height uint64) (ids.ID, error)

	GetRewardUTXOs(txID ids.ID) ([]*avax.UTXO, error)
	GetSubnets() ([]*txs.Tx, error)
	GetChains(subnetID ids.ID) ([]*txs.Tx, error)

	// ApplyValidatorWeightDiffs iterates from [startHeight] towards the genesis
	// block until it has applied all of the diffs up to and including
	// [endHeight]. Applying the diffs modifies [validators].
	//
	// Invariant: If attempting to generate the validator set for
	// [endHeight - 1], [validators] must initially contain the validator
	// weights for [startHeight].
	//
	// Note: Because this function iterates towards the genesis, [startHeight]
	// will typically be greater than or equal to [endHeight]. If [startHeight]
	// is less than [endHeight], no diffs will be applied.
	ApplyValidatorWeightDiffs(
		ctx context.Context,
		validators map[ids.NodeID]*validators.GetValidatorOutput,
		startHeight uint64,
		endHeight uint64,
		subnetID ids.ID,
	) error

	// ApplyValidatorPublicKeyDiffs iterates from [startHeight] towards the
	// genesis block until it has applied all of the diffs up to and including
	// [endHeight]. Applying the diffs modifies [validators].
	//
	// Invariant: If attempting to generate the validator set for
	// [endHeight - 1], [validators] must initially contain the validator
	// weights for [startHeight].
	//
	// Note: Because this function iterates towards the genesis, [startHeight]
	// will typically be greater than or equal to [endHeight]. If [startHeight]
	// is less than [endHeight], no diffs will be applied.
	ApplyValidatorPublicKeyDiffs(
		ctx context.Context,
		validators map[ids.NodeID]*validators.GetValidatorOutput,
		startHeight uint64,
		endHeight uint64,
	) error

	SetHeight(height uint64)

	// Discard uncommitted changes to the database.
	Abort()

	// Commit changes to the base database.
	Commit() error

	// Returns a batch of unwritten changes that, when written, will commit all
	// pending changes to the base database.
	CommitBatch() (database.Batch, error)

	Checksum() ids.ID

	Close() error
}

// TODO: Remove after v1.11.x is activated
type stateBlk struct {
	Blk    block.Block
	Bytes  []byte         `serialize:"true"`
	Status choices.Status `serialize:"true"`
}

// Stores global state in a merkle trie. This means that each state corresponds
// to a unique merkle root. Specifically, the following state is merkleized.
// - Delegatee Rewards
// - UTXOs
// - Current Supply
// - Subnet Creation Transactions
// - Subnet Owners
// - Subnet Transformation Transactions
// - Chain Creation Transactions
// - Chain time
// - Last Accepted Block ID
// - Current Staker Set
// - Pending Staker Set
//
// Changing any of the above state will cause the merkle root to change.
//
// The following state is not merkleized:
// - Database Initialization Status
// - Blocks
// - Block IDs
// - Transactions (note some transactions are also stored merkleized)
// - Uptimes
// - Weight Diffs
// - BLS Key Diffs
// - Reward UTXOs
type state struct {
	validators validators.Manager
	ctx        *snow.Context
	metrics    metrics.Metrics
	rewards    reward.Calculator

	baseDB       *versiondb.Database
	singletonDB  database.Database
	baseMerkleDB database.Database
	merkleDB     merkledb.MerkleDB // Stores merkleized state

	// stakers section (missing Delegatee piece)
	// TODO: Consider moving delegatee to UTXOs section
	currentStakers *baseStakers
	pendingStakers *baseStakers

	// Node ID --> Subnet ID --> Delegatee Reward on that subnet for that node ID.
	modifiedDelegateeReward map[ids.NodeID]map[ids.ID]uint64

	// UTXOs section
	modifiedUTXOs map[ids.ID]*avax.UTXO // map of UTXO ID -> *UTXO

	// Metadata section
	chainTime, latestComittedChainTime                  time.Time
	lastAcceptedBlkID, latestCommittedLastAcceptedBlkID ids.ID
	lastAcceptedHeight                                  uint64            // TODO: Should this be written to state??
	modifiedSupplies                                    map[ids.ID]uint64 // map of subnetID -> current supply

	// Subnets section
	// Subnet ID --> Owner of the subnet
	subnetOwners map[ids.ID]fx.Owner

	addedPermissionedSubnets []*txs.Tx          // added SubnetTxs, waiting to be committed
	permissionedSubnetCache  []*txs.Tx          // nil if the subnets haven't been loaded
	addedElasticSubnets      map[ids.ID]*txs.Tx // map of subnetID -> transformSubnetTx

	// Chains section
	addedChains map[ids.ID][]*txs.Tx // maps subnetID -> the newly added chains to the subnet

	// Blocks section
	// Note: addedBlocks is a list because multiple blocks can be committed at one (proposal + accepted option)
	addedBlocks map[ids.ID]block.Block // map of blockID -> Block.
	blockDB     database.Database

	addedBlockIDs map[uint64]ids.ID // map of height -> blockID
	blockIDDB     database.Database

	// Txs section
	// FIND a way to reduce use of these. No use in verification of addedTxs
	// a limited windows to support APIs
	addedTxs map[ids.ID]*txAndStatus // map of txID -> {*txs.Tx, Status}

	indexedUTXOsDB database.Database

	// Node ID --> SubnetID --> Uptime of the node on the subnet
	modifiedLocalUptimes map[ids.NodeID]map[ids.ID]*uptimes
	localUptimesDB       database.Database

	flatValidatorWeightDiffsDB    database.Database
	flatValidatorPublicKeyDiffsDB database.Database

	// Reward UTXOs section
	addedRewardUTXOs map[ids.ID][]*avax.UTXO // map of txID -> []*UTXO
	rewardUTXOsDB    database.Database
}

type ValidatorWeightDiff struct {
	Decrease bool   `serialize:"true"`
	Amount   uint64 `serialize:"true"`
}

func (v *ValidatorWeightDiff) Add(negative bool, amount uint64) error {
	if v.Decrease == negative {
		var err error
		v.Amount, err = safemath.Add64(v.Amount, amount)
		return err
	}

	if v.Amount > amount {
		v.Amount -= amount
	} else {
		v.Amount = safemath.AbsDiff(v.Amount, amount)
		v.Decrease = negative
	}
	return nil
}

type txBytesAndStatus struct {
	Tx     []byte        `serialize:"true"`
	Status status.Status `serialize:"true"`
}

type txAndStatus struct {
	tx     *txs.Tx
	status status.Status
}

func New(
	db database.Database,
	genesisBytes []byte,
	validators validators.Manager,
	ctx *snow.Context,
	metrics metrics.Metrics,
	rewards reward.Calculator,
) (State, error) {
	s, err := newState(
		db,
		metrics,
		validators,
		ctx,
		rewards,
	)
	if err != nil {
		return nil, err
	}

	if err := s.sync(genesisBytes); err != nil {
		// Drop any errors on close to return the first error
		_ = s.Close()
		return nil, err
	}

	return s, nil
}

func newState(
	db database.Database,
	metrics metrics.Metrics,
	validators validators.Manager,
	ctx *snow.Context,
	rewards reward.Calculator,
) (*state, error) {
	var (
		baseDB                        = versiondb.New(db)
		baseMerkleDB                  = prefixdb.New(merkleStatePrefix, baseDB)
		singletonDB                   = prefixdb.New(merkleSingletonPrefix, baseDB)
		blockDB                       = prefixdb.New(merkleBlockPrefix, baseDB)
		blockIDsDB                    = prefixdb.New(merkleBlockIDsPrefix, baseDB)
		indexedUTXOsDB                = prefixdb.New(merkleIndexUTXOsPrefix, baseDB)
		localUptimesDB                = prefixdb.New(merkleUptimesPrefix, baseDB)
		flatValidatorWeightDiffsDB    = prefixdb.New(merkleWeightDiffPrefix, baseDB)
		flatValidatorPublicKeyDiffsDB = prefixdb.New(merkleBlsKeyDiffPrefix, baseDB)
		rewardUTXOsDB                 = prefixdb.New(merkleRewardUtxosPrefix, baseDB)
	)

	noOpTracer, err := trace.New(trace.Config{Enabled: false})
	if err != nil {
		return nil, fmt.Errorf("failed creating noOpTraces: %w", err)
	}

	merkleDB, err := merkledb.New(context.TODO(), baseMerkleDB, merkledb.Config{
		BranchFactor:              merkledb.BranchFactor16,
		HistoryLength:             HistoryLength,
		ValueNodeCacheSize:        valueNodeCacheSize,
		IntermediateNodeCacheSize: intermediateNodeCacheSize,
		Reg:                       prometheus.NewRegistry(),
		Tracer:                    noOpTracer,
	})
	if err != nil {
		return nil, fmt.Errorf("failed creating merkleDB: %w", err)
	}

	return &state{
		validators: validators,
		ctx:        ctx,
		metrics:    metrics,
		rewards:    rewards,

		baseDB:       baseDB,
		singletonDB:  singletonDB,
		baseMerkleDB: baseMerkleDB,
		merkleDB:     merkleDB,

		currentStakers: newBaseStakers(),
		pendingStakers: newBaseStakers(),

		modifiedDelegateeReward: make(map[ids.NodeID]map[ids.ID]uint64),

		modifiedUTXOs: make(map[ids.ID]*avax.UTXO),

		modifiedSupplies: make(map[ids.ID]uint64),

		subnetOwners: make(map[ids.ID]fx.Owner),

		addedPermissionedSubnets: make([]*txs.Tx, 0),
		permissionedSubnetCache:  nil, // created first time GetSubnets is called
		addedElasticSubnets:      make(map[ids.ID]*txs.Tx),

		addedChains: make(map[ids.ID][]*txs.Tx),

		addedBlocks: make(map[ids.ID]block.Block),
		blockDB:     blockDB,

		addedBlockIDs: make(map[uint64]ids.ID),
		blockIDDB:     blockIDsDB,

		addedTxs: make(map[ids.ID]*txAndStatus),

		indexedUTXOsDB: indexedUTXOsDB,

		modifiedLocalUptimes: make(map[ids.NodeID]map[ids.ID]*uptimes),
		localUptimesDB:       localUptimesDB,

		flatValidatorWeightDiffsDB:    flatValidatorWeightDiffsDB,
		flatValidatorPublicKeyDiffsDB: flatValidatorPublicKeyDiffsDB,

		addedRewardUTXOs: make(map[ids.ID][]*avax.UTXO),
		rewardUTXOsDB:    rewardUTXOsDB,
	}, nil
}

func (s *state) GetCurrentValidator(subnetID ids.ID, nodeID ids.NodeID) (*Staker, error) {
	return s.currentStakers.GetValidator(subnetID, nodeID)
}

func (s *state) PutCurrentValidator(staker *Staker) {
	s.currentStakers.PutValidator(staker)

	// make sure that each new validator has an uptime entry
	// and a delegatee reward entry. MerkleState implementations
	// of SetUptime and SetDelegateeReward must not err
	err := s.SetUptime(staker.NodeID, staker.SubnetID, 0 /*duration*/, staker.StartTime)
	if err != nil {
		panic(err)
	}
	err = s.SetDelegateeReward(staker.SubnetID, staker.NodeID, 0)
	if err != nil {
		panic(err)
	}
}

func (s *state) DeleteCurrentValidator(staker *Staker) {
	s.currentStakers.DeleteValidator(staker)
}

func (s *state) GetCurrentDelegatorIterator(subnetID ids.ID, nodeID ids.NodeID) (StakerIterator, error) {
	return s.currentStakers.GetDelegatorIterator(subnetID, nodeID), nil
}

func (s *state) PutCurrentDelegator(staker *Staker) {
	s.currentStakers.PutDelegator(staker)
}

func (s *state) DeleteCurrentDelegator(staker *Staker) {
	s.currentStakers.DeleteDelegator(staker)
}

func (s *state) GetCurrentStakerIterator() (StakerIterator, error) {
	return s.currentStakers.GetStakerIterator(), nil
}

func (s *state) GetPendingValidator(subnetID ids.ID, nodeID ids.NodeID) (*Staker, error) {
	return s.pendingStakers.GetValidator(subnetID, nodeID)
}

func (s *state) PutPendingValidator(staker *Staker) {
	s.pendingStakers.PutValidator(staker)
}

func (s *state) DeletePendingValidator(staker *Staker) {
	s.pendingStakers.DeleteValidator(staker)
}

func (s *state) GetPendingDelegatorIterator(subnetID ids.ID, nodeID ids.NodeID) (StakerIterator, error) {
	return s.pendingStakers.GetDelegatorIterator(subnetID, nodeID), nil
}

func (s *state) PutPendingDelegator(staker *Staker) {
	s.pendingStakers.PutDelegator(staker)
}

func (s *state) DeletePendingDelegator(staker *Staker) {
	s.pendingStakers.DeleteDelegator(staker)
}

func (s *state) GetPendingStakerIterator() (StakerIterator, error) {
	return s.pendingStakers.GetStakerIterator(), nil
}

func (s *state) shouldInit() (bool, error) {
	has, err := s.singletonDB.Has(initializedKey)
	return !has, err
}

func (s *state) doneInit() error {
	return s.singletonDB.Put(initializedKey, nil)
}

func (s *state) GetSubnets() ([]*txs.Tx, error) {
	// Note: we want all subnets, so we don't look at addedSubnets
	// which are only part of them
	if s.permissionedSubnetCache != nil {
		return s.permissionedSubnetCache, nil
	}

	subnetDBIt := s.merkleDB.NewIteratorWithPrefix(permissionedSubnetSectionPrefix)
	defer subnetDBIt.Release()

	subnets := make([]*txs.Tx, 0)
	for subnetDBIt.Next() {
		subnetTxBytes := subnetDBIt.Value()
		subnetTx, err := txs.Parse(txs.GenesisCodec, subnetTxBytes)
		if err != nil {
			return nil, err
		}
		subnets = append(subnets, subnetTx)
	}
	if err := subnetDBIt.Error(); err != nil {
		return nil, err
	}
	subnets = append(subnets, s.addedPermissionedSubnets...)
	s.permissionedSubnetCache = subnets
	return subnets, nil
}

func (s *state) AddSubnet(createSubnetTx *txs.Tx) {
	s.addedPermissionedSubnets = append(s.addedPermissionedSubnets, createSubnetTx)
	if s.permissionedSubnetCache != nil {
		s.permissionedSubnetCache = append(s.permissionedSubnetCache, createSubnetTx)
	}
}

func (s *state) GetSubnetOwner(subnetID ids.ID) (fx.Owner, error) {
	if owner, exists := s.subnetOwners[subnetID]; exists {
		return owner, nil
	}

	subnetIDKey := merkleSubnetOwnersKey(subnetID)
	ownerBytes, err := s.merkleDB.Get(subnetIDKey)
	if err == nil {
		var owner fx.Owner
		if _, err := block.GenesisCodec.Unmarshal(ownerBytes, &owner); err != nil {
			return nil, err
		}
		return owner, nil
	}
	if err != database.ErrNotFound {
		return nil, err
	}

	subnetIntf, _, err := s.GetTx(subnetID)
	if err != nil {
		return nil, err
	}

	subnet, ok := subnetIntf.Unsigned.(*txs.CreateSubnetTx)
	if !ok {
		return nil, fmt.Errorf("%q %w", subnetID, errIsNotSubnet)
	}

	s.SetSubnetOwner(subnetID, subnet.Owner)
	return subnet.Owner, nil
}

func (s *state) SetSubnetOwner(subnetID ids.ID, owner fx.Owner) {
	s.subnetOwners[subnetID] = owner
}

func (s *state) GetSubnetTransformation(subnetID ids.ID) (*txs.Tx, error) {
	if tx, exists := s.addedElasticSubnets[subnetID]; exists {
		return tx, nil
	}

	key := merkleElasticSubnetKey(subnetID)
	transformSubnetTxBytes, err := s.merkleDB.Get(key)
	if err != nil {
		return nil, err
	}
	return txs.Parse(txs.GenesisCodec, transformSubnetTxBytes)
}

func (s *state) AddSubnetTransformation(transformSubnetTxIntf *txs.Tx) {
	transformSubnetTx := transformSubnetTxIntf.Unsigned.(*txs.TransformSubnetTx)
	s.addedElasticSubnets[transformSubnetTx.Subnet] = transformSubnetTxIntf
}

func (s *state) GetChains(subnetID ids.ID) ([]*txs.Tx, error) {
	prefix := merkleChainPrefix(subnetID)
	chainDBIt := s.merkleDB.NewIteratorWithPrefix(prefix)
	defer chainDBIt.Release()

	chains := make([]*txs.Tx, 0)

	for chainDBIt.Next() {
		chainTxBytes := chainDBIt.Value()
		chainTx, err := txs.Parse(txs.GenesisCodec, chainTxBytes)
		if err != nil {
			return nil, err
		}
		chains = append(chains, chainTx)
	}
	if err := chainDBIt.Error(); err != nil {
		return nil, err
	}

	chains = append(chains, s.addedChains[subnetID]...)
	return chains, nil
}

func (s *state) AddChain(createChainTxIntf *txs.Tx) {
	createChainTx := createChainTxIntf.Unsigned.(*txs.CreateChainTx)
	subnetID := createChainTx.SubnetID

	s.addedChains[subnetID] = append(s.addedChains[subnetID], createChainTxIntf)
}

func (s *state) GetTx(txID ids.ID) (*txs.Tx, status.Status, error) {
	if tx, exists := s.addedTxs[txID]; exists {
		return tx.tx, tx.status, nil
	}

	key := merkleTxKey(txID)
	txBytes, err := s.merkleDB.Get(key)
	if err != nil {
		return nil, status.Unknown, err
	}

	var txBytesAndStatus txBytesAndStatus
	if _, err := txs.GenesisCodec.Unmarshal(txBytes, &txBytesAndStatus); err != nil {
		return nil, status.Unknown, err
	}

	tx, err := txs.Parse(txs.GenesisCodec, txBytesAndStatus.Tx)
	if err != nil {
		return nil, status.Unknown, err
	}

	txAndStatus := &txAndStatus{
		tx:     tx,
		status: txBytesAndStatus.Status,
	}

	return txAndStatus.tx, txAndStatus.status, nil
}

func (s *state) AddTx(tx *txs.Tx, status status.Status) {
	s.addedTxs[tx.ID()] = &txAndStatus{
		tx:     tx,
		status: status,
	}
}

func (s *state) GetRewardUTXOs(txID ids.ID) ([]*avax.UTXO, error) {
	if utxos, exists := s.addedRewardUTXOs[txID]; exists {
		return utxos, nil
	}

	rawTxDB := prefixdb.New(txID[:], s.rewardUTXOsDB)
	txDB := linkeddb.NewDefault(rawTxDB)
	it := txDB.NewIterator()
	defer it.Release()

	var utxos []*avax.UTXO
	for it.Next() {
		var utxo avax.UTXO
		if _, err := txs.Codec.Unmarshal(it.Value(), &utxo); err != nil {
			return nil, err
		}
		utxos = append(utxos, &utxo)
	}
	if err := it.Error(); err != nil {
		return nil, err
	}

	return utxos, nil
}

func (s *state) AddRewardUTXO(txID ids.ID, utxo *avax.UTXO) {
	s.addedRewardUTXOs[txID] = append(s.addedRewardUTXOs[txID], utxo)
}

func (s *state) GetUTXO(utxoID ids.ID) (*avax.UTXO, error) {
	if utxo, exists := s.modifiedUTXOs[utxoID]; exists {
		if utxo == nil {
			return nil, database.ErrNotFound
		}
		return utxo, nil
	}

	key := merkleUtxoIDKey(utxoID)
	bytes, err := s.merkleDB.Get(key)
	if err != nil {
		return nil, err
	}

	var utxo avax.UTXO
	if _, err := txs.GenesisCodec.Unmarshal(bytes, &utxo); err != nil {
		return nil, err
	}
	return &utxo, nil
}

func (s *state) UTXOIDs(addr []byte, start ids.ID, limit int) ([]ids.ID, error) {
	var (
		prefix = slices.Clone(addr)
		key    = merkleUtxoIndexKey(addr, start)
	)

	iter := s.indexedUTXOsDB.NewIteratorWithStartAndPrefix(key, prefix)
	defer iter.Release()

	utxoIDs := []ids.ID(nil)
	for len(utxoIDs) < limit && iter.Next() {
		itAddr, utxoID := splitUtxoIndexKey(iter.Key())
		if !bytes.Equal(itAddr, addr) {
			break
		}
		if utxoID == start {
			continue
		}

		start = ids.Empty
		utxoIDs = append(utxoIDs, utxoID)
	}

	// TODO do we need to account for UTXOs in [s.modifiedUTXOs]?
	return utxoIDs, iter.Error()
}

func (s *state) AddUTXO(utxo *avax.UTXO) {
	s.modifiedUTXOs[utxo.InputID()] = utxo
}

func (s *state) DeleteUTXO(utxoID ids.ID) {
	s.modifiedUTXOs[utxoID] = nil
}

func (s *state) GetStartTime(nodeID ids.NodeID, subnetID ids.ID) (time.Time, error) {
	staker, err := s.GetCurrentValidator(subnetID, nodeID)
	if err != nil {
		return time.Time{}, err
	}
	return staker.StartTime, nil
}

func (s *state) GetTimestamp() time.Time {
	return s.chainTime
}

func (s *state) SetTimestamp(tm time.Time) {
	s.chainTime = tm
}

func (s *state) GetLastAccepted() ids.ID {
	return s.lastAcceptedBlkID
}

func (s *state) SetLastAccepted(lastAccepted ids.ID) {
	s.lastAcceptedBlkID = lastAccepted
}

func (s *state) GetCurrentSupply(subnetID ids.ID) (uint64, error) {
	if supply, ok := s.modifiedSupplies[subnetID]; ok {
		return supply, nil
	}

	key := merkleSuppliesKey(subnetID)
	supplyBytes, err := s.merkleDB.Get(key)
	if err != nil {
		return 0, err
	}

	return database.ParseUInt64(supplyBytes)
}

func (s *state) SetCurrentSupply(subnetID ids.ID, cs uint64) {
	s.modifiedSupplies[subnetID] = cs
}

func (s *state) ApplyValidatorWeightDiffs(
	ctx context.Context,
	validators map[ids.NodeID]*validators.GetValidatorOutput,
	startHeight uint64,
	endHeight uint64,
	subnetID ids.ID,
) error {
	diffIter := s.flatValidatorWeightDiffsDB.NewIteratorWithStartAndPrefix(
		marshalStartDiffKey(subnetID, startHeight),
		subnetID[:],
	)
	defer diffIter.Release()

	for diffIter.Next() {
		if err := ctx.Err(); err != nil {
			return err
		}

		_, parsedHeight, nodeID, err := unmarshalDiffKey(diffIter.Key())
		if err != nil {
			return err
		}
		// If the parsedHeight is less than our target endHeight, then we have
		// fully processed the diffs from startHeight through endHeight.
		if parsedHeight < endHeight {
			return diffIter.Error()
		}

		weightDiff, err := unmarshalWeightDiff(diffIter.Value())
		if err != nil {
			return err
		}

		if err := applyWeightDiff(validators, nodeID, weightDiff); err != nil {
			return err
		}
	}

	return diffIter.Error()
}

func applyWeightDiff(
	vdrs map[ids.NodeID]*validators.GetValidatorOutput,
	nodeID ids.NodeID,
	weightDiff *ValidatorWeightDiff,
) error {
	vdr, ok := vdrs[nodeID]
	if !ok {
		// This node isn't in the current validator set.
		vdr = &validators.GetValidatorOutput{
			NodeID: nodeID,
		}
		vdrs[nodeID] = vdr
	}

	// The weight of this node changed at this block.
	var err error
	if weightDiff.Decrease {
		// The validator's weight was decreased at this block, so in the
		// prior block it was higher.
		vdr.Weight, err = safemath.Add64(vdr.Weight, weightDiff.Amount)
	} else {
		// The validator's weight was increased at this block, so in the
		// prior block it was lower.
		vdr.Weight, err = safemath.Sub(vdr.Weight, weightDiff.Amount)
	}
	if err != nil {
		return err
	}

	if vdr.Weight == 0 {
		// The validator's weight was 0 before this block so they weren't in the
		// validator set.
		delete(vdrs, nodeID)
	}
	return nil
}

func (s *state) ApplyValidatorPublicKeyDiffs(
	ctx context.Context,
	validators map[ids.NodeID]*validators.GetValidatorOutput,
	startHeight uint64,
	endHeight uint64,
) error {
	diffIter := s.flatValidatorPublicKeyDiffsDB.NewIteratorWithStartAndPrefix(
		marshalStartDiffKey(constants.PrimaryNetworkID, startHeight),
		constants.PrimaryNetworkID[:],
	)
	defer diffIter.Release()

	for diffIter.Next() {
		if err := ctx.Err(); err != nil {
			return err
		}

		_, parsedHeight, nodeID, err := unmarshalDiffKey(diffIter.Key())
		if err != nil {
			return err
		}
		// If the parsedHeight is less than our target endHeight, then we have
		// fully processed the diffs from startHeight through endHeight.
		if parsedHeight < endHeight {
			break
		}

		vdr, ok := validators[nodeID]
		if !ok {
			continue
		}

		pkBytes := diffIter.Value()
		if len(pkBytes) == 0 {
			vdr.PublicKey = nil
			continue
		}

		vdr.PublicKey = new(bls.PublicKey).Deserialize(pkBytes)
	}
	return diffIter.Error()
}

// Loads the state from [genesisBls] and [genesis] into [ms].
func (s *state) syncGenesis(genesisBlk block.Block, genesis *genesis.Genesis) error {
	genesisBlkID := genesisBlk.ID()
	s.SetLastAccepted(genesisBlkID)
	s.SetTimestamp(time.Unix(int64(genesis.Timestamp), 0))
	s.SetCurrentSupply(constants.PrimaryNetworkID, genesis.InitialSupply)
	s.AddStatelessBlock(genesisBlk)

	// Persist UTXOs that exist at genesis
	for _, utxo := range genesis.UTXOs {
		avaxUTXO := utxo.UTXO
		s.AddUTXO(&avaxUTXO)
	}

	// Persist primary network validator set at genesis
	for _, vdrTx := range genesis.Validators {
		// We expect genesis validator txs to be either AddValidatorTx or
		// AddPermissionlessValidatorTx.
		//
		// TODO: Enforce stricter type check
		validatorTx, ok := vdrTx.Unsigned.(txs.ScheduledStaker)
		if !ok {
			return fmt.Errorf("expected a scheduled staker but got %T", vdrTx.Unsigned)
		}

		stakeAmount := validatorTx.Weight()
		stakeDuration := validatorTx.EndTime().Sub(validatorTx.StartTime())
		currentSupply, err := s.GetCurrentSupply(constants.PrimaryNetworkID)
		if err != nil {
			return err
		}

		potentialReward := s.rewards.Calculate(
			stakeDuration,
			stakeAmount,
			currentSupply,
		)
		newCurrentSupply, err := safemath.Add64(currentSupply, potentialReward)
		if err != nil {
			return err
		}

		staker, err := NewCurrentStaker(vdrTx.ID(), validatorTx, validatorTx.StartTime(), potentialReward)
		if err != nil {
			return err
		}

		s.PutCurrentValidator(staker)
		s.AddTx(vdrTx, status.Committed)
		s.SetCurrentSupply(constants.PrimaryNetworkID, newCurrentSupply)
	}

	for _, chain := range genesis.Chains {
		unsignedChain, ok := chain.Unsigned.(*txs.CreateChainTx)
		if !ok {
			return fmt.Errorf("expected tx type *txs.CreateChainTx but got %T", chain.Unsigned)
		}

		// Ensure all chains that the genesis bytes say to create have the right
		// network ID
		if unsignedChain.NetworkID != s.ctx.NetworkID {
			return avax.ErrWrongNetworkID
		}

		s.AddChain(chain)
		s.AddTx(chain, status.Committed)
	}

	// updateValidators is set to false here to maintain the invariant that the
	// primary network's validator set is empty before the validator sets are
	// initialized.
	return s.write(false /*=updateValidators*/, 0)
}

// Load pulls data previously stored on disk that is expected to be in memory.
func (s *state) load() error {
	// load last accepted block
	lastAcceptedBlkIDBytes, err := s.singletonDB.Get(lastAcceptedBlockIDKey)
	if err != nil {
		return err
	}

	lastAcceptedBlkID, err := ids.ToID(lastAcceptedBlkIDBytes)
	if err != nil {
		return err
	}
	s.SetLastAccepted(lastAcceptedBlkID)
	s.latestCommittedLastAcceptedBlkID = lastAcceptedBlkID

	err = utils.Err(
		s.loadMerkleMetadata(),
		s.loadCurrentStakers(),
		s.loadPendingStakers(),
		s.initValidatorSets(),
	)
	s.logMerkleRoot() // we already logged if sync has happened
	return err
}

// Loads the chain time and last accepted block ID from disk
// and populates them in [ms].
func (s *state) loadMerkleMetadata() error {
	// load chain time
	chainTimeBytes, err := s.merkleDB.Get(merkleChainTimeKey)
	if err != nil {
		return err
	}
	var chainTime time.Time
	if err := chainTime.UnmarshalBinary(chainTimeBytes); err != nil {
		return err
	}
	s.latestComittedChainTime = chainTime
	s.SetTimestamp(chainTime)

	// We don't need to load supplies. Unlike chain time and last block ID,
	// which have the persisted* attribute, we signify that a supply hasn't
	// been modified by making it nil.
	return nil
}

// Loads current stakes from disk and populates them in [ms].
func (s *state) loadCurrentStakers() error {
	// TODO ABENEGIA: Check missing metadata
	s.currentStakers = newBaseStakers()

<<<<<<< HEAD
	prefix := make([]byte, len(currentStakersSectionPrefix))
	copy(prefix, currentStakersSectionPrefix)
=======
	validatorIt := s.currentValidatorList.NewIterator()
	defer validatorIt.Release()
	for validatorIt.Next() {
		txIDBytes := validatorIt.Key()
		txID, err := ids.ToID(txIDBytes)
		if err != nil {
			return err
		}
		tx, _, err := s.GetTx(txID)
		if err != nil {
			return fmt.Errorf("failed loading validator transaction txID %s, %w", txID, err)
		}

		stakerTx, ok := tx.Unsigned.(txs.ScheduledStaker)
		if !ok {
			return fmt.Errorf("expected tx type txs.ScheduledStaker but got %T", tx.Unsigned)
		}
>>>>>>> baf0fbd5

	iter := s.merkleDB.NewIteratorWithPrefix(prefix)
	defer iter.Release()
	for iter.Next() {
		data := &stakersData{}
		if _, err := txs.GenesisCodec.Unmarshal(iter.Value(), data); err != nil {
			return fmt.Errorf("failed to deserialize current stakers data: %w", err)
		}

<<<<<<< HEAD
		tx, err := txs.Parse(txs.GenesisCodec, data.TxBytes)
		if err != nil {
			return fmt.Errorf("failed to parsing current stakerTx: %w", err)
		}
		stakerTx, ok := tx.Unsigned.(txs.Staker)
		if !ok {
			return fmt.Errorf("expected tx type txs.Staker but got %T", tx.Unsigned)
		}

		staker, err := NewCurrentStaker(tx.ID(), stakerTx, data.PotentialReward)
		if err != nil {
			return err
		}
		if staker.Priority.IsValidator() {
			// TODO: why not PutValidator/PutDelegator??
			validator := s.currentStakers.getOrCreateValidator(staker.SubnetID, staker.NodeID)
			validator.validator = staker
			s.currentStakers.stakers.ReplaceOrInsert(staker)
		} else {
=======
		staker, err := NewCurrentStaker(
			txID,
			stakerTx,
			stakerTx.StartTime(),
			metadata.PotentialReward)
		if err != nil {
			return err
		}

		validator := s.currentStakers.getOrCreateValidator(staker.SubnetID, staker.NodeID)
		validator.validator = staker

		s.currentStakers.stakers.ReplaceOrInsert(staker)

		s.validatorState.LoadValidatorMetadata(staker.NodeID, staker.SubnetID, metadata)
	}

	subnetValidatorIt := s.currentSubnetValidatorList.NewIterator()
	defer subnetValidatorIt.Release()
	for subnetValidatorIt.Next() {
		txIDBytes := subnetValidatorIt.Key()
		txID, err := ids.ToID(txIDBytes)
		if err != nil {
			return err
		}
		tx, _, err := s.GetTx(txID)
		if err != nil {
			return err
		}

		stakerTx, ok := tx.Unsigned.(txs.ScheduledStaker)
		if !ok {
			return fmt.Errorf("expected tx type txs.ScheduledStaker but got %T", tx.Unsigned)
		}

		metadataBytes := subnetValidatorIt.Value()
		startTime := stakerTx.StartTime()
		metadata := &validatorMetadata{
			txID: txID,
			// use the start time as the fallback value
			// in case it's not stored in the database
			LastUpdated: uint64(startTime.Unix()),
		}
		if err := parseValidatorMetadata(metadataBytes, metadata); err != nil {
			return err
		}

		staker, err := NewCurrentStaker(
			txID,
			stakerTx,
			startTime,
			metadata.PotentialReward,
		)
		if err != nil {
			return err
		}
		validator := s.currentStakers.getOrCreateValidator(staker.SubnetID, staker.NodeID)
		validator.validator = staker

		s.currentStakers.stakers.ReplaceOrInsert(staker)

		s.validatorState.LoadValidatorMetadata(staker.NodeID, staker.SubnetID, metadata)
	}

	delegatorIt := s.currentDelegatorList.NewIterator()
	defer delegatorIt.Release()

	subnetDelegatorIt := s.currentSubnetDelegatorList.NewIterator()
	defer subnetDelegatorIt.Release()

	for _, delegatorIt := range []database.Iterator{delegatorIt, subnetDelegatorIt} {
		for delegatorIt.Next() {
			txIDBytes := delegatorIt.Key()
			txID, err := ids.ToID(txIDBytes)
			if err != nil {
				return err
			}
			tx, _, err := s.GetTx(txID)
			if err != nil {
				return err
			}

			stakerTx, ok := tx.Unsigned.(txs.ScheduledStaker)
			if !ok {
				return fmt.Errorf("expected tx type txs.ScheduledStaker but got %T", tx.Unsigned)
			}

			metadata := &delegatorMetadata{
				txID: txID,
			}
			err = parseDelegatorMetadata(delegatorIt.Value(), metadata)
			if err != nil {
				return err
			}

			staker, err := NewCurrentStaker(
				txID,
				stakerTx,
				stakerTx.StartTime(),
				metadata.PotentialReward,
			)
			if err != nil {
				return err
			}

>>>>>>> baf0fbd5
			validator := s.currentStakers.getOrCreateValidator(staker.SubnetID, staker.NodeID)
			if validator.delegators == nil {
				validator.delegators = btree.NewG(defaultTreeDegree, (*Staker).Less)
			}
			validator.delegators.ReplaceOrInsert(staker)
			s.currentStakers.stakers.ReplaceOrInsert(staker)
		}
	}
	return iter.Error()
}

func (s *state) loadPendingStakers() error {
	// TODO ABENEGIA: Check missing metadata
	s.pendingStakers = newBaseStakers()

	prefix := make([]byte, len(pendingStakersSectionPrefix))
	copy(prefix, pendingStakersSectionPrefix)

<<<<<<< HEAD
	iter := s.merkleDB.NewIteratorWithPrefix(prefix)
	defer iter.Release()
	for iter.Next() {
		var data stakersData
		if _, err := txs.GenesisCodec.Unmarshal(iter.Value(), &data); err != nil {
			return fmt.Errorf("failed to deserialize pending stakers data: %w", err)
		}
=======
	subnetValidatorIt := s.pendingSubnetValidatorList.NewIterator()
	defer subnetValidatorIt.Release()

	for _, validatorIt := range []database.Iterator{validatorIt, subnetValidatorIt} {
		for validatorIt.Next() {
			txIDBytes := validatorIt.Key()
			txID, err := ids.ToID(txIDBytes)
			if err != nil {
				return err
			}
			tx, _, err := s.GetTx(txID)
			if err != nil {
				return err
			}

			stakerTx, ok := tx.Unsigned.(txs.ScheduledStaker)
			if !ok {
				return fmt.Errorf("expected tx type txs.Staker but got %T", tx.Unsigned)
			}
>>>>>>> baf0fbd5

		tx, err := txs.Parse(txs.GenesisCodec, data.TxBytes)
		if err != nil {
			return fmt.Errorf("failed to parsing pending stakerTx: %w", err)
		}
		stakerTx, ok := tx.Unsigned.(txs.Staker)
		if !ok {
			return fmt.Errorf("expected tx type txs.Staker but got %T", tx.Unsigned)
		}

		staker, err := NewPendingStaker(tx.ID(), stakerTx)
		if err != nil {
			return err
		}
		if staker.Priority.IsValidator() {
			validator := s.pendingStakers.getOrCreateValidator(staker.SubnetID, staker.NodeID)
			validator.validator = staker
			s.pendingStakers.stakers.ReplaceOrInsert(staker)
<<<<<<< HEAD
		} else {
=======
		}
	}

	delegatorIt := s.pendingDelegatorList.NewIterator()
	defer delegatorIt.Release()

	subnetDelegatorIt := s.pendingSubnetDelegatorList.NewIterator()
	defer subnetDelegatorIt.Release()

	for _, delegatorIt := range []database.Iterator{delegatorIt, subnetDelegatorIt} {
		for delegatorIt.Next() {
			txIDBytes := delegatorIt.Key()
			txID, err := ids.ToID(txIDBytes)
			if err != nil {
				return err
			}
			tx, _, err := s.GetTx(txID)
			if err != nil {
				return err
			}

			stakerTx, ok := tx.Unsigned.(txs.ScheduledStaker)
			if !ok {
				return fmt.Errorf("expected tx type txs.Staker but got %T", tx.Unsigned)
			}

			staker, err := NewPendingStaker(txID, stakerTx)
			if err != nil {
				return err
			}

>>>>>>> baf0fbd5
			validator := s.pendingStakers.getOrCreateValidator(staker.SubnetID, staker.NodeID)
			if validator.delegators == nil {
				validator.delegators = btree.NewG(defaultTreeDegree, (*Staker).Less)
			}
			validator.delegators.ReplaceOrInsert(staker)
			s.pendingStakers.stakers.ReplaceOrInsert(staker)
		}
	}
	return iter.Error()
}

// Invariant: initValidatorSets requires loadCurrentValidators to have already
// been called.
func (s *state) initValidatorSets() error {
	for subnetID, validators := range s.currentStakers.validators {
		if s.validators.Count(subnetID) != 0 {
			// Enforce the invariant that the validator set is empty here.
			return fmt.Errorf("%w: %s", errValidatorSetAlreadyPopulated, subnetID)
		}

		for nodeID, validator := range validators {
			validatorStaker := validator.validator
			if err := s.validators.AddStaker(subnetID, nodeID, validatorStaker.PublicKey, validatorStaker.TxID, validatorStaker.Weight); err != nil {
				return err
			}

			delegatorIterator := NewTreeIterator(validator.delegators)
			for delegatorIterator.Next() {
				delegatorStaker := delegatorIterator.Value()
				if err := s.validators.AddWeight(subnetID, nodeID, delegatorStaker.Weight); err != nil {
					delegatorIterator.Release()
					return err
				}
			}
			delegatorIterator.Release()
		}
	}

	s.metrics.SetLocalStake(s.validators.GetWeight(constants.PrimaryNetworkID, s.ctx.NodeID))
	totalWeight, err := s.validators.TotalWeight(constants.PrimaryNetworkID)
	if err != nil {
		return fmt.Errorf("failed to get total weight of primary network validators: %w", err)
	}
	s.metrics.SetTotalStake(totalWeight)
	return nil
}

func (s *state) write(updateValidators bool, height uint64) error {
	currentData, weightDiffs, blsKeyDiffs, valSetDiff, err := s.processCurrentStakers()
	if err != nil {
		return err
	}
	pendingData, err := s.processPendingStakers()
	if err != nil {
		return err
	}

	return utils.Err(
		s.writeMerkleState(currentData, pendingData),
		s.writeBlocks(),
		s.writeTxs(),
		s.writeLocalUptimes(),
		s.writeWeightDiffs(height, weightDiffs),
		s.writeBlsKeyDiffs(height, blsKeyDiffs),
		s.writeRewardUTXOs(),
		s.updateValidatorSet(updateValidators, valSetDiff, weightDiffs),
		s.singletonDB.Put(lastAcceptedBlockIDKey, s.lastAcceptedBlkID[:]), // Write last accepted block ID
	)
}

func (s *state) Close() error {
	return utils.Err(
		s.flatValidatorWeightDiffsDB.Close(),
		s.flatValidatorPublicKeyDiffsDB.Close(),
		s.localUptimesDB.Close(),
		s.indexedUTXOsDB.Close(),
		s.blockDB.Close(),
		s.blockIDDB.Close(),
		s.merkleDB.Close(),
		s.baseMerkleDB.Close(),
	)
}

// If [ms] isn't initialized, initializes it with [genesis].
// Then loads [ms] from disk.
func (s *state) sync(genesis []byte) error {
	shouldInit, err := s.shouldInit()
	if err != nil {
		return fmt.Errorf(
			"failed to check if the database is initialized: %w",
			err,
		)
	}

	// If the database is empty, create the platform chain anew using the
	// provided genesis state
	if shouldInit {
		if err := s.init(genesis); err != nil {
			return fmt.Errorf(
				"failed to initialize the database: %w",
				err,
			)
		}
	}

	return s.load()
}

// Creates a genesis from [genesisBytes] and initializes [ms] with it.
func (s *state) init(genesisBytes []byte) error {
	// Create the genesis block and save it as being accepted (We don't do
	// genesisBlock.Accept() because then it'd look for genesisBlock's
	// non-existent parent)
	genesisID := hashing.ComputeHash256Array(genesisBytes)
	genesisBlock, err := block.NewApricotCommitBlock(genesisID, 0 /*height*/)
	if err != nil {
		return err
	}

	genesisState, err := genesis.Parse(genesisBytes)
	if err != nil {
		return err
	}
	if err := s.syncGenesis(genesisBlock, genesisState); err != nil {
		return err
	}

	if err := s.doneInit(); err != nil {
		return err
	}

	return s.Commit()
}

func (s *state) AddStatelessBlock(block block.Block) {
	s.addedBlocks[block.ID()] = block
}

func (s *state) SetHeight(height uint64) {
	s.lastAcceptedHeight = height
}

func (s *state) Commit() error {
	defer s.Abort()
	batch, err := s.CommitBatch()
	if err != nil {
		return err
	}
	return batch.Write()
}

func (s *state) Abort() {
	s.baseDB.Abort()
}

func (*state) Checksum() ids.ID {
	return ids.Empty
}

func (s *state) CommitBatch() (database.Batch, error) {
	// updateValidators is set to true here so that the validator manager is
	// kept up to date with the last accepted state.
	if err := s.write(true /*updateValidators*/, s.lastAcceptedHeight); err != nil {
		return nil, err
	}
	return s.baseDB.CommitBatch()
}

func (s *state) writeBlocks() error {
	for blkID, blk := range s.addedBlocks {
		var (
			blkID     = blkID
			blkHeight = blk.Height()
		)

		delete(s.addedBlockIDs, blkHeight)
		if err := database.PutID(s.blockIDDB, database.PackUInt64(blkHeight), blkID); err != nil {
			return fmt.Errorf("failed to write block height index: %w", err)
		}

		delete(s.addedBlocks, blkID)

		if err := s.blockDB.Put(blkID[:], blk.Bytes()); err != nil {
			return fmt.Errorf("failed to write block %s: %w", blkID, err)
		}
	}
	return nil
}

func (s *state) GetStatelessBlock(blockID ids.ID) (block.Block, error) {
	if blk, exists := s.addedBlocks[blockID]; exists {
		return blk, nil
	}

	blkBytes, err := s.blockDB.Get(blockID[:])
	if err != nil {
		return nil, err
	}

	// Note: stored blocks are verified, so it's safe to unmarshal them with GenesisCodec
	return block.Parse(block.GenesisCodec, blkBytes)
}

func (s *state) GetBlockIDAtHeight(height uint64) (ids.ID, error) {
	if blkID, exists := s.addedBlockIDs[height]; exists {
		return blkID, nil
	}

	key := database.PackUInt64(height)
	return database.GetID(s.blockIDDB, key)
}

func (*state) writeCurrentStakers(batchOps *[]database.BatchOp, currentData map[ids.ID]*stakersData) error {
	for stakerTxID, data := range currentData {
		key := merkleCurrentStakersKey(stakerTxID)

		if data.TxBytes == nil {
			*batchOps = append(*batchOps, database.BatchOp{
				Key:    key,
				Delete: true,
			})
			continue
		}

		dataBytes, err := txs.GenesisCodec.Marshal(txs.Version, data)
		if err != nil {
			return fmt.Errorf("failed to serialize current stakers data, stakerTxID %v: %w", stakerTxID, err)
		}
		*batchOps = append(*batchOps, database.BatchOp{
			Key:   key,
			Value: dataBytes,
		})
	}
	return nil
}

func (s *state) GetDelegateeReward(subnetID ids.ID, vdrID ids.NodeID) (uint64, error) {
	// check if we have a modified value
	if subnetIDToReward, ok := s.modifiedDelegateeReward[vdrID]; ok {
		if reward, ok := subnetIDToReward[subnetID]; ok {
			return reward, nil
		}
	}

	// try loading from the db
	key := merkleDelegateeRewardsKey(vdrID, subnetID)
	rewardBytes, err := s.merkleDB.Get(key)
	if err != nil {
		return 0, err
	}
	return database.ParseUInt64(rewardBytes)
}

func (s *state) SetDelegateeReward(subnetID ids.ID, vdrID ids.NodeID, amount uint64) error {
	subnetIDToReward, ok := s.modifiedDelegateeReward[vdrID]
	if !ok {
		subnetIDToReward = make(map[ids.ID]uint64)
		s.modifiedDelegateeReward[vdrID] = subnetIDToReward
	}
	subnetIDToReward[subnetID] = amount
	return nil
}

// DB Operations
func (s *state) processCurrentStakers() (
	map[ids.ID]*stakersData,
	map[weightDiffKey]*ValidatorWeightDiff,
	map[ids.NodeID]*bls.PublicKey,
	map[weightDiffKey]*diffValidator,
	error,
) {
	var (
		outputStakers = make(map[ids.ID]*stakersData)
		outputWeights = make(map[weightDiffKey]*ValidatorWeightDiff)
		outputBlsKey  = make(map[ids.NodeID]*bls.PublicKey)
		outputValSet  = make(map[weightDiffKey]*diffValidator)
	)

	for subnetID, subnetValidatorDiffs := range s.currentStakers.validatorDiffs {
		delete(s.currentStakers.validatorDiffs, subnetID)
		for nodeID, validatorDiff := range subnetValidatorDiffs {
			weightKey := weightDiffKey{
				subnetID: subnetID,
				nodeID:   nodeID,
			}
			outputValSet[weightKey] = validatorDiff

			// make sure there is an entry for delegators even in case
			// there are no validators modified.
			outputWeights[weightKey] = &ValidatorWeightDiff{
				Decrease: validatorDiff.validatorStatus == deleted,
			}

			switch validatorDiff.validatorStatus {
			case added:
				var (
					txID            = validatorDiff.validator.TxID
					potentialReward = validatorDiff.validator.PotentialReward
					weight          = validatorDiff.validator.Weight
					blkKey          = validatorDiff.validator.PublicKey
				)
				tx, _, err := s.GetTx(txID)
				if err != nil {
					return nil, nil, nil, nil, fmt.Errorf("failed loading current validator tx, %w", err)
				}

				outputStakers[txID] = &stakersData{
					TxBytes:         tx.Bytes(),
					PotentialReward: potentialReward,
				}
				outputWeights[weightKey].Amount = weight

				if blkKey != nil {
					// Record that the public key for the validator is being
					// added. This means the prior value for the public key was
					// nil.
					outputBlsKey[nodeID] = nil
				}

			case deleted:
				var (
					txID   = validatorDiff.validator.TxID
					weight = validatorDiff.validator.Weight
					blkKey = validatorDiff.validator.PublicKey
				)

				outputStakers[txID] = &stakersData{
					TxBytes: nil,
				}
				outputWeights[weightKey].Amount = weight

				if blkKey != nil {
					// Record that the public key for the validator is being
					// removed. This means we must record the prior value of the
					// public key.
					outputBlsKey[nodeID] = blkKey
				}
			}

			addedDelegatorIterator := NewTreeIterator(validatorDiff.addedDelegators)
			defer addedDelegatorIterator.Release()
			for addedDelegatorIterator.Next() {
				staker := addedDelegatorIterator.Value()
				tx, _, err := s.GetTx(staker.TxID)
				if err != nil {
					return nil, nil, nil, nil, fmt.Errorf("failed loading current delegator tx, %w", err)
				}

				outputStakers[staker.TxID] = &stakersData{
					TxBytes:         tx.Bytes(),
					PotentialReward: staker.PotentialReward,
				}
				if err := outputWeights[weightKey].Add(false, staker.Weight); err != nil {
					return nil, nil, nil, nil, fmt.Errorf("failed to increase node weight diff: %w", err)
				}
			}

			for _, staker := range validatorDiff.deletedDelegators {
				txID := staker.TxID

				outputStakers[txID] = &stakersData{
					TxBytes: nil,
				}
				if err := outputWeights[weightKey].Add(true, staker.Weight); err != nil {
					return nil, nil, nil, nil, fmt.Errorf("failed to decrease node weight diff: %w", err)
				}
			}
		}
	}
	return outputStakers, outputWeights, outputBlsKey, outputValSet, nil
}

func (s *state) processPendingStakers() (map[ids.ID]*stakersData, error) {
	output := make(map[ids.ID]*stakersData)
	for subnetID, subnetValidatorDiffs := range s.pendingStakers.validatorDiffs {
		delete(s.pendingStakers.validatorDiffs, subnetID)
		for _, validatorDiff := range subnetValidatorDiffs {
			// validatorDiff.validator is not guaranteed to be non-nil here.
			// Access it only if validatorDiff.validatorStatus is added or deleted
			switch validatorDiff.validatorStatus {
			case added:
				txID := validatorDiff.validator.TxID
				tx, _, err := s.GetTx(txID)
				if err != nil {
					return nil, fmt.Errorf("failed loading pending validator tx, %w", err)
				}
				output[txID] = &stakersData{
					TxBytes:         tx.Bytes(),
					PotentialReward: 0,
				}
			case deleted:
				txID := validatorDiff.validator.TxID
				output[txID] = &stakersData{
					TxBytes: nil,
				}
			}

			addedDelegatorIterator := NewTreeIterator(validatorDiff.addedDelegators)
			defer addedDelegatorIterator.Release()
			for addedDelegatorIterator.Next() {
				staker := addedDelegatorIterator.Value()
				tx, _, err := s.GetTx(staker.TxID)
				if err != nil {
					return nil, fmt.Errorf("failed loading pending delegator tx, %w", err)
				}
				output[staker.TxID] = &stakersData{
					TxBytes:         tx.Bytes(),
					PotentialReward: 0,
				}
			}

			for _, staker := range validatorDiff.deletedDelegators {
				txID := staker.TxID
				output[txID] = &stakersData{
					TxBytes: nil,
				}
			}
		}
	}
	return output, nil
}

func (s *state) NewView() (merkledb.TrieView, error) {
	return s.merkleDB.NewView(context.TODO(), merkledb.ViewChanges{})
}

func (s *state) getMerkleChanges(currentData, pendingData map[ids.ID]*stakersData) ([]database.BatchOp, error) {
	batchOps := make([]database.BatchOp, 0)
	err := utils.Err(
		s.writeMetadata(&batchOps),
		s.writePermissionedSubnets(&batchOps),
		s.writeSubnetOwners(&batchOps),
		s.writeElasticSubnets(&batchOps),
		s.writeChains(&batchOps),
		s.writeCurrentStakers(&batchOps, currentData),
		s.writePendingStakers(&batchOps, pendingData),
		s.writeDelegateeRewards(&batchOps),
		s.writeUTXOs(&batchOps),
	)

	return batchOps, err
}

func (s *state) writeMerkleState(currentData, pendingData map[ids.ID]*stakersData) error {
	changes, err := s.getMerkleChanges(currentData, pendingData)
	if err != nil {
		return err
	}

	view, err := s.merkleDB.NewView(context.TODO(), merkledb.ViewChanges{
		BatchOps: changes,
	})
	if err != nil {
		return err
	}

	if err := view.CommitToDB(context.Background()); err != nil {
		return err
	}
	s.logMerkleRoot()
	return nil
}

func (*state) writePendingStakers(batchOps *[]database.BatchOp, pendingData map[ids.ID]*stakersData) error {
	for stakerTxID, data := range pendingData {
		key := merklePendingStakersKey(stakerTxID)

		if data.TxBytes == nil {
			*batchOps = append(*batchOps, database.BatchOp{
				Key:    key,
				Delete: true,
			})
			continue
		}

		dataBytes, err := txs.GenesisCodec.Marshal(txs.Version, data)
		if err != nil {
			return fmt.Errorf("failed to serialize pending stakers data, stakerTxID %v: %w", stakerTxID, err)
		}
		*batchOps = append(*batchOps, database.BatchOp{
			Key:   key,
			Value: dataBytes,
		})
	}
	return nil
}

func (s *state) writeDelegateeRewards(batchOps *[]database.BatchOp) error { //nolint:golint,unparam
	for nodeID, subnetIDToReward := range s.modifiedDelegateeReward {
		for subnetID, reward := range subnetIDToReward {
			key := merkleDelegateeRewardsKey(nodeID, subnetID)
			*batchOps = append(*batchOps, database.BatchOp{
				Key:   key,
				Value: database.PackUInt64(reward),
			})
		}
		delete(s.modifiedDelegateeReward, nodeID)
	}
	return nil
}

func (s *state) writeTxs() error {
	for txID, txStatus := range s.addedTxs {
		txID := txID

		stx := txBytesAndStatus{
			Tx:     txStatus.tx.Bytes(),
			Status: txStatus.status,
		}

		// Note that we're serializing a [txBytesAndStatus] here, not a
		// *txs.Tx, so we don't use [txs.Codec].
		txBytes, err := txs.GenesisCodec.Marshal(txs.Version, &stx)
		if err != nil {
			return fmt.Errorf("failed to serialize tx: %w", err)
		}

		delete(s.addedTxs, txID)
		// Note: Evict is used rather than Put here because stx may end up
		// referencing additional data (because of shared byte slices) that
		// would not be properly accounted for in the cache sizing.
		key := merkleTxKey(txID)
		if err := s.merkleDB.Put(key, txBytes); err != nil {
			return fmt.Errorf("failed to add tx: %w", err)
		}
	}
	return nil
}

func (s *state) writeRewardUTXOs() error {
	for txID, utxos := range s.addedRewardUTXOs {
		delete(s.addedRewardUTXOs, txID)
		rawRewardUTXOsDB := prefixdb.New(txID[:], s.rewardUTXOsDB)
		rewardUTXOsDB := linkeddb.NewDefault(rawRewardUTXOsDB)

		for _, utxo := range utxos {
			utxoBytes, err := txs.GenesisCodec.Marshal(txs.Version, utxo)
			if err != nil {
				return fmt.Errorf("failed to serialize reward UTXO: %w", err)
			}
			utxoID := utxo.InputID()
			if err := rewardUTXOsDB.Put(utxoID[:], utxoBytes); err != nil {
				return fmt.Errorf("failed to add reward UTXO: %w", err)
			}
		}
	}
	return nil
}

func (s *state) writeUTXOs(batchOps *[]database.BatchOp) error {
	for utxoID, utxo := range s.modifiedUTXOs {
		delete(s.modifiedUTXOs, utxoID)
		key := merkleUtxoIDKey(utxoID)
		if utxo == nil { // delete the UTXO
			switch utxo, err := s.GetUTXO(utxoID); err {
			case nil:
				*batchOps = append(*batchOps, database.BatchOp{
					Key:    key,
					Delete: true,
				})
				// store the index
				if err := s.writeUTXOsIndex(utxo, false /*insertUtxo*/); err != nil {
					return err
				}
				// go process next utxo
				continue

			case database.ErrNotFound:
				// trying to delete a non-existing utxo.
				continue

			default:
				return err
			}
		}

		// insert the UTXO
		utxoBytes, err := txs.GenesisCodec.Marshal(txs.Version, utxo)
		if err != nil {
			return err
		}
		*batchOps = append(*batchOps, database.BatchOp{
			Key:   key,
			Value: utxoBytes,
		})

		// store the index
		if err := s.writeUTXOsIndex(utxo, true /*insertUtxo*/); err != nil {
			return err
		}
	}
	return nil
}

func (s *state) writePermissionedSubnets(batchOps *[]database.BatchOp) error { //nolint:golint,unparam
	for _, subnetTx := range s.addedPermissionedSubnets {
		key := merklePermissionedSubnetKey(subnetTx.ID())
		*batchOps = append(*batchOps, database.BatchOp{
			Key:   key,
			Value: subnetTx.Bytes(),
		})
	}
	s.addedPermissionedSubnets = make([]*txs.Tx, 0)
	return nil
}

func (s *state) writeElasticSubnets(batchOps *[]database.BatchOp) error { //nolint:golint,unparam
	for subnetID, transforkSubnetTx := range s.addedElasticSubnets {
		key := merkleElasticSubnetKey(subnetID)
		*batchOps = append(*batchOps, database.BatchOp{
			Key:   key,
			Value: transforkSubnetTx.Bytes(),
		})
		delete(s.addedElasticSubnets, subnetID)
	}
	return nil
}

func (s *state) writeSubnetOwners(batchOps *[]database.BatchOp) error {
	for subnetID, owner := range s.subnetOwners {
		owner := owner

		ownerBytes, err := block.GenesisCodec.Marshal(block.Version, &owner)
		if err != nil {
			return fmt.Errorf("failed to marshal subnet owner: %w", err)
		}

		key := merkleSubnetOwnersKey(subnetID)
		*batchOps = append(*batchOps, database.BatchOp{
			Key:   key,
			Value: ownerBytes,
		})
	}
	maps.Clear(s.subnetOwners)
	return nil
}

func (s *state) writeUTXOsIndex(utxo *avax.UTXO, insertUtxo bool) error {
	addressable, ok := utxo.Out.(avax.Addressable)
	if !ok {
		return nil
	}
	addresses := addressable.Addresses()

	for _, addr := range addresses {
		key := merkleUtxoIndexKey(addr, utxo.InputID())

		if insertUtxo {
			if err := s.indexedUTXOsDB.Put(key, nil); err != nil {
				return err
			}
		} else {
			if err := s.indexedUTXOsDB.Delete(key); err != nil {
				return err
			}
		}
	}
	return nil
}

func (s *state) writeLocalUptimes() error {
	for vdrID, subnetIDToUptime := range s.modifiedLocalUptimes {
		for subnetID, uptime := range subnetIDToUptime {
			key := merkleLocalUptimesKey(vdrID, subnetID)

			uptimeBytes, err := txs.GenesisCodec.Marshal(txs.Version, uptime)
			if err != nil {
				return err
			}

			if err := s.localUptimesDB.Put(key, uptimeBytes); err != nil {
				return fmt.Errorf("failed to add local uptimes: %w", err)
			}
		}
		delete(s.modifiedLocalUptimes, vdrID)
	}
	return nil
}

func (s *state) writeChains(batchOps *[]database.BatchOp) error { //nolint:golint,unparam
	for subnetID, chains := range s.addedChains {
		for _, chainTx := range chains {
			key := merkleChainKey(subnetID, chainTx.ID())
			*batchOps = append(*batchOps, database.BatchOp{
				Key:   key,
				Value: chainTx.Bytes(),
			})
		}
		delete(s.addedChains, subnetID)
	}
	return nil
}

func (s *state) writeMetadata(batchOps *[]database.BatchOp) error {
	if !s.chainTime.Equal(s.latestComittedChainTime) {
		encodedChainTime, err := s.chainTime.MarshalBinary()
		if err != nil {
			return fmt.Errorf("failed to encoding chainTime: %w", err)
		}

		*batchOps = append(*batchOps, database.BatchOp{
			Key:   merkleChainTimeKey,
			Value: encodedChainTime,
		})
		s.latestComittedChainTime = s.chainTime
	}

	// lastAcceptedBlockHeight not persisted yet in merkleDB state.
	// TODO: Consider if it should be

	for subnetID, supply := range s.modifiedSupplies {
		delete(s.modifiedSupplies, subnetID) // clear up s.supplies to avoid potential double commits
		key := merkleSuppliesKey(subnetID)
		*batchOps = append(*batchOps, database.BatchOp{
			Key:   key,
			Value: database.PackUInt64(supply),
		})
	}
	return nil
}

func (s *state) writeWeightDiffs(height uint64, weightDiffs map[weightDiffKey]*ValidatorWeightDiff) error {
	for weightKey, weightDiff := range weightDiffs {
		if weightDiff.Amount == 0 {
			// No weight change to record; go to next validator.
			continue
		}

		key := marshalDiffKey(weightKey.subnetID, height, weightKey.nodeID)
		weightDiffBytes := marshalWeightDiff(weightDiff)
		if err := s.flatValidatorWeightDiffsDB.Put(key, weightDiffBytes); err != nil {
			return fmt.Errorf("failed to add weight diffs: %w", err)
		}
	}
	return nil
}

func (s *state) writeBlsKeyDiffs(height uint64, blsKeyDiffs map[ids.NodeID]*bls.PublicKey) error {
	for nodeID, blsKey := range blsKeyDiffs {
		key := marshalDiffKey(constants.PrimaryNetworkID, height, nodeID)
		blsKeyBytes := []byte{}
		if blsKey != nil {
			// Note: We store the uncompressed public key here as it is
			// significantly more efficient to parse when applying
			// diffs.
			blsKeyBytes = blsKey.Serialize()
		}
		if err := s.flatValidatorPublicKeyDiffsDB.Put(key, blsKeyBytes); err != nil {
			return fmt.Errorf("failed to add bls key diffs: %w", err)
		}
	}
	return nil
}

func (s *state) updateValidatorSet(
	updateValidators bool,
	valSetDiff map[weightDiffKey]*diffValidator,
	weightDiffs map[weightDiffKey]*ValidatorWeightDiff,
) error {
	if !updateValidators {
		return nil
	}

	for weightKey, weightDiff := range weightDiffs {
		var (
			subnetID      = weightKey.subnetID
			nodeID        = weightKey.nodeID
			validatorDiff = valSetDiff[weightKey]
			err           error
		)

		if weightDiff.Amount == 0 {
			// No weight change to record; go to next validator.
			continue
		}

		if weightDiff.Decrease {
			err = s.validators.RemoveWeight(subnetID, nodeID, weightDiff.Amount)
		} else {
			if validatorDiff.validatorStatus == added {
				staker := validatorDiff.validator
				err = s.validators.AddStaker(
					subnetID,
					nodeID,
					staker.PublicKey,
					staker.TxID,
					weightDiff.Amount,
				)
			} else {
				err = s.validators.AddWeight(subnetID, nodeID, weightDiff.Amount)
			}
		}
		if err != nil {
			return fmt.Errorf("failed to update validator weight: %w", err)
		}
	}

	s.metrics.SetLocalStake(s.validators.GetWeight(constants.PrimaryNetworkID, s.ctx.NodeID))
	totalWeight, err := s.validators.TotalWeight(constants.PrimaryNetworkID)
	if err != nil {
		return fmt.Errorf("failed to get total weight: %w", err)
	}
	s.metrics.SetTotalStake(totalWeight)
	return nil
}

func (s *state) logMerkleRoot() {
	// get current Height
	blk, err := s.GetStatelessBlock(s.GetLastAccepted())
	if err != nil {
		// may happen in tests. Let's just skip
		s.ctx.Log.Error("failed to get last accepted block", zap.Error(err))
		return
	}

	rootID, err := s.merkleDB.GetMerkleRoot(context.Background())
	if err != nil {
		s.ctx.Log.Error("failed to get merkle root", zap.Error(err))
		return
	}

	s.ctx.Log.Info("merkle root",
		zap.Uint64("height", blk.Height()),
		zap.Stringer("blkID", blk.ID()),
		zap.Stringer("merkle root", rootID),
	)
}

func (s *state) GetUptime(vdrID ids.NodeID, subnetID ids.ID) (upDuration time.Duration, lastUpdated time.Time, err error) {
	// check if we have a modified value
	if subnetIDToUptime, ok := s.modifiedLocalUptimes[vdrID]; ok {
		if uptime, ok := subnetIDToUptime[subnetID]; ok {
			return uptime.Duration, uptime.lastUpdated, nil
		}
	}

	// try loading from DB
	key := merkleLocalUptimesKey(vdrID, subnetID)
	uptimeBytes, err := s.localUptimesDB.Get(key)
	switch err {
	case nil:
		upTm := &uptimes{}
		if _, err := txs.GenesisCodec.Unmarshal(uptimeBytes, upTm); err != nil {
			return 0, time.Time{}, err
		}
		upTm.lastUpdated = time.Unix(int64(upTm.LastUpdated), 0)
		return upTm.Duration, upTm.lastUpdated, nil

	case database.ErrNotFound:
		// no local data for this staker uptime
		return 0, time.Time{}, database.ErrNotFound
	default:
		return 0, time.Time{}, err
	}
}

func (s *state) SetUptime(vdrID ids.NodeID, subnetID ids.ID, upDuration time.Duration, lastUpdated time.Time) error {
	updatedNodeUptimes, ok := s.modifiedLocalUptimes[vdrID]
	if !ok {
		updatedNodeUptimes = make(map[ids.ID]*uptimes, 0)
		s.modifiedLocalUptimes[vdrID] = updatedNodeUptimes
	}
	updatedNodeUptimes[subnetID] = &uptimes{
		Duration:    upDuration,
		LastUpdated: uint64(lastUpdated.Unix()),
		lastUpdated: lastUpdated,
	}
	return nil
}<|MERGE_RESOLUTION|>--- conflicted
+++ resolved
@@ -1041,28 +1041,8 @@
 	// TODO ABENEGIA: Check missing metadata
 	s.currentStakers = newBaseStakers()
 
-<<<<<<< HEAD
 	prefix := make([]byte, len(currentStakersSectionPrefix))
 	copy(prefix, currentStakersSectionPrefix)
-=======
-	validatorIt := s.currentValidatorList.NewIterator()
-	defer validatorIt.Release()
-	for validatorIt.Next() {
-		txIDBytes := validatorIt.Key()
-		txID, err := ids.ToID(txIDBytes)
-		if err != nil {
-			return err
-		}
-		tx, _, err := s.GetTx(txID)
-		if err != nil {
-			return fmt.Errorf("failed loading validator transaction txID %s, %w", txID, err)
-		}
-
-		stakerTx, ok := tx.Unsigned.(txs.ScheduledStaker)
-		if !ok {
-			return fmt.Errorf("expected tx type txs.ScheduledStaker but got %T", tx.Unsigned)
-		}
->>>>>>> baf0fbd5
 
 	iter := s.merkleDB.NewIteratorWithPrefix(prefix)
 	defer iter.Release()
@@ -1072,17 +1052,16 @@
 			return fmt.Errorf("failed to deserialize current stakers data: %w", err)
 		}
 
-<<<<<<< HEAD
 		tx, err := txs.Parse(txs.GenesisCodec, data.TxBytes)
 		if err != nil {
 			return fmt.Errorf("failed to parsing current stakerTx: %w", err)
 		}
-		stakerTx, ok := tx.Unsigned.(txs.Staker)
+		stakerTx, ok := tx.Unsigned.(txs.ScheduledStaker)
 		if !ok {
-			return fmt.Errorf("expected tx type txs.Staker but got %T", tx.Unsigned)
-		}
-
-		staker, err := NewCurrentStaker(tx.ID(), stakerTx, data.PotentialReward)
+			return fmt.Errorf("expected tx type txs.ScheduledStaker but got %T", tx.Unsigned)
+		}
+
+		staker, err := NewCurrentStaker(tx.ID(), stakerTx, stakerTx.StartTime(), data.PotentialReward)
 		if err != nil {
 			return err
 		}
@@ -1092,113 +1071,6 @@
 			validator.validator = staker
 			s.currentStakers.stakers.ReplaceOrInsert(staker)
 		} else {
-=======
-		staker, err := NewCurrentStaker(
-			txID,
-			stakerTx,
-			stakerTx.StartTime(),
-			metadata.PotentialReward)
-		if err != nil {
-			return err
-		}
-
-		validator := s.currentStakers.getOrCreateValidator(staker.SubnetID, staker.NodeID)
-		validator.validator = staker
-
-		s.currentStakers.stakers.ReplaceOrInsert(staker)
-
-		s.validatorState.LoadValidatorMetadata(staker.NodeID, staker.SubnetID, metadata)
-	}
-
-	subnetValidatorIt := s.currentSubnetValidatorList.NewIterator()
-	defer subnetValidatorIt.Release()
-	for subnetValidatorIt.Next() {
-		txIDBytes := subnetValidatorIt.Key()
-		txID, err := ids.ToID(txIDBytes)
-		if err != nil {
-			return err
-		}
-		tx, _, err := s.GetTx(txID)
-		if err != nil {
-			return err
-		}
-
-		stakerTx, ok := tx.Unsigned.(txs.ScheduledStaker)
-		if !ok {
-			return fmt.Errorf("expected tx type txs.ScheduledStaker but got %T", tx.Unsigned)
-		}
-
-		metadataBytes := subnetValidatorIt.Value()
-		startTime := stakerTx.StartTime()
-		metadata := &validatorMetadata{
-			txID: txID,
-			// use the start time as the fallback value
-			// in case it's not stored in the database
-			LastUpdated: uint64(startTime.Unix()),
-		}
-		if err := parseValidatorMetadata(metadataBytes, metadata); err != nil {
-			return err
-		}
-
-		staker, err := NewCurrentStaker(
-			txID,
-			stakerTx,
-			startTime,
-			metadata.PotentialReward,
-		)
-		if err != nil {
-			return err
-		}
-		validator := s.currentStakers.getOrCreateValidator(staker.SubnetID, staker.NodeID)
-		validator.validator = staker
-
-		s.currentStakers.stakers.ReplaceOrInsert(staker)
-
-		s.validatorState.LoadValidatorMetadata(staker.NodeID, staker.SubnetID, metadata)
-	}
-
-	delegatorIt := s.currentDelegatorList.NewIterator()
-	defer delegatorIt.Release()
-
-	subnetDelegatorIt := s.currentSubnetDelegatorList.NewIterator()
-	defer subnetDelegatorIt.Release()
-
-	for _, delegatorIt := range []database.Iterator{delegatorIt, subnetDelegatorIt} {
-		for delegatorIt.Next() {
-			txIDBytes := delegatorIt.Key()
-			txID, err := ids.ToID(txIDBytes)
-			if err != nil {
-				return err
-			}
-			tx, _, err := s.GetTx(txID)
-			if err != nil {
-				return err
-			}
-
-			stakerTx, ok := tx.Unsigned.(txs.ScheduledStaker)
-			if !ok {
-				return fmt.Errorf("expected tx type txs.ScheduledStaker but got %T", tx.Unsigned)
-			}
-
-			metadata := &delegatorMetadata{
-				txID: txID,
-			}
-			err = parseDelegatorMetadata(delegatorIt.Value(), metadata)
-			if err != nil {
-				return err
-			}
-
-			staker, err := NewCurrentStaker(
-				txID,
-				stakerTx,
-				stakerTx.StartTime(),
-				metadata.PotentialReward,
-			)
-			if err != nil {
-				return err
-			}
-
->>>>>>> baf0fbd5
 			validator := s.currentStakers.getOrCreateValidator(staker.SubnetID, staker.NodeID)
 			if validator.delegators == nil {
 				validator.delegators = btree.NewG(defaultTreeDegree, (*Staker).Less)
@@ -1217,7 +1089,6 @@
 	prefix := make([]byte, len(pendingStakersSectionPrefix))
 	copy(prefix, pendingStakersSectionPrefix)
 
-<<<<<<< HEAD
 	iter := s.merkleDB.NewIteratorWithPrefix(prefix)
 	defer iter.Release()
 	for iter.Next() {
@@ -1225,35 +1096,14 @@
 		if _, err := txs.GenesisCodec.Unmarshal(iter.Value(), &data); err != nil {
 			return fmt.Errorf("failed to deserialize pending stakers data: %w", err)
 		}
-=======
-	subnetValidatorIt := s.pendingSubnetValidatorList.NewIterator()
-	defer subnetValidatorIt.Release()
-
-	for _, validatorIt := range []database.Iterator{validatorIt, subnetValidatorIt} {
-		for validatorIt.Next() {
-			txIDBytes := validatorIt.Key()
-			txID, err := ids.ToID(txIDBytes)
-			if err != nil {
-				return err
-			}
-			tx, _, err := s.GetTx(txID)
-			if err != nil {
-				return err
-			}
-
-			stakerTx, ok := tx.Unsigned.(txs.ScheduledStaker)
-			if !ok {
-				return fmt.Errorf("expected tx type txs.Staker but got %T", tx.Unsigned)
-			}
->>>>>>> baf0fbd5
 
 		tx, err := txs.Parse(txs.GenesisCodec, data.TxBytes)
 		if err != nil {
 			return fmt.Errorf("failed to parsing pending stakerTx: %w", err)
 		}
-		stakerTx, ok := tx.Unsigned.(txs.Staker)
+		stakerTx, ok := tx.Unsigned.(txs.ScheduledStaker)
 		if !ok {
-			return fmt.Errorf("expected tx type txs.Staker but got %T", tx.Unsigned)
+			return fmt.Errorf("expected tx type txs.ScheduledStaker but got %T", tx.Unsigned)
 		}
 
 		staker, err := NewPendingStaker(tx.ID(), stakerTx)
@@ -1264,41 +1114,7 @@
 			validator := s.pendingStakers.getOrCreateValidator(staker.SubnetID, staker.NodeID)
 			validator.validator = staker
 			s.pendingStakers.stakers.ReplaceOrInsert(staker)
-<<<<<<< HEAD
 		} else {
-=======
-		}
-	}
-
-	delegatorIt := s.pendingDelegatorList.NewIterator()
-	defer delegatorIt.Release()
-
-	subnetDelegatorIt := s.pendingSubnetDelegatorList.NewIterator()
-	defer subnetDelegatorIt.Release()
-
-	for _, delegatorIt := range []database.Iterator{delegatorIt, subnetDelegatorIt} {
-		for delegatorIt.Next() {
-			txIDBytes := delegatorIt.Key()
-			txID, err := ids.ToID(txIDBytes)
-			if err != nil {
-				return err
-			}
-			tx, _, err := s.GetTx(txID)
-			if err != nil {
-				return err
-			}
-
-			stakerTx, ok := tx.Unsigned.(txs.ScheduledStaker)
-			if !ok {
-				return fmt.Errorf("expected tx type txs.Staker but got %T", tx.Unsigned)
-			}
-
-			staker, err := NewPendingStaker(txID, stakerTx)
-			if err != nil {
-				return err
-			}
-
->>>>>>> baf0fbd5
 			validator := s.pendingStakers.getOrCreateValidator(staker.SubnetID, staker.NodeID)
 			if validator.delegators == nil {
 				validator.delegators = btree.NewG(defaultTreeDegree, (*Staker).Less)
