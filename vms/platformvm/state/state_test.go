--- conflicted
+++ resolved
@@ -1676,11 +1676,7 @@
 					NodeID:            sov.NodeID,
 					PublicKey:         pkBytes,
 					Weight:            2, // Not removed
-<<<<<<< HEAD
 					EndAccumulatedFee: 1, // Active
-=======
-					EndAccumulatedFee: 1, // Inactive
->>>>>>> 99f3c979
 				},
 				{
 					ValidationID:      sov.ValidationID,
@@ -1688,11 +1684,7 @@
 					NodeID:            sov.NodeID,
 					PublicKey:         pkBytes,
 					Weight:            3, // Not removed
-<<<<<<< HEAD
 					EndAccumulatedFee: 1, // Active
-=======
-					EndAccumulatedFee: 1, // Inactive
->>>>>>> 99f3c979
 				},
 			},
 		},
@@ -1722,11 +1714,7 @@
 					NodeID:            sov.NodeID,
 					PublicKey:         otherPKBytes,
 					Weight:            1, // Not removed
-<<<<<<< HEAD
 					EndAccumulatedFee: 1, // Active
-=======
-					EndAccumulatedFee: 1, // Inactive
->>>>>>> 99f3c979
 				},
 			},
 		},
@@ -1788,13 +1776,15 @@
 				subnetIDs.Add(sov.SubnetID)
 			}
 
-<<<<<<< HEAD
 			for subnetID := range subnetIDs {
-				state.SetSubnetConversion(subnetID, ids.GenerateTestID(), ids.GenerateTestID(), []byte{'a', 'd', 'd', 'r'})
+				SubnetConversion := SubnetConversion{
+					ConversionID: ids.GenerateTestID(),
+					ChainID:      ids.GenerateTestID(),
+					Addr:         []byte{'a', 'd', 'd', 'r'},
+				}
+				state.SetSubnetConversion(subnetID, SubnetConversion)
 			}
 
-=======
->>>>>>> 99f3c979
 			verifyChain := func(chain Chain) {
 				for _, expectedSOV := range expectedSOVs {
 					if expectedSOV.Weight != 0 {
@@ -1810,10 +1800,7 @@
 					weights        = make(map[ids.ID]uint64)
 					expectedActive []SubnetOnlyValidator
 				)
-<<<<<<< HEAD
-
-=======
->>>>>>> 99f3c979
+
 				for _, expectedSOV := range expectedSOVs {
 					if expectedSOV.Weight == 0 {
 						continue
@@ -1850,7 +1837,6 @@
 				}
 			}
 
-<<<<<<< HEAD
 			verifyValidators := func(state State, expectedHeight uint64) {
 				nonZeroSovsBySubnetID := make(map[ids.ID][]SubnetOnlyValidator)
 				for _, expectedSOV := range expectedSOVs {
@@ -1889,26 +1875,18 @@
 				}
 			}
 
-=======
->>>>>>> 99f3c979
 			verifyChain(d)
 			require.NoError(d.Apply(state))
 			verifyChain(d)
 			verifyChain(state)
-<<<<<<< HEAD
 			verifyValidators(state, 0)
-=======
->>>>>>> 99f3c979
 			assertChainsEqual(t, state, d)
 
 			state.SetHeight(1)
 			require.NoError(state.Commit())
 			verifyChain(d)
 			verifyChain(state)
-<<<<<<< HEAD
 			verifyValidators(state, 1)
-=======
->>>>>>> 99f3c979
 			assertChainsEqual(t, state, d)
 
 			sovsToValidatorSet := func(
@@ -1960,8 +1938,6 @@
 			}
 		})
 	}
-<<<<<<< HEAD
-=======
 }
 
 func TestSubnetOnlyValidatorAfterLegacyRemoval(t *testing.T) {
@@ -2003,5 +1979,4 @@
 
 	state.SetHeight(2)
 	require.NoError(state.Commit())
->>>>>>> 99f3c979
 }