// Copyright (C) 2019-2024, Ava Labs, Inc. All rights reserved.
// See the file LICENSE for licensing terms.

package state

import (
	"math/rand"
	"testing"

	"github.com/stretchr/testify/require"

	"github.com/ava-labs/avalanchego/cache"
	"github.com/ava-labs/avalanchego/database"
	"github.com/ava-labs/avalanchego/database/memdb"
	"github.com/ava-labs/avalanchego/ids"
	"github.com/ava-labs/avalanchego/utils"
	"github.com/ava-labs/avalanchego/utils/crypto/bls"
	"github.com/ava-labs/avalanchego/utils/maybe"
	"github.com/ava-labs/avalanchego/vms/platformvm/block"
)

func TestSubnetOnlyValidator_Compare(t *testing.T) {
	tests := []struct {
		name     string
		v        SubnetOnlyValidator
		o        SubnetOnlyValidator
		expected int
	}{
		{
			name: "v.EndAccumulatedFee < o.EndAccumulatedFee",
			v: SubnetOnlyValidator{
				ValidationID:      ids.GenerateTestID(),
				EndAccumulatedFee: 1,
			},
			o: SubnetOnlyValidator{
				ValidationID:      ids.GenerateTestID(),
				EndAccumulatedFee: 2,
			},
			expected: -1,
		},
		{
			name: "v.EndAccumulatedFee = o.EndAccumulatedFee, v.ValidationID < o.ValidationID",
			v: SubnetOnlyValidator{
				ValidationID:      ids.ID{0},
				EndAccumulatedFee: 1,
			},
			o: SubnetOnlyValidator{
				ValidationID:      ids.ID{1},
				EndAccumulatedFee: 1,
			},
			expected: -1,
		},
		{
			name: "v.EndAccumulatedFee = o.EndAccumulatedFee, v.ValidationID = o.ValidationID",
			v: SubnetOnlyValidator{
				ValidationID:      ids.ID{0},
				EndAccumulatedFee: 1,
			},
			o: SubnetOnlyValidator{
				ValidationID:      ids.ID{0},
				EndAccumulatedFee: 1,
			},
			expected: 0,
		},
	}
	for _, test := range tests {
		t.Run(test.name, func(t *testing.T) {
			require := require.New(t)

			require.Equal(test.expected, test.v.Compare(test.o))
			require.Equal(-test.expected, test.o.Compare(test.v))
			require.Equal(test.expected == -1, test.v.Less(test.o))
			require.False(test.o.Less(test.v))
		})
	}
}

func TestSubnetOnlyValidator_immutableFieldsAreUnmodified(t *testing.T) {
	var (
		randomizeSOV = func(sov SubnetOnlyValidator) SubnetOnlyValidator {
			// Randomize unrelated fields
			sov.Weight = rand.Uint64()            // #nosec G404
			sov.MinNonce = rand.Uint64()          // #nosec G404
			sov.EndAccumulatedFee = rand.Uint64() // #nosec G404
			return sov
		}
		sov = newSoV()
	)

	t.Run("equal", func(t *testing.T) {
		v := randomizeSOV(sov)
		require.True(t, sov.immutableFieldsAreUnmodified(v))
	})
	t.Run("everything is different", func(t *testing.T) {
		v := randomizeSOV(newSoV())
		require.True(t, sov.immutableFieldsAreUnmodified(v))
	})
	t.Run("different subnetID", func(t *testing.T) {
		v := randomizeSOV(sov)
		v.SubnetID = ids.GenerateTestID()
		require.False(t, sov.immutableFieldsAreUnmodified(v))
	})
	t.Run("different nodeID", func(t *testing.T) {
		v := randomizeSOV(sov)
		v.NodeID = ids.GenerateTestNodeID()
		require.False(t, sov.immutableFieldsAreUnmodified(v))
	})
	t.Run("different publicKey", func(t *testing.T) {
		v := randomizeSOV(sov)
		v.PublicKey = utils.RandomBytes(bls.PublicKeyLen)
		require.False(t, sov.immutableFieldsAreUnmodified(v))
	})
	t.Run("different remainingBalanceOwner", func(t *testing.T) {
		v := randomizeSOV(sov)
		v.RemainingBalanceOwner = utils.RandomBytes(32)
		require.False(t, sov.immutableFieldsAreUnmodified(v))
	})
	t.Run("different deactivationOwner", func(t *testing.T) {
		v := randomizeSOV(sov)
		v.DeactivationOwner = utils.RandomBytes(32)
		require.False(t, sov.immutableFieldsAreUnmodified(v))
	})
	t.Run("different startTime", func(t *testing.T) {
		v := randomizeSOV(sov)
		v.StartTime = rand.Uint64() // #nosec G404
		require.False(t, sov.immutableFieldsAreUnmodified(v))
	})
}

<<<<<<< HEAD
func TestSubnetOnlyValidator_DatabaseHelpers(t *testing.T) {
	sk, err := bls.NewSecretKey()
	require.NoError(t, err)
	pk := bls.PublicFromSecretKey(sk)
	pkBytes := bls.PublicKeyToUncompressedBytes(pk)
=======
func TestGetSubnetOnlyValidator(t *testing.T) {
	var (
		sov             = newSoV()
		dbWithSoV       = memdb.New()
		dbWithoutSoV    = memdb.New()
		cacheWithSoV    = &cache.LRU[ids.ID, maybe.Maybe[SubnetOnlyValidator]]{Size: 10}
		cacheWithoutSoV = &cache.LRU[ids.ID, maybe.Maybe[SubnetOnlyValidator]]{Size: 10}
	)

	require.NoError(t, putSubnetOnlyValidator(dbWithSoV, cacheWithSoV, sov))
	require.NoError(t, deleteSubnetOnlyValidator(dbWithoutSoV, cacheWithoutSoV, sov.ValidationID))
>>>>>>> 45b45070

	tests := []struct {
		name          string
		cache         cache.Cacher[ids.ID, maybe.Maybe[SubnetOnlyValidator]]
		db            database.KeyValueReader
		expectedSoV   SubnetOnlyValidator
		expectedErr   error
		expectedEntry maybe.Maybe[SubnetOnlyValidator]
	}{
		{
			name:          "cached with validator",
			cache:         cacheWithSoV,
			db:            dbWithoutSoV,
			expectedSoV:   sov,
			expectedEntry: maybe.Some(sov),
		},
		{
			name:          "from disk with validator",
			cache:         &cache.LRU[ids.ID, maybe.Maybe[SubnetOnlyValidator]]{Size: 10},
			db:            dbWithSoV,
			expectedSoV:   sov,
			expectedEntry: maybe.Some(sov),
		},
		{
			name:        "cached without validator",
			cache:       cacheWithoutSoV,
			db:          dbWithSoV,
			expectedErr: database.ErrNotFound,
		},
		{
			name:        "from disk without validator",
			cache:       &cache.LRU[ids.ID, maybe.Maybe[SubnetOnlyValidator]]{Size: 10},
			db:          dbWithoutSoV,
			expectedErr: database.ErrNotFound,
		},
	}
<<<<<<< HEAD
	remainingBalanceOwnerBytes, err := block.GenesisCodec.Marshal(block.CodecVersion, &remainingBalanceOwner)
	require.NoError(t, err)
=======
	for _, test := range tests {
		t.Run(test.name, func(t *testing.T) {
			require := require.New(t)
>>>>>>> 45b45070

			gotSoV, err := getSubnetOnlyValidator(test.cache, test.db, sov.ValidationID)
			require.ErrorIs(err, test.expectedErr)
			require.Equal(test.expectedSoV, gotSoV)

			cachedSoV, ok := test.cache.Get(sov.ValidationID)
			require.True(ok)
			require.Equal(test.expectedEntry, cachedSoV)
		})
	}
<<<<<<< HEAD
	deactivationOwnerBytes, err := block.GenesisCodec.Marshal(block.CodecVersion, &deactivationOwner)
	require.NoError(t, err)

	sov := SubnetOnlyValidator{
=======
}

func TestPutSubnetOnlyValidator(t *testing.T) {
	var (
		require = require.New(t)
		sov     = newSoV()
		db      = memdb.New()
		cache   = &cache.LRU[ids.ID, maybe.Maybe[SubnetOnlyValidator]]{Size: 10}
	)
	expectedSoVBytes, err := block.GenesisCodec.Marshal(block.CodecVersion, sov)
	require.NoError(err)

	require.NoError(putSubnetOnlyValidator(db, cache, sov))

	sovBytes, err := db.Get(sov.ValidationID[:])
	require.NoError(err)
	require.Equal(expectedSoVBytes, sovBytes)

	sovFromCache, ok := cache.Get(sov.ValidationID)
	require.True(ok)
	require.Equal(maybe.Some(sov), sovFromCache)
}

func TestDeleteSubnetOnlyValidator(t *testing.T) {
	var (
		require      = require.New(t)
		validationID = ids.GenerateTestID()
		db           = memdb.New()
		cache        = &cache.LRU[ids.ID, maybe.Maybe[SubnetOnlyValidator]]{Size: 10}
	)
	require.NoError(db.Put(validationID[:], nil))

	require.NoError(deleteSubnetOnlyValidator(db, cache, validationID))

	hasSoV, err := db.Has(validationID[:])
	require.NoError(err)
	require.False(hasSoV)

	sovFromCache, ok := cache.Get(validationID)
	require.True(ok)
	require.Equal(maybe.Nothing[SubnetOnlyValidator](), sovFromCache)
}

func newSoV() SubnetOnlyValidator {
	return SubnetOnlyValidator{
>>>>>>> 45b45070
		ValidationID:          ids.GenerateTestID(),
		SubnetID:              ids.GenerateTestID(),
		NodeID:                ids.GenerateTestNodeID(),
		PublicKey:             utils.RandomBytes(bls.PublicKeyLen),
		RemainingBalanceOwner: utils.RandomBytes(32),
		DeactivationOwner:     utils.RandomBytes(32),
		StartTime:             rand.Uint64(), // #nosec G404
		Weight:                rand.Uint64(), // #nosec G404
		MinNonce:              rand.Uint64(), // #nosec G404
		EndAccumulatedFee:     rand.Uint64(), // #nosec G404
	}
<<<<<<< HEAD

	var (
		addedDB                   = memdb.New()
		removedDB                 = memdb.New()
		addedAndRemovedDB         = memdb.New()
		addedAndRemovedAndAddedDB = memdb.New()

		addedCache                   = &cache.LRU[ids.ID, maybe.Maybe[SubnetOnlyValidator]]{Size: 10}
		removedCache                 = &cache.LRU[ids.ID, maybe.Maybe[SubnetOnlyValidator]]{Size: 10}
		addedAndRemovedCache         = &cache.LRU[ids.ID, maybe.Maybe[SubnetOnlyValidator]]{Size: 10}
		addedAndRemovedAndAddedCache = &cache.LRU[ids.ID, maybe.Maybe[SubnetOnlyValidator]]{Size: 10}
	)

	// Place the validator on disk
	require.NoError(t, putSubnetOnlyValidator(addedDB, addedCache, sov))
	require.NoError(t, putSubnetOnlyValidator(addedAndRemovedDB, addedAndRemovedCache, sov))
	require.NoError(t, putSubnetOnlyValidator(addedAndRemovedAndAddedDB, addedAndRemovedAndAddedCache, sov))

	// Remove the validator on disk
	require.NoError(t, deleteSubnetOnlyValidator(removedDB, removedCache, sov.ValidationID))
	require.NoError(t, deleteSubnetOnlyValidator(addedAndRemovedDB, addedAndRemovedCache, sov.ValidationID))
	require.NoError(t, deleteSubnetOnlyValidator(addedAndRemovedAndAddedDB, addedAndRemovedAndAddedCache, sov.ValidationID))

	// Reintroduce the validator to disk
	require.NoError(t, putSubnetOnlyValidator(addedAndRemovedAndAddedDB, addedAndRemovedAndAddedCache, sov))

	addedTests := []struct {
		name  string
		db    database.Database
		cache cache.Cacher[ids.ID, maybe.Maybe[SubnetOnlyValidator]]
	}{
		{
			name:  "added in cache",
			db:    memdb.New(),
			cache: addedCache,
		},
		{
			name:  "added on disk",
			db:    addedDB,
			cache: emptySoVCache,
		},
		{
			name:  "added and removed and added in cache",
			db:    memdb.New(),
			cache: addedAndRemovedAndAddedCache,
		},
		{
			name:  "added and removed and added on disk",
			db:    addedAndRemovedAndAddedDB,
			cache: emptySoVCache,
		},
	}
	for _, test := range addedTests {
		t.Run(test.name, func(t *testing.T) {
			require := require.New(t)

			gotSOV, err := getSubnetOnlyValidator(test.cache, test.db, sov.ValidationID)
			require.NoError(err)
			require.Equal(sov, gotSOV)
		})
	}

	removedTests := []struct {
		name  string
		db    database.Database
		cache cache.Cacher[ids.ID, maybe.Maybe[SubnetOnlyValidator]]
	}{
		{
			name:  "empty",
			db:    memdb.New(),
			cache: emptySoVCache,
		},
		{
			name:  "removed from cache",
			db:    addedDB,
			cache: removedCache,
		},
		{
			name:  "removed from disk",
			db:    removedDB,
			cache: emptySoVCache,
		},
	}
	for _, test := range removedTests {
		t.Run(test.name, func(t *testing.T) {
			_, err := getSubnetOnlyValidator(test.cache, test.db, sov.ValidationID)
			require.ErrorIs(t, err, database.ErrNotFound)
		})
	}
=======
>>>>>>> 45b45070
}<|MERGE_RESOLUTION|>--- conflicted
+++ resolved
@@ -127,13 +127,6 @@
 	})
 }
 
-<<<<<<< HEAD
-func TestSubnetOnlyValidator_DatabaseHelpers(t *testing.T) {
-	sk, err := bls.NewSecretKey()
-	require.NoError(t, err)
-	pk := bls.PublicFromSecretKey(sk)
-	pkBytes := bls.PublicKeyToUncompressedBytes(pk)
-=======
 func TestGetSubnetOnlyValidator(t *testing.T) {
 	var (
 		sov             = newSoV()
@@ -145,7 +138,6 @@
 
 	require.NoError(t, putSubnetOnlyValidator(dbWithSoV, cacheWithSoV, sov))
 	require.NoError(t, deleteSubnetOnlyValidator(dbWithoutSoV, cacheWithoutSoV, sov.ValidationID))
->>>>>>> 45b45070
 
 	tests := []struct {
 		name          string
@@ -182,14 +174,9 @@
 			expectedErr: database.ErrNotFound,
 		},
 	}
-<<<<<<< HEAD
-	remainingBalanceOwnerBytes, err := block.GenesisCodec.Marshal(block.CodecVersion, &remainingBalanceOwner)
-	require.NoError(t, err)
-=======
 	for _, test := range tests {
 		t.Run(test.name, func(t *testing.T) {
 			require := require.New(t)
->>>>>>> 45b45070
 
 			gotSoV, err := getSubnetOnlyValidator(test.cache, test.db, sov.ValidationID)
 			require.ErrorIs(err, test.expectedErr)
@@ -200,12 +187,6 @@
 			require.Equal(test.expectedEntry, cachedSoV)
 		})
 	}
-<<<<<<< HEAD
-	deactivationOwnerBytes, err := block.GenesisCodec.Marshal(block.CodecVersion, &deactivationOwner)
-	require.NoError(t, err)
-
-	sov := SubnetOnlyValidator{
-=======
 }
 
 func TestPutSubnetOnlyValidator(t *testing.T) {
@@ -251,7 +232,6 @@
 
 func newSoV() SubnetOnlyValidator {
 	return SubnetOnlyValidator{
->>>>>>> 45b45070
 		ValidationID:          ids.GenerateTestID(),
 		SubnetID:              ids.GenerateTestID(),
 		NodeID:                ids.GenerateTestNodeID(),
@@ -263,96 +243,4 @@
 		MinNonce:              rand.Uint64(), // #nosec G404
 		EndAccumulatedFee:     rand.Uint64(), // #nosec G404
 	}
-<<<<<<< HEAD
-
-	var (
-		addedDB                   = memdb.New()
-		removedDB                 = memdb.New()
-		addedAndRemovedDB         = memdb.New()
-		addedAndRemovedAndAddedDB = memdb.New()
-
-		addedCache                   = &cache.LRU[ids.ID, maybe.Maybe[SubnetOnlyValidator]]{Size: 10}
-		removedCache                 = &cache.LRU[ids.ID, maybe.Maybe[SubnetOnlyValidator]]{Size: 10}
-		addedAndRemovedCache         = &cache.LRU[ids.ID, maybe.Maybe[SubnetOnlyValidator]]{Size: 10}
-		addedAndRemovedAndAddedCache = &cache.LRU[ids.ID, maybe.Maybe[SubnetOnlyValidator]]{Size: 10}
-	)
-
-	// Place the validator on disk
-	require.NoError(t, putSubnetOnlyValidator(addedDB, addedCache, sov))
-	require.NoError(t, putSubnetOnlyValidator(addedAndRemovedDB, addedAndRemovedCache, sov))
-	require.NoError(t, putSubnetOnlyValidator(addedAndRemovedAndAddedDB, addedAndRemovedAndAddedCache, sov))
-
-	// Remove the validator on disk
-	require.NoError(t, deleteSubnetOnlyValidator(removedDB, removedCache, sov.ValidationID))
-	require.NoError(t, deleteSubnetOnlyValidator(addedAndRemovedDB, addedAndRemovedCache, sov.ValidationID))
-	require.NoError(t, deleteSubnetOnlyValidator(addedAndRemovedAndAddedDB, addedAndRemovedAndAddedCache, sov.ValidationID))
-
-	// Reintroduce the validator to disk
-	require.NoError(t, putSubnetOnlyValidator(addedAndRemovedAndAddedDB, addedAndRemovedAndAddedCache, sov))
-
-	addedTests := []struct {
-		name  string
-		db    database.Database
-		cache cache.Cacher[ids.ID, maybe.Maybe[SubnetOnlyValidator]]
-	}{
-		{
-			name:  "added in cache",
-			db:    memdb.New(),
-			cache: addedCache,
-		},
-		{
-			name:  "added on disk",
-			db:    addedDB,
-			cache: emptySoVCache,
-		},
-		{
-			name:  "added and removed and added in cache",
-			db:    memdb.New(),
-			cache: addedAndRemovedAndAddedCache,
-		},
-		{
-			name:  "added and removed and added on disk",
-			db:    addedAndRemovedAndAddedDB,
-			cache: emptySoVCache,
-		},
-	}
-	for _, test := range addedTests {
-		t.Run(test.name, func(t *testing.T) {
-			require := require.New(t)
-
-			gotSOV, err := getSubnetOnlyValidator(test.cache, test.db, sov.ValidationID)
-			require.NoError(err)
-			require.Equal(sov, gotSOV)
-		})
-	}
-
-	removedTests := []struct {
-		name  string
-		db    database.Database
-		cache cache.Cacher[ids.ID, maybe.Maybe[SubnetOnlyValidator]]
-	}{
-		{
-			name:  "empty",
-			db:    memdb.New(),
-			cache: emptySoVCache,
-		},
-		{
-			name:  "removed from cache",
-			db:    addedDB,
-			cache: removedCache,
-		},
-		{
-			name:  "removed from disk",
-			db:    removedDB,
-			cache: emptySoVCache,
-		},
-	}
-	for _, test := range removedTests {
-		t.Run(test.name, func(t *testing.T) {
-			_, err := getSubnetOnlyValidator(test.cache, test.db, sov.ValidationID)
-			require.ErrorIs(t, err, database.ErrNotFound)
-		})
-	}
-=======
->>>>>>> 45b45070
 }