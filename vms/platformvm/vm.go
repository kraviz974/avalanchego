--- conflicted
+++ resolved
@@ -53,7 +53,6 @@
 	_ validators.State     = &VM{}
 
 	errInvalidID      = errors.New("invalid ID")
-	errDSCantValidate = errors.New("new blockchain can't be validated by primary network")
 	errWrongCacheType = errors.New("unexpectedly cached type")
 )
 
@@ -72,19 +71,6 @@
 	recentlyAcceptedWindowTTL     = 5 * time.Minute
 )
 
-<<<<<<< HEAD
-=======
-var (
-	errInvalidID      = errors.New("invalid ID")
-	errWrongCacheType = errors.New("unexpectedly cached type")
-
-	_ block.ChainVM        = &VM{}
-	_ validators.Connector = &VM{}
-	_ secp256k1fx.VM       = &VM{}
-	_ validators.State     = &VM{}
-)
-
->>>>>>> c2b0188c
 type VM struct {
 	Factory
 	metrics
