// Copyright (C) 2019-2022, Ava Labs, Inc. All rights reserved.
// See the file LICENSE for licensing terms.

package platformvm

import (
	"context"
	"errors"
	"fmt"
	"time"

	"github.com/gorilla/rpc/v2"

	"github.com/prometheus/client_golang/prometheus"

	"go.uber.org/zap"

	"github.com/ava-labs/avalanchego/cache"
	"github.com/ava-labs/avalanchego/codec"
	"github.com/ava-labs/avalanchego/codec/linearcodec"
	"github.com/ava-labs/avalanchego/database"
	"github.com/ava-labs/avalanchego/database/manager"
	"github.com/ava-labs/avalanchego/ids"
	"github.com/ava-labs/avalanchego/snow"
	"github.com/ava-labs/avalanchego/snow/consensus/snowman"
	"github.com/ava-labs/avalanchego/snow/engine/common"
	"github.com/ava-labs/avalanchego/snow/engine/snowman/block"
	"github.com/ava-labs/avalanchego/snow/uptime"
	"github.com/ava-labs/avalanchego/snow/validators"
	"github.com/ava-labs/avalanchego/utils"
	"github.com/ava-labs/avalanchego/utils/constants"
	"github.com/ava-labs/avalanchego/utils/json"
	"github.com/ava-labs/avalanchego/utils/logging"
	"github.com/ava-labs/avalanchego/utils/math"
	"github.com/ava-labs/avalanchego/utils/timer/mockable"
	"github.com/ava-labs/avalanchego/utils/window"
	"github.com/ava-labs/avalanchego/utils/wrappers"
	"github.com/ava-labs/avalanchego/version"
	"github.com/ava-labs/avalanchego/vms/components/avax"
	"github.com/ava-labs/avalanchego/vms/platformvm/api"
	"github.com/ava-labs/avalanchego/vms/platformvm/blocks"
	"github.com/ava-labs/avalanchego/vms/platformvm/fx"
	"github.com/ava-labs/avalanchego/vms/platformvm/metrics"
	"github.com/ava-labs/avalanchego/vms/platformvm/reward"
	"github.com/ava-labs/avalanchego/vms/platformvm/state"
	"github.com/ava-labs/avalanchego/vms/platformvm/txs"
	"github.com/ava-labs/avalanchego/vms/platformvm/txs/mempool"
	"github.com/ava-labs/avalanchego/vms/platformvm/utxo"
	"github.com/ava-labs/avalanchego/vms/secp256k1fx"

	blockbuilder "github.com/ava-labs/avalanchego/vms/platformvm/blocks/builder"
	blockexecutor "github.com/ava-labs/avalanchego/vms/platformvm/blocks/executor"
	txbuilder "github.com/ava-labs/avalanchego/vms/platformvm/txs/builder"
	txexecutor "github.com/ava-labs/avalanchego/vms/platformvm/txs/executor"
)

const (
	validatorSetsCacheSize        = 512
	maxRecentlyAcceptedWindowSize = 256
	recentlyAcceptedWindowTTL     = 5 * time.Minute
)

var (
	_ block.ChainVM              = (*VM)(nil)
	_ secp256k1fx.VM             = (*VM)(nil)
	_ validators.State           = (*VM)(nil)
	_ validators.SubnetConnector = (*VM)(nil)

	errMissingValidatorSet = errors.New("missing validator set")
	errMissingValidator    = errors.New("missing validator")
)

type VM struct {
	Factory
	blockbuilder.Builder

	metrics            metrics.Metrics
	atomicUtxosManager avax.AtomicUTXOManager

	// Used to get time. Useful for faking time during tests.
	clock mockable.Clock

	uptimeManager uptime.Manager

	// The context of this vm
	ctx       *snow.Context
	dbManager manager.Manager

	state state.State

	fx            fx.Fx
	codecRegistry codec.Registry

	// Bootstrapped remembers if this chain has finished bootstrapping or not
	bootstrapped utils.AtomicBool

	// Maps caches for each subnet that is currently whitelisted.
	// Key: Subnet ID
	// Value: cache mapping height -> validator set map
	validatorSetCaches map[ids.ID]cache.Cacher[uint64, map[ids.NodeID]uint64]

	// sliding window of blocks that were recently accepted
	recentlyAccepted window.Window[ids.ID]

	txBuilder         txbuilder.Builder
	txExecutorBackend *txexecutor.Backend
	manager           blockexecutor.Manager
}

// Initialize this blockchain.
// [vm.ChainManager] and [vm.vdrMgr] must be set before this function is called.
func (vm *VM) Initialize(
	ctx context.Context,
	chainCtx *snow.Context,
	dbManager manager.Manager,
	genesisBytes []byte,
	_ []byte,
	_ []byte,
	toEngine chan<- common.Message,
	_ []*common.Fx,
	appSender common.AppSender,
) error {
	chainCtx.Log.Verbo("initializing platform chain")

	registerer := prometheus.NewRegistry()
	if err := chainCtx.Metrics.Register(registerer); err != nil {
		return err
	}

	// Initialize metrics as soon as possible
	var err error
	vm.metrics, err = metrics.New("", registerer, vm.WhitelistedSubnets)
	if err != nil {
		return fmt.Errorf("failed to initialize metrics: %w", err)
	}

	vm.ctx = chainCtx
	vm.dbManager = dbManager

	vm.codecRegistry = linearcodec.NewDefault()
	vm.fx = &secp256k1fx.Fx{}
	if err := vm.fx.Initialize(vm); err != nil {
		return err
	}

	vm.validatorSetCaches = make(map[ids.ID]cache.Cacher[uint64, map[ids.NodeID]uint64])
	vm.recentlyAccepted = window.New[ids.ID](
		window.Config{
			Clock:   &vm.clock,
			MaxSize: maxRecentlyAcceptedWindowSize,
			TTL:     recentlyAcceptedWindowTTL,
		},
	)

	rewards := reward.NewCalculator(vm.RewardConfig)
	vm.state, err = state.New(
		vm.dbManager.Current().Database,
		genesisBytes,
		registerer,
		&vm.Config,
		vm.ctx,
		vm.metrics,
		rewards,
	)
	if err != nil {
		return err
	}

	vm.atomicUtxosManager = avax.NewAtomicUTXOManager(chainCtx.SharedMemory, txs.Codec)
	utxoHandler := utxo.NewHandler(vm.ctx, &vm.clock, vm.state, vm.fx)
	vm.uptimeManager = uptime.NewManager(vm.state)
	vm.UptimeLockedCalculator.SetCalculator(&vm.bootstrapped, &chainCtx.Lock, vm.uptimeManager)

	vm.txBuilder = txbuilder.New(
		vm.ctx,
		&vm.Config,
		&vm.clock,
		vm.fx,
		vm.state,
		vm.atomicUtxosManager,
		utxoHandler,
	)

	vm.txExecutorBackend = &txexecutor.Backend{
		Config:       &vm.Config,
		Ctx:          vm.ctx,
		Clk:          &vm.clock,
		Fx:           vm.fx,
		FlowChecker:  utxoHandler,
		Uptimes:      vm.uptimeManager,
		Rewards:      rewards,
		Bootstrapped: &vm.bootstrapped,
	}

	// Note: There is a circular dependency between the mempool and block
	//       builder which is broken by passing in the vm.
	mempool, err := mempool.NewMempool("mempool", registerer, vm)
	if err != nil {
		return fmt.Errorf("failed to create mempool: %w", err)
	}

	vm.manager = blockexecutor.NewManager(
		mempool,
		vm.metrics,
		vm.state,
		vm.txExecutorBackend,
		vm.recentlyAccepted,
	)
	vm.Builder = blockbuilder.New(
		mempool,
		vm.txBuilder,
		vm.txExecutorBackend,
		vm.manager,
		toEngine,
		appSender,
	)

	// Create all of the chains that the database says exist
	if err := vm.initBlockchains(); err != nil {
		return fmt.Errorf(
			"failed to initialize blockchains: %w",
			err,
		)
	}

	lastAcceptedID := vm.state.GetLastAccepted()
	chainCtx.Log.Info("initializing last accepted",
		zap.Stringer("blkID", lastAcceptedID),
	)
	return vm.SetPreference(ctx, lastAcceptedID)
}

// Create all chains that exist that this node validates.
func (vm *VM) initBlockchains() error {
	if err := vm.createSubnet(constants.PrimaryNetworkID); err != nil {
		return err
	}

	if vm.StakingEnabled {
		for subnetID := range vm.WhitelistedSubnets {
			if err := vm.createSubnet(subnetID); err != nil {
				return err
			}
		}
	} else {
		subnets, err := vm.state.GetSubnets()
		if err != nil {
			return err
		}
		for _, subnet := range subnets {
			if err := vm.createSubnet(subnet.ID()); err != nil {
				return err
			}
		}
	}
	return nil
}

// Create the subnet with ID [subnetID]
func (vm *VM) createSubnet(subnetID ids.ID) error {
	chains, err := vm.state.GetChains(subnetID)
	if err != nil {
		return err
	}
	for _, chain := range chains {
		tx, ok := chain.Unsigned.(*txs.CreateChainTx)
		if !ok {
			return fmt.Errorf("expected tx type *txs.CreateChainTx but got %T", chain.Unsigned)
		}
		vm.Config.CreateChain(chain.ID(), tx)
	}
	return nil
}

// onBootstrapStarted marks this VM as bootstrapping
func (vm *VM) onBootstrapStarted() error {
	vm.bootstrapped.SetValue(false)
	return vm.fx.Bootstrapping()
}

// onNormalOperationsStarted marks this VM as bootstrapped
func (vm *VM) onNormalOperationsStarted() error {
	if vm.bootstrapped.GetValue() {
		return nil
	}
	vm.bootstrapped.SetValue(true)

	if err := vm.fx.Bootstrapped(); err != nil {
		return err
	}

	primaryVdrIDs, exists := vm.getValidatorIDs(constants.PrimaryNetworkID)
	if !exists {
		return errMissingValidatorSet
	}
	if err := vm.uptimeManager.StartTracking(primaryVdrIDs, constants.PrimaryNetworkID); err != nil {
		return err
	}

	for subnetID := range vm.WhitelistedSubnets {
		vdrIDs, exists := vm.getValidatorIDs(subnetID)
		if !exists {
			return errMissingValidatorSet
		}
		if err := vm.uptimeManager.StartTracking(vdrIDs, subnetID); err != nil {
			return err
		}
	}

	if err := vm.state.Commit(); err != nil {
		return err
	}

	// Start the block builder
	vm.Builder.ResetBlockTimer()
	return nil
}

func (vm *VM) SetState(_ context.Context, state snow.State) error {
	switch state {
	case snow.Bootstrapping:
		return vm.onBootstrapStarted()
	case snow.NormalOp:
		return vm.onNormalOperationsStarted()
	default:
		return snow.ErrUnknownState
	}
}

// Shutdown this blockchain
func (vm *VM) Shutdown(context.Context) error {
	if vm.dbManager == nil {
		return nil
	}

	vm.Builder.Shutdown()

	if vm.bootstrapped.GetValue() {
		primaryVdrIDs, exists := vm.getValidatorIDs(constants.PrimaryNetworkID)
		if !exists {
			return errMissingValidatorSet
		}
		if err := vm.uptimeManager.StopTracking(primaryVdrIDs, constants.PrimaryNetworkID); err != nil {
			return err
		}

		for subnetID := range vm.WhitelistedSubnets {
			vdrIDs, exists := vm.getValidatorIDs(subnetID)
			if !exists {
				return errMissingValidatorSet
			}
			if err := vm.uptimeManager.StopTracking(vdrIDs, subnetID); err != nil {
				return err
			}
		}

		if err := vm.state.Commit(); err != nil {
			return err
		}
	}

	errs := wrappers.Errs{}
	errs.Add(
		vm.state.Close(),
		vm.dbManager.Close(),
	)
	return errs.Err
}

func (vm *VM) getValidatorIDs(subnetID ids.ID) ([]ids.NodeID, bool) {
	validatorSet, exist := vm.Validators.Get(subnetID)
	if !exist {
		return nil, false
	}
	validators := validatorSet.List()

	validatorIDs := make([]ids.NodeID, len(validators))
	for i, vdr := range validators {
		validatorIDs[i] = vdr.NodeID
	}

	return validatorIDs, true
}

func (vm *VM) ParseBlock(_ context.Context, b []byte) (snowman.Block, error) {
	// Note: blocks to be parsed are not verified, so we must used blocks.Codec
	// rather than blocks.GenesisCodec
	statelessBlk, err := blocks.Parse(blocks.Codec, b)
	if err != nil {
		return nil, err
	}
	return vm.manager.NewBlock(statelessBlk), nil
}

func (vm *VM) GetBlock(_ context.Context, blkID ids.ID) (snowman.Block, error) {
	return vm.manager.GetBlock(blkID)
}

// LastAccepted returns the block most recently accepted
func (vm *VM) LastAccepted(context.Context) (ids.ID, error) {
	return vm.manager.LastAccepted(), nil
}

// SetPreference sets the preferred block to be the one with ID [blkID]
func (vm *VM) SetPreference(_ context.Context, blkID ids.ID) error {
	vm.Builder.SetPreference(blkID)
	return nil
}

func (*VM) Version(context.Context) (string, error) {
	return version.Current.String(), nil
}

// CreateHandlers returns a map where:
// * keys are API endpoint extensions
// * values are API handlers
func (vm *VM) CreateHandlers(context.Context) (map[string]*common.HTTPHandler, error) {
	server := rpc.NewServer()
	server.RegisterCodec(json.NewCodec(), "application/json")
	server.RegisterCodec(json.NewCodec(), "application/json;charset=UTF-8")
	server.RegisterInterceptFunc(vm.metrics.InterceptRequest)
	server.RegisterAfterFunc(vm.metrics.AfterRequest)
	if err := server.RegisterService(
		&Service{
			vm:          vm,
			addrManager: avax.NewAddressManager(vm.ctx),
		},
		"platform",
	); err != nil {
		return nil, err
	}

	return map[string]*common.HTTPHandler{
		"": {
			Handler: server,
		},
	}, nil
}

// CreateStaticHandlers returns a map where:
// * keys are API endpoint extensions
// * values are API handlers
func (*VM) CreateStaticHandlers(context.Context) (map[string]*common.HTTPHandler, error) {
	server := rpc.NewServer()
	server.RegisterCodec(json.NewCodec(), "application/json")
	server.RegisterCodec(json.NewCodec(), "application/json;charset=UTF-8")
	if err := server.RegisterService(&api.StaticService{}, "platform"); err != nil {
		return nil, err
	}

	return map[string]*common.HTTPHandler{
		"": {
			LockOptions: common.NoLock,
			Handler:     server,
		},
	}, nil
}

func (vm *VM) Connected(_ context.Context, nodeID ids.NodeID, _ *version.Application) error {
	return vm.uptimeManager.Connect(nodeID, constants.PrimaryNetworkID)
}

func (vm *VM) ConnectedSubnet(_ context.Context, nodeID ids.NodeID, subnetID ids.ID) error {
	return vm.uptimeManager.Connect(nodeID, subnetID)
}

func (vm *VM) Disconnected(_ context.Context, nodeID ids.NodeID) error {
	if err := vm.uptimeManager.Disconnect(nodeID); err != nil {
		return err
	}
	return vm.state.Commit()
}

// GetValidatorSet returns the validator set at the specified height for the
// provided subnetID.
func (vm *VM) GetValidatorSet(ctx context.Context, height uint64, subnetID ids.ID) (map[ids.NodeID]*validators.GetValidatorOutput, error) {
	validatorSetsCache, exists := vm.validatorSetCaches[subnetID]
	if !exists {
		validatorSetsCache = &cache.LRU[uint64, map[ids.NodeID]uint64]{Size: validatorSetsCacheSize}
		// Only cache whitelisted subnets
		if subnetID == constants.PrimaryNetworkID || vm.WhitelistedSubnets.Contains(subnetID) {
			vm.validatorSetCaches[subnetID] = validatorSetsCache
		}
	}

<<<<<<< HEAD
	if validatorSet, ok := validatorSetsCache.Get(height); ok {
=======
	if validatorSetIntf, ok := validatorSetsCache.Get(height); ok {
		validatorSet, ok := validatorSetIntf.(map[ids.NodeID]*validators.GetValidatorOutput)
		if !ok {
			return nil, errWrongCacheType
		}
>>>>>>> 87ce2da8
		vm.metrics.IncValidatorSetsCached()
		return validatorSet, nil
	}

	lastAcceptedHeight, err := vm.GetCurrentHeight(ctx)
	if err != nil {
		return nil, err
	}
	if lastAcceptedHeight < height {
		return nil, database.ErrNotFound
	}

	// get the start time to track metrics
	startTime := vm.Clock().Time()

	currentSubnetValidators, ok := vm.Validators.Get(subnetID)
	if !ok {
		return nil, errMissingValidatorSet
	}
	currentPrimaryNetworkValidators, ok := vm.Validators.Get(constants.PrimaryNetworkID)
	if !ok {
		// This should never happen
		return nil, errMissingValidatorSet
	}

	currentSubnetValidatorList := currentSubnetValidators.List()
	vdrSet := make(map[ids.NodeID]*validators.GetValidatorOutput, len(currentSubnetValidatorList))
	for _, vdr := range currentSubnetValidatorList {
		primaryVdr, ok := currentPrimaryNetworkValidators.Get(vdr.NodeID)
		if !ok {
			// This should never happen
			return nil, fmt.Errorf("%w: %s", errMissingValidator, vdr.NodeID)
		}
		vdrSet[vdr.NodeID] = &validators.GetValidatorOutput{
			NodeID:    vdr.NodeID,
			PublicKey: primaryVdr.PublicKey,
			Weight:    vdr.Weight,
		}
	}

	for i := lastAcceptedHeight; i > height; i-- {
		weightDiffs, err := vm.state.GetValidatorWeightDiffs(i, subnetID)
		if err != nil {
			return nil, err
		}

		for nodeID, weightDiff := range weightDiffs {
			vdr, ok := vdrSet[nodeID]
			if !ok {
				// This node isn't in the current validator set.
				vdr = &validators.GetValidatorOutput{
					NodeID: nodeID,
				}
				vdrSet[nodeID] = vdr
			}

			// The weight of this node changed at this block.
			var op func(uint64, uint64) (uint64, error)
			if weightDiff.Decrease {
				// The validator's weight was decreased at this block, so in the
				// prior block it was higher.
				op = math.Add64
			} else {
				// The validator's weight was increased at this block, so in the
				// prior block it was lower.
				op = math.Sub[uint64]
			}

			// Apply the weight change.
			vdr.Weight, err = op(vdr.Weight, weightDiff.Amount)
			if err != nil {
				return nil, err
			}

			if vdr.Weight == 0 {
				// The validator's weight was 0 before this block so
				// they weren't in the validator set.
				delete(vdrSet, nodeID)
			}
		}

		pkDiffs, err := vm.state.GetValidatorPublicKeyDiffs(i)
		if err != nil {
			return nil, err
		}

		for nodeID, pk := range pkDiffs {
			vdr, ok := vdrSet[nodeID]
			if !ok {
				// If this were to happen - that would mean that this validator
				// had a public key removed when they were not a validator.
				// Because there is a minimum stake duration, this is
				// impossible.
				return nil, fmt.Errorf("%w: %s", errMissingValidator, vdr.NodeID)
			}

			// The validator's public key was removed at this block, so it
			// was in the validator set before.
			vdr.PublicKey = pk
		}
	}

	// cache the validator set
	validatorSetsCache.Put(height, vdrSet)

	endTime := vm.Clock().Time()
	vm.metrics.IncValidatorSetsCreated()
	vm.metrics.AddValidatorSetsDuration(endTime.Sub(startTime))
	vm.metrics.AddValidatorSetsHeightDiff(lastAcceptedHeight - height)
	return vdrSet, nil
}

// GetMinimumHeight returns the height of the most recent block beyond the
// horizon of our recentlyAccepted window.
//
// Because the time between blocks is arbitrary, we're only guaranteed that
// the window's configured TTL amount of time has passed once an element
// expires from the window.
//
// To try to always return a block older than the window's TTL, we return the
// parent of the oldest element in the window (as an expired element is always
// guaranteed to be sufficiently stale). If we haven't expired an element yet
// in the case of a process restart, we default to the lastAccepted block's
// height which is likely (but not guaranteed) to also be older than the
// window's configured TTL.
//
// If [UseCurrentHeight] is true, we will always return the last accepted block
// height as the minimum. This is used to trigger the proposervm on recently
// created subnets before [recentlyAcceptedWindowTTL].
func (vm *VM) GetMinimumHeight(ctx context.Context) (uint64, error) {
	if vm.Config.UseCurrentHeight {
		return vm.GetCurrentHeight(ctx)
	}

	oldest, ok := vm.recentlyAccepted.Oldest()
	if !ok {
		return vm.GetCurrentHeight(ctx)
	}

	blk, err := vm.manager.GetBlock(oldest)
	if err != nil {
		return 0, err
	}

	// We subtract 1 from the height of [oldest] because we want the height of
	// the last block accepted before the [recentlyAccepted] window.
	//
	// There is guaranteed to be a block accepted before this window because the
	// first block added to [recentlyAccepted] window is >= height 1.
	return blk.Height() - 1, nil
}

// GetCurrentHeight returns the height of the last accepted block
func (vm *VM) GetCurrentHeight(context.Context) (uint64, error) {
	lastAccepted, err := vm.manager.GetBlock(vm.state.GetLastAccepted())
	if err != nil {
		return 0, err
	}
	return lastAccepted.Height(), nil
}

func (vm *VM) CodecRegistry() codec.Registry {
	return vm.codecRegistry
}

func (vm *VM) Clock() *mockable.Clock {
	return &vm.clock
}

func (vm *VM) Logger() logging.Logger {
	return vm.ctx.Log
}

// Returns the percentage of the total stake of the subnet connected to this
// node.
func (vm *VM) getPercentConnected(subnetID ids.ID) (float64, error) {
	vdrSet, exists := vm.Validators.Get(subnetID)
	if !exists {
		return 0, errMissingValidatorSet
	}

	vdrSetWeight := vdrSet.Weight()
	if vdrSetWeight == 0 {
		return 1, nil
	}

	var (
		connectedStake uint64
		err            error
	)
	for _, vdr := range vdrSet.List() {
		if !vm.uptimeManager.IsConnected(vdr.NodeID, subnetID) {
			continue // not connected to us --> don't include
		}
		connectedStake, err = math.Add64(connectedStake, vdr.Weight)
		if err != nil {
			return 0, err
		}
	}
	return float64(connectedStake) / float64(vdrSetWeight), nil
}<|MERGE_RESOLUTION|>--- conflicted
+++ resolved
@@ -97,7 +97,7 @@
 	// Maps caches for each subnet that is currently whitelisted.
 	// Key: Subnet ID
 	// Value: cache mapping height -> validator set map
-	validatorSetCaches map[ids.ID]cache.Cacher[uint64, map[ids.NodeID]uint64]
+	validatorSetCaches map[ids.ID]cache.Cacher[uint64, map[ids.NodeID]*validators.GetValidatorOutput]
 
 	// sliding window of blocks that were recently accepted
 	recentlyAccepted window.Window[ids.ID]
@@ -143,7 +143,7 @@
 		return err
 	}
 
-	vm.validatorSetCaches = make(map[ids.ID]cache.Cacher[uint64, map[ids.NodeID]uint64])
+	vm.validatorSetCaches = make(map[ids.ID]cache.Cacher[uint64, map[ids.NodeID]*validators.GetValidatorOutput])
 	vm.recentlyAccepted = window.New[ids.ID](
 		window.Config{
 			Clock:   &vm.clock,
@@ -476,22 +476,14 @@
 func (vm *VM) GetValidatorSet(ctx context.Context, height uint64, subnetID ids.ID) (map[ids.NodeID]*validators.GetValidatorOutput, error) {
 	validatorSetsCache, exists := vm.validatorSetCaches[subnetID]
 	if !exists {
-		validatorSetsCache = &cache.LRU[uint64, map[ids.NodeID]uint64]{Size: validatorSetsCacheSize}
+		validatorSetsCache = &cache.LRU[uint64, map[ids.NodeID]*validators.GetValidatorOutput]{Size: validatorSetsCacheSize}
 		// Only cache whitelisted subnets
 		if subnetID == constants.PrimaryNetworkID || vm.WhitelistedSubnets.Contains(subnetID) {
 			vm.validatorSetCaches[subnetID] = validatorSetsCache
 		}
 	}
 
-<<<<<<< HEAD
 	if validatorSet, ok := validatorSetsCache.Get(height); ok {
-=======
-	if validatorSetIntf, ok := validatorSetsCache.Get(height); ok {
-		validatorSet, ok := validatorSetIntf.(map[ids.NodeID]*validators.GetValidatorOutput)
-		if !ok {
-			return nil, errWrongCacheType
-		}
->>>>>>> 87ce2da8
 		vm.metrics.IncValidatorSetsCached()
 		return validatorSet, nil
 	}
