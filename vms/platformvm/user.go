// (c) 2019-2020, Ava Labs, Inc. All rights reserved.
// See the file LICENSE for licensing terms.

package platformvm

import (
	"errors"
	"fmt"

	"github.com/ava-labs/avalanchego/database/encdb"
	"github.com/ava-labs/avalanchego/ids"
	"github.com/ava-labs/avalanchego/utils/crypto"
	"github.com/ava-labs/avalanchego/vms/platformvm/platformcodec"
)

// Key in the database whose corresponding value is the list of
// addresses this user controls
var addressesKey = ids.Empty[:]

var (
	errDBNil  = errors.New("db uninitialized")
	errKeyNil = errors.New("key uninitialized")
)

type user struct {
	// This user's database, acquired from the keystore
	db *encdb.Database
}

// Get the addresses controlled by this user
func (u *user) getAddresses() ([]ids.ShortID, error) {
	if u.db == nil {
		return nil, errDBNil
	}

	// If user has no addresses, return empty list
	hasAddresses, err := u.db.Has(addressesKey)
	if err != nil {
		return nil, err
	}
	if !hasAddresses {
		return nil, nil
	}

	// User has addresses. Get them.
	bytes, err := u.db.Get(addressesKey)
	if err != nil {
		return nil, err
	}
	addresses := []ids.ShortID{}
	if _, err := platformcodec.GenesisCodec.Unmarshal(bytes, &addresses); err != nil {
		return nil, err
	}
	return addresses, nil
}

// controlsAddress returns true iff this user controls the given address
func (u *user) controlsAddress(address ids.ShortID) (bool, error) {
	if u.db == nil {
		return false, errDBNil
	}
	return u.db.Has(address.Bytes())
}

// putAddress persists that this user controls address controlled by [privKey]
func (u *user) putAddress(privKey *crypto.PrivateKeySECP256K1R) error {
	if privKey == nil {
		return errKeyNil
	}

	address := privKey.PublicKey().Address() // address the privKey controls
	controlsAddress, err := u.controlsAddress(address)
	if err != nil {
		return err
	}
	if controlsAddress { // user already controls this address. Do nothing.
		return nil
	}

	if err := u.db.Put(address.Bytes(), privKey.Bytes()); err != nil { // Address --> private key
		return err
	}

	addresses := make([]ids.ShortID, 0) // Add address to list of addresses user controls
	userHasAddresses, err := u.db.Has(addressesKey)
	if err != nil {
		return err
	}
	if userHasAddresses { // Get addresses this user already controls, if they exist
		if addresses, err = u.getAddresses(); err != nil {
			return err
		}
	}
	addresses = append(addresses, address)
<<<<<<< HEAD
	bytes, err := platformcodec.Codec.Marshal(platformcodec.Version, addresses)
=======
	bytes, err := Codec.Marshal(CodecVersion, addresses)
>>>>>>> b3dcbdb8
	if err != nil {
		return err
	}
	return u.db.Put(addressesKey, bytes)
}

// Key returns the private key that controls the given address
func (u *user) getKey(address ids.ShortID) (*crypto.PrivateKeySECP256K1R, error) {
	if u.db == nil {
		return nil, errDBNil
	}

	factory := crypto.FactorySECP256K1R{}
	bytes, err := u.db.Get(address.Bytes())
	if err != nil {
		return nil, err
	}
	sk, err := factory.ToPrivateKey(bytes)
	if err != nil {
		return nil, err
	}
	if sk, ok := sk.(*crypto.PrivateKeySECP256K1R); ok {
		return sk, nil
	}
	return nil, fmt.Errorf("expected private key to be type *crypto.PrivateKeySECP256K1R but is type %T", sk)
}

// Return all private keys controlled by this user
func (u *user) getKeys() ([]*crypto.PrivateKeySECP256K1R, error) {
	addrs, err := u.getAddresses()
	if err != nil {
		return nil, err
	}
	keys := make([]*crypto.PrivateKeySECP256K1R, len(addrs))
	for i, addr := range addrs {
		key, err := u.getKey(addr)
		if err != nil {
			return nil, err
		}
		keys[i] = key
	}
	return keys, nil
}<|MERGE_RESOLUTION|>--- conflicted
+++ resolved
@@ -10,7 +10,6 @@
 	"github.com/ava-labs/avalanchego/database/encdb"
 	"github.com/ava-labs/avalanchego/ids"
 	"github.com/ava-labs/avalanchego/utils/crypto"
-	"github.com/ava-labs/avalanchego/vms/platformvm/platformcodec"
 )
 
 // Key in the database whose corresponding value is the list of
@@ -48,7 +47,7 @@
 		return nil, err
 	}
 	addresses := []ids.ShortID{}
-	if _, err := platformcodec.GenesisCodec.Unmarshal(bytes, &addresses); err != nil {
+	if _, err := GenesisCodec.Unmarshal(bytes, &addresses); err != nil {
 		return nil, err
 	}
 	return addresses, nil
@@ -92,11 +91,7 @@
 		}
 	}
 	addresses = append(addresses, address)
-<<<<<<< HEAD
-	bytes, err := platformcodec.Codec.Marshal(platformcodec.Version, addresses)
-=======
 	bytes, err := Codec.Marshal(CodecVersion, addresses)
->>>>>>> b3dcbdb8
 	if err != nil {
 		return err
 	}
