--- conflicted
+++ resolved
@@ -403,13 +403,8 @@
 				require.NoError(err)
 
 				feeCfg := config.GetDynamicFeesConfig(vm.Config.IsEActivated(chainTime))
-<<<<<<< HEAD
 				feeMan := commonfees.NewManager(feeRates)
-				feeCalc = fees.NewDynamicCalculator(&vm.Config, feeMan, feeCfg.BlockMaxComplexity, testSubnet1.Creds)
-=======
-				feeMan := commonfees.NewManager(feeCfg.FeeRate)
 				feeCalc = fee.NewDynamicCalculator(&vm.Config, feeMan, feeCfg.BlockMaxComplexity, testSubnet1.Creds)
->>>>>>> 91a6e498
 			}
 
 			require.NoError(testSubnet1.Unsigned.Visit(feeCalc))
@@ -2392,13 +2387,8 @@
 		require.NoError(err)
 
 		feeCfg := config.GetDynamicFeesConfig(vm.Config.IsEActivated(chainTime))
-<<<<<<< HEAD
 		feeMan := commonfees.NewManager(feeRates)
-		feeCalc = fees.NewDynamicCalculator(&vm.Config, feeMan, feeCfg.BlockMaxComplexity, baseTx.Creds)
-=======
-		feeMan := commonfees.NewManager(feeCfg.FeeRate)
 		feeCalc = fee.NewDynamicCalculator(&vm.Config, feeMan, feeCfg.BlockMaxComplexity, baseTx.Creds)
->>>>>>> 91a6e498
 	}
 
 	require.NoError(baseTx.Unsigned.Visit(feeCalc))
