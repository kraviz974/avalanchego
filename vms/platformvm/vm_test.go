// Copyright (C) 2019-2021, Ava Labs, Inc. All rights reserved.
// See the file LICENSE for licensing terms.

package platformvm

import (
	"bytes"
	"errors"
	"fmt"
	"testing"
	"time"

	"github.com/stretchr/testify/assert"

	"github.com/prometheus/client_golang/prometheus"

	"github.com/ava-labs/avalanchego/chains"
	"github.com/ava-labs/avalanchego/chains/atomic"
	"github.com/ava-labs/avalanchego/database"
	"github.com/ava-labs/avalanchego/database/manager"
	"github.com/ava-labs/avalanchego/database/prefixdb"
	"github.com/ava-labs/avalanchego/ids"
	"github.com/ava-labs/avalanchego/message"
	"github.com/ava-labs/avalanchego/snow"
	"github.com/ava-labs/avalanchego/snow/choices"
	"github.com/ava-labs/avalanchego/snow/consensus/snowball"
	"github.com/ava-labs/avalanchego/snow/engine/common"
	"github.com/ava-labs/avalanchego/snow/engine/common/queue"
	"github.com/ava-labs/avalanchego/snow/engine/common/tracker"
	"github.com/ava-labs/avalanchego/snow/engine/snowman/bootstrap"
	"github.com/ava-labs/avalanchego/snow/networking/benchlist"
	"github.com/ava-labs/avalanchego/snow/networking/handler"
	"github.com/ava-labs/avalanchego/snow/networking/router"
	"github.com/ava-labs/avalanchego/snow/networking/sender"
	"github.com/ava-labs/avalanchego/snow/networking/timeout"
	"github.com/ava-labs/avalanchego/snow/uptime"
	"github.com/ava-labs/avalanchego/snow/validators"
	"github.com/ava-labs/avalanchego/utils/constants"
	"github.com/ava-labs/avalanchego/utils/crypto"
	"github.com/ava-labs/avalanchego/utils/formatting"
	"github.com/ava-labs/avalanchego/utils/formatting/address"
	"github.com/ava-labs/avalanchego/utils/json"
	"github.com/ava-labs/avalanchego/utils/logging"
	"github.com/ava-labs/avalanchego/utils/math/meter"
	"github.com/ava-labs/avalanchego/utils/resource"
	"github.com/ava-labs/avalanchego/utils/timer"
	"github.com/ava-labs/avalanchego/utils/timer/mockable"
	"github.com/ava-labs/avalanchego/utils/units"
	"github.com/ava-labs/avalanchego/utils/wrappers"
	"github.com/ava-labs/avalanchego/version"
	"github.com/ava-labs/avalanchego/vms/components/avax"
	"github.com/ava-labs/avalanchego/vms/platformvm/api"
	"github.com/ava-labs/avalanchego/vms/platformvm/blocks/stateful"
	"github.com/ava-labs/avalanchego/vms/platformvm/blocks/stateless"
	"github.com/ava-labs/avalanchego/vms/platformvm/config"
	"github.com/ava-labs/avalanchego/vms/platformvm/reward"
	"github.com/ava-labs/avalanchego/vms/platformvm/status"
	"github.com/ava-labs/avalanchego/vms/platformvm/txs"
	"github.com/ava-labs/avalanchego/vms/platformvm/txs/executor"
	"github.com/ava-labs/avalanchego/vms/secp256k1fx"

	smcon "github.com/ava-labs/avalanchego/snow/consensus/snowman"
	smeng "github.com/ava-labs/avalanchego/snow/engine/snowman"
	snowgetter "github.com/ava-labs/avalanchego/snow/engine/snowman/getter"
	timetracker "github.com/ava-labs/avalanchego/snow/networking/tracker"
)

const (
	testNetworkID = 10 // To be used in tests
	defaultWeight = 10000
)

var (
	defaultMinStakingDuration = 24 * time.Hour
	defaultMaxStakingDuration = 365 * 24 * time.Hour

	defaultRewardConfig = reward.Config{
		MaxConsumptionRate: .12 * reward.PercentDenominator,
		MinConsumptionRate: .10 * reward.PercentDenominator,
		MintingPeriod:      365 * 24 * time.Hour,
		SupplyCap:          720 * units.MegaAvax,
	}

	// AVAX asset ID in tests
	avaxAssetID = ids.ID{'y', 'e', 'e', 't'}

	defaultTxFee = uint64(100)

	// chain timestamp at genesis
	defaultGenesisTime = time.Date(1997, 1, 1, 0, 0, 0, 0, time.UTC)

	// time that genesis validators start validating
	defaultValidateStartTime = defaultGenesisTime

	// time that genesis validators stop validating
	defaultValidateEndTime = defaultValidateStartTime.Add(10 * defaultMinStakingDuration)

	// each key controls an address that has [defaultBalance] AVAX at genesis
	keys = crypto.BuildTestKeys()

	defaultMinValidatorStake = 5 * units.MilliAvax
	defaultMaxValidatorStake = 500 * units.MilliAvax
	defaultMinDelegatorStake = 1 * units.MilliAvax

	// amount all genesis validators have in defaultVM
	defaultBalance = 100 * defaultMinValidatorStake

	// subnet that exists at genesis in defaultVM
	// Its controlKeys are keys[0], keys[1], keys[2]
	// Its threshold is 2
	testSubnet1            *txs.Tx
	testSubnet1ControlKeys = keys[0:3]

	xChainID = ids.Empty.Prefix(0)
	cChainID = ids.Empty.Prefix(1)

	// Used to create and use keys.
	testKeyFactory crypto.FactorySECP256K1R
)

<<<<<<< HEAD
var (
	errShouldPrefCommit = errors.New("should prefer to commit proposal")
	errShouldPrefAbort  = errors.New("should prefer to abort proposal")
)

const (
	testNetworkID = 10 // To be used in tests
	defaultWeight = 10000
)

=======
>>>>>>> 94805b8d
type snLookup struct {
	chainsToSubnet map[ids.ID]ids.ID
}

func (sn *snLookup) SubnetID(chainID ids.ID) (ids.ID, error) {
	subnetID, ok := sn.chainsToSubnet[chainID]
	if !ok {
		return ids.ID{}, errors.New("missing subnet associated with requested chainID")
	}
	return subnetID, nil
}

type mutableSharedMemory struct {
	atomic.SharedMemory
}

func defaultContext() *snow.Context {
	ctx := snow.DefaultContextTest()
	ctx.NetworkID = testNetworkID
	ctx.XChainID = xChainID
	ctx.AVAXAssetID = avaxAssetID
	aliaser := ids.NewAliaser()

	errs := wrappers.Errs{}
	errs.Add(
		aliaser.Alias(constants.PlatformChainID, "P"),
		aliaser.Alias(constants.PlatformChainID, constants.PlatformChainID.String()),
		aliaser.Alias(xChainID, "X"),
		aliaser.Alias(xChainID, xChainID.String()),
		aliaser.Alias(cChainID, "C"),
		aliaser.Alias(cChainID, cChainID.String()),
	)
	if errs.Errored() {
		panic(errs.Err)
	}
	ctx.BCLookup = aliaser

	ctx.SNLookup = &snLookup{
		chainsToSubnet: map[ids.ID]ids.ID{
			constants.PlatformChainID: constants.PrimaryNetworkID,
			xChainID:                  constants.PrimaryNetworkID,
			cChainID:                  constants.PrimaryNetworkID,
		},
	}
	return ctx
}

// Returns:
// 1) The genesis state
// 2) The byte representation of the default genesis for tests
func defaultGenesis() (*api.BuildGenesisArgs, []byte) {
	genesisUTXOs := make([]api.UTXO, len(keys))
	hrp := constants.NetworkIDToHRP[testNetworkID]
	for i, key := range keys {
		id := key.PublicKey().Address()
		addr, err := address.FormatBech32(hrp, id.Bytes())
		if err != nil {
			panic(err)
		}
		genesisUTXOs[i] = api.UTXO{
			Amount:  json.Uint64(defaultBalance),
			Address: addr,
		}
	}

	genesisValidators := make([]api.PrimaryValidator, len(keys))
	for i, key := range keys {
		nodeID := ids.NodeID(key.PublicKey().Address())
		addr, err := address.FormatBech32(hrp, nodeID.Bytes())
		if err != nil {
			panic(err)
		}
		genesisValidators[i] = api.PrimaryValidator{
			Staker: api.Staker{
				StartTime: json.Uint64(defaultValidateStartTime.Unix()),
				EndTime:   json.Uint64(defaultValidateEndTime.Unix()),
				NodeID:    nodeID,
			},
			RewardOwner: &api.Owner{
				Threshold: 1,
				Addresses: []string{addr},
			},
			Staked: []api.UTXO{{
				Amount:  json.Uint64(defaultWeight),
				Address: addr,
			}},
			DelegationFee: reward.PercentDenominator,
		}
	}

	buildGenesisArgs := api.BuildGenesisArgs{
		Encoding:      formatting.Hex,
		NetworkID:     json.Uint32(testNetworkID),
		AvaxAssetID:   avaxAssetID,
		UTXOs:         genesisUTXOs,
		Validators:    genesisValidators,
		Chains:        nil,
		Time:          json.Uint64(defaultGenesisTime.Unix()),
		InitialSupply: json.Uint64(360 * units.MegaAvax),
	}

	buildGenesisResponse := api.BuildGenesisReply{}
	platformvmSS := api.StaticService{}
	if err := platformvmSS.BuildGenesis(nil, &buildGenesisArgs, &buildGenesisResponse); err != nil {
		panic(fmt.Errorf("problem while building platform chain's genesis state: %w", err))
	}

	genesisBytes, err := formatting.Decode(buildGenesisResponse.Encoding, buildGenesisResponse.Bytes)
	if err != nil {
		panic(err)
	}

	return &buildGenesisArgs, genesisBytes
}

// Returns:
// 1) The genesis state
// 2) The byte representation of the default genesis for tests
func BuildGenesisTest(t *testing.T) (*api.BuildGenesisArgs, []byte) {
	return BuildGenesisTestWithArgs(t, nil)
}

// Returns:
// 1) The genesis state
// 2) The byte representation of the default genesis for tests
func BuildGenesisTestWithArgs(t *testing.T, args *api.BuildGenesisArgs) (*api.BuildGenesisArgs, []byte) {
	genesisUTXOs := make([]api.UTXO, len(keys))
	hrp := constants.NetworkIDToHRP[testNetworkID]
	for i, key := range keys {
		id := key.PublicKey().Address()
		addr, err := address.FormatBech32(hrp, id.Bytes())
		if err != nil {
			t.Fatal(err)
		}
		genesisUTXOs[i] = api.UTXO{
			Amount:  json.Uint64(defaultBalance),
			Address: addr,
		}
	}

	genesisValidators := make([]api.PrimaryValidator, len(keys))
	for i, key := range keys {
		nodeID := ids.NodeID(key.PublicKey().Address())
		addr, err := address.FormatBech32(hrp, nodeID.Bytes())
		if err != nil {
			panic(err)
		}
		genesisValidators[i] = api.PrimaryValidator{
			Staker: api.Staker{
				StartTime: json.Uint64(defaultValidateStartTime.Unix()),
				EndTime:   json.Uint64(defaultValidateEndTime.Unix()),
				NodeID:    nodeID,
			},
			RewardOwner: &api.Owner{
				Threshold: 1,
				Addresses: []string{addr},
			},
			Staked: []api.UTXO{{
				Amount:  json.Uint64(defaultWeight),
				Address: addr,
			}},
			DelegationFee: reward.PercentDenominator,
		}
	}

	buildGenesisArgs := api.BuildGenesisArgs{
		NetworkID:     json.Uint32(testNetworkID),
		AvaxAssetID:   avaxAssetID,
		UTXOs:         genesisUTXOs,
		Validators:    genesisValidators,
		Chains:        nil,
		Time:          json.Uint64(defaultGenesisTime.Unix()),
		InitialSupply: json.Uint64(360 * units.MegaAvax),
		Encoding:      formatting.Hex,
	}

	if args != nil {
		buildGenesisArgs = *args
	}

	buildGenesisResponse := api.BuildGenesisReply{}
	platformvmSS := api.StaticService{}
	if err := platformvmSS.BuildGenesis(nil, &buildGenesisArgs, &buildGenesisResponse); err != nil {
		t.Fatalf("problem while building platform chain's genesis state: %v", err)
	}

	genesisBytes, err := formatting.Decode(buildGenesisResponse.Encoding, buildGenesisResponse.Bytes)
	if err != nil {
		t.Fatal(err)
	}

	return &buildGenesisArgs, genesisBytes
}

func defaultVM() (*VM, database.Database, *mutableSharedMemory) {
	vm := &VM{Factory: Factory{
		Config: config.Config{
			Chains:                 chains.MockManager{},
			UptimeLockedCalculator: uptime.NewLockedCalculator(),
			Validators:             validators.NewManager(),
			TxFee:                  defaultTxFee,
			CreateSubnetTxFee:      100 * defaultTxFee,
			CreateBlockchainTxFee:  100 * defaultTxFee,
			MinValidatorStake:      defaultMinValidatorStake,
			MaxValidatorStake:      defaultMaxValidatorStake,
			MinDelegatorStake:      defaultMinDelegatorStake,
			MinStakeDuration:       defaultMinStakingDuration,
			MaxStakeDuration:       defaultMaxStakingDuration,
			RewardConfig:           defaultRewardConfig,
			ApricotPhase3Time:      defaultValidateEndTime,
			ApricotPhase4Time:      defaultValidateEndTime,
			ApricotPhase5Time:      defaultValidateEndTime,
			BlueberryTime:          mockable.MaxTime,
		},
	}}

	baseDBManager := manager.NewMemDB(version.Semantic1_0_0)
	chainDBManager := baseDBManager.NewPrefixDBManager([]byte{0})
	atomicDB := prefixdb.New([]byte{1}, baseDBManager.Current().Database)

	vm.clock.Set(defaultGenesisTime)
	msgChan := make(chan common.Message, 1)
	ctx := defaultContext()

	m := atomic.NewMemory(atomicDB)
	msm := &mutableSharedMemory{
		SharedMemory: m.NewSharedMemory(ctx.ChainID),
	}
	ctx.SharedMemory = msm

	ctx.Lock.Lock()
	defer ctx.Lock.Unlock()
	_, genesisBytes := defaultGenesis()
	appSender := &common.SenderTest{}
	appSender.CantSendAppGossip = true
	appSender.SendAppGossipF = func([]byte) error { return nil }

	if err := vm.Initialize(ctx, chainDBManager, genesisBytes, nil, nil, msgChan, nil, appSender); err != nil {
		panic(err)
	}
	if err := vm.SetState(snow.NormalOp); err != nil {
		panic(err)
	}

	// Create a subnet and store it in testSubnet1
	var err error
	testSubnet1, err = vm.txBuilder.NewCreateSubnetTx(
		2, // threshold; 2 sigs from keys[0], keys[1], keys[2] needed to add validator to this subnet
		// control keys are keys[0], keys[1], keys[2]
		[]ids.ShortID{keys[0].PublicKey().Address(), keys[1].PublicKey().Address(), keys[2].PublicKey().Address()},
		[]*crypto.PrivateKeySECP256K1R{keys[0]}, // pays tx fee
		keys[0].PublicKey().Address(),           // change addr
	)
	if err != nil {
		panic(err)
	} else if err := vm.BlockBuilder.AddUnverifiedTx(testSubnet1); err != nil {
		panic(err)
	} else if blk, err := vm.BuildBlock(); err != nil {
		panic(err)
	} else if err := blk.Verify(); err != nil {
		panic(err)
	} else if err := blk.Accept(); err != nil {
		panic(err)
	} else if err := vm.SetPreference(vm.manager.LastAccepted()); err != nil {
		panic(err)
	}

	return vm, baseDBManager.Current().Database, msm
}

func GenesisVMWithArgs(t *testing.T, args *api.BuildGenesisArgs) ([]byte, chan common.Message, *VM, *atomic.Memory) {
	var genesisBytes []byte

	if args != nil {
		_, genesisBytes = BuildGenesisTestWithArgs(t, args)
	} else {
		_, genesisBytes = BuildGenesisTest(t)
	}

	vm := &VM{Factory: Factory{
		Config: config.Config{
			Chains:                 chains.MockManager{},
			Validators:             validators.NewManager(),
			UptimeLockedCalculator: uptime.NewLockedCalculator(),
			TxFee:                  defaultTxFee,
			MinValidatorStake:      defaultMinValidatorStake,
			MaxValidatorStake:      defaultMaxValidatorStake,
			MinDelegatorStake:      defaultMinDelegatorStake,
			MinStakeDuration:       defaultMinStakingDuration,
			MaxStakeDuration:       defaultMaxStakingDuration,
			RewardConfig:           defaultRewardConfig,
			BlueberryTime:          mockable.MaxTime,
		},
	}}

	baseDBManager := manager.NewMemDB(version.Semantic1_0_0)
	chainDBManager := baseDBManager.NewPrefixDBManager([]byte{0})
	atomicDB := prefixdb.New([]byte{1}, baseDBManager.Current().Database)

	vm.clock.Set(defaultGenesisTime)
	msgChan := make(chan common.Message, 1)
	ctx := defaultContext()

	m := atomic.NewMemory(atomicDB)

	ctx.SharedMemory = m.NewSharedMemory(ctx.ChainID)

	ctx.Lock.Lock()
	defer ctx.Lock.Unlock()
	appSender := &common.SenderTest{T: t}
	appSender.CantSendAppGossip = true
	appSender.SendAppGossipF = func([]byte) error { return nil }
	if err := vm.Initialize(ctx, chainDBManager, genesisBytes, nil, nil, msgChan, nil, appSender); err != nil {
		t.Fatal(err)
	}
	if err := vm.SetState(snow.NormalOp); err != nil {
		panic(err)
	}

	// Create a subnet and store it in testSubnet1
	var err error
	testSubnet1, err = vm.txBuilder.NewCreateSubnetTx(
		2, // threshold; 2 sigs from keys[0], keys[1], keys[2] needed to add validator to this subnet
		// control keys are keys[0], keys[1], keys[2]
		[]ids.ShortID{keys[0].PublicKey().Address(), keys[1].PublicKey().Address(), keys[2].PublicKey().Address()},
		[]*crypto.PrivateKeySECP256K1R{keys[0]}, // pays tx fee
		keys[0].PublicKey().Address(),           // change addr
	)
	if err != nil {
		panic(err)
	} else if err := vm.BlockBuilder.AddUnverifiedTx(testSubnet1); err != nil {
		panic(err)
	} else if blk, err := vm.BuildBlock(); err != nil {
		panic(err)
	} else if err := blk.Verify(); err != nil {
		panic(err)
	} else if err := blk.Accept(); err != nil {
		panic(err)
	}

	return genesisBytes, msgChan, vm, m
}

// Ensure genesis state is parsed from bytes and stored correctly
func TestGenesis(t *testing.T) {
	vm, _, _ := defaultVM()
	vm.ctx.Lock.Lock()
	defer func() {
		if err := vm.Shutdown(); err != nil {
			t.Fatal(err)
		}
		vm.ctx.Lock.Unlock()
	}()

	// Ensure the genesis block has been accepted and stored
	genesisBlockID, err := vm.LastAccepted() // lastAccepted should be ID of genesis block
	if err != nil {
		t.Fatal(err)
	}
	if genesisBlock, err := vm.manager.GetBlock(genesisBlockID); err != nil {
		t.Fatalf("couldn't get genesis block: %v", err)
	} else if genesisBlock.Status() != choices.Accepted {
		t.Fatal("genesis block should be accepted")
	}

	genesisState, _ := defaultGenesis()
	// Ensure all the genesis UTXOs are there
	for _, utxo := range genesisState.UTXOs {
		_, addrBytes, err := address.ParseBech32(utxo.Address)
		if err != nil {
			t.Fatal(err)
		}
		addr, err := ids.ToShortID(addrBytes)
		if err != nil {
			t.Fatal(err)
		}
		addrs := ids.ShortSet{}
		addrs.Add(addr)
		utxos, err := avax.GetAllUTXOs(vm.state, addrs)
		if err != nil {
			t.Fatal("couldn't find UTXO")
		} else if len(utxos) != 1 {
			t.Fatal("expected each address to have one UTXO")
		} else if out, ok := utxos[0].Out.(*secp256k1fx.TransferOutput); !ok {
			t.Fatal("expected utxo output to be type *secp256k1fx.TransferOutput")
		} else if out.Amount() != uint64(utxo.Amount) {
			id := keys[0].PublicKey().Address()
			hrp := constants.NetworkIDToHRP[testNetworkID]
			addr, err := address.FormatBech32(hrp, id.Bytes())
			if err != nil {
				t.Fatal(err)
			}
			if utxo.Address == addr { // Address that paid tx fee to create testSubnet1 has less tokens
				if out.Amount() != uint64(utxo.Amount)-vm.TxFee {
					t.Fatalf("expected UTXO to have value %d but has value %d", uint64(utxo.Amount)-vm.TxFee, out.Amount())
				}
			} else {
				t.Fatalf("expected UTXO to have value %d but has value %d", uint64(utxo.Amount), out.Amount())
			}
		}
	}

	// Ensure current validator set of primary network is correct
	vdrSet, ok := vm.Validators.GetValidators(constants.PrimaryNetworkID)
	if !ok {
		t.Fatalf("Missing the primary network validator set")
	}
	currentValidators := vdrSet.List()
	if len(currentValidators) != len(genesisState.Validators) {
		t.Fatal("vm's current validator set is wrong")
	}
	for _, key := range keys {
		if addr := key.PublicKey().Address(); !vdrSet.Contains(ids.NodeID(addr)) {
			t.Fatalf("should have had validator with NodeID %s", addr)
		}
	}

	// Ensure genesis timestamp is correct
	if timestamp := vm.state.GetTimestamp(); timestamp.Unix() != int64(genesisState.Time) {
		t.Fatalf("vm's time is incorrect. Expected %v got %v", genesisState.Time, timestamp)
	}

	// Ensure the new subnet we created exists
	if _, _, err := vm.state.GetTx(testSubnet1.ID()); err != nil {
		t.Fatalf("expected subnet %s to exist", testSubnet1.ID())
	}
}

// accept proposal to add validator to primary network
func TestAddValidatorCommit(t *testing.T) {
	assert := assert.New(t)
	vm, _, _ := defaultVM()
	vm.ctx.Lock.Lock()
	defer func() {
		assert.NoError(vm.Shutdown())
		vm.ctx.Lock.Unlock()
	}()

	startTime := defaultGenesisTime.Add(executor.SyncBound).Add(1 * time.Second)
	endTime := startTime.Add(defaultMinStakingDuration)
	nodeID := ids.GenerateTestNodeID()
	rewardAddress := ids.GenerateTestShortID()

	// create valid tx
	tx, err := vm.txBuilder.NewAddValidatorTx(
		vm.MinValidatorStake,
		uint64(startTime.Unix()),
		uint64(endTime.Unix()),
		nodeID,
		rewardAddress,
		reward.PercentDenominator,
		[]*crypto.PrivateKeySECP256K1R{keys[0]},
		ids.ShortEmpty, // change addr
	)
	assert.NoError(err)

	// trigger block creation
	assert.NoError(vm.BlockBuilder.AddUnverifiedTx(tx))

	blk, err := vm.BuildBlock()
	assert.NoError(err)

	assert.NoError(blk.Verify())

	// Assert preferences are correct
	block := blk.(smcon.OracleBlock)
	options, err := block.Options()
	assert.NoError(err)

	commit := options[0].(*stateful.Block)
	_, ok := commit.Block.(*stateless.CommitBlock)
	assert.True(ok)

	assert.NoError(block.Accept())
	assert.NoError(commit.Verify())
	assert.NoError(commit.Accept()) // commit the proposal

	_, txStatus, err := vm.state.GetTx(tx.ID())
	assert.NoError(err)
	assert.Equal(status.Committed, txStatus)

	// Verify that new validator now in pending validator set
	_, err = vm.state.GetPendingValidator(constants.PrimaryNetworkID, nodeID)
	assert.NoError(err)
}

// verify invalid proposal to add validator to primary network
func TestInvalidAddValidatorCommit(t *testing.T) {
	vm, _, _ := defaultVM()
	blkVersion := uint16(stateless.ApricotVersion)
	vm.ctx.Lock.Lock()
	defer func() {
		if err := vm.Shutdown(); err != nil {
			t.Fatal(err)
		}
		vm.ctx.Lock.Unlock()
	}()

	startTime := defaultGenesisTime.Add(-executor.SyncBound).Add(-1 * time.Second)
	endTime := startTime.Add(defaultMinStakingDuration)
	key, _ := testKeyFactory.NewPrivateKey()
	nodeID := ids.NodeID(key.PublicKey().Address())

	// create invalid tx
	tx, err := vm.txBuilder.NewAddValidatorTx(
		vm.MinValidatorStake,
		uint64(startTime.Unix()),
		uint64(endTime.Unix()),
		nodeID,
		ids.ShortID(nodeID),
		reward.PercentDenominator,
		[]*crypto.PrivateKeySECP256K1R{keys[0]},
		ids.ShortEmpty, // change addr
	)
	if err != nil {
		t.Fatal(err)
	}

	preferred, err := vm.Preferred()
	if err != nil {
		t.Fatal(err)
	}
	preferredID := preferred.ID()
	preferredHeight := preferred.Height()
	statelessBlk, err := stateless.NewProposalBlock(
		blkVersion,
		0, // apricot timestamp is not serialized
		preferredID,
		preferredHeight+1,
		tx,
	)
	if err != nil {
		t.Fatal(err)
	}
	blk := vm.manager.NewBlock(statelessBlk)
	if err != nil {
		t.Fatal(err)
	}
	blkBytes := blk.Bytes()

	parsedBlock, err := vm.ParseBlock(blkBytes)
	if err != nil {
		t.Fatal(err)
	}

	if err := parsedBlock.Verify(); err == nil {
		t.Fatalf("Should have errored during verification")
	}
	txID := statelessBlk.BlockTxs()[0].ID()
	if _, dropped := vm.BlockBuilder.GetDropReason(txID); !dropped {
		t.Fatal("tx should be in dropped tx cache")
	}
}

// Reject proposal to add validator to primary network
func TestAddValidatorReject(t *testing.T) {
	assert := assert.New(t)
	vm, _, _ := defaultVM()
	vm.ctx.Lock.Lock()
	defer func() {
		assert.NoError(vm.Shutdown())
		vm.ctx.Lock.Unlock()
	}()

	startTime := defaultGenesisTime.Add(executor.SyncBound).Add(1 * time.Second)
	endTime := startTime.Add(defaultMinStakingDuration)
	nodeID := ids.GenerateTestNodeID()
	rewardAddress := ids.GenerateTestShortID()

	// create valid tx
	tx, err := vm.txBuilder.NewAddValidatorTx(
		vm.MinValidatorStake,
		uint64(startTime.Unix()),
		uint64(endTime.Unix()),
		nodeID,
		rewardAddress,
		reward.PercentDenominator,
		[]*crypto.PrivateKeySECP256K1R{keys[0]},
		ids.ShortEmpty, // change addr
	)
	assert.NoError(err)

	// trigger block creation
	assert.NoError(vm.BlockBuilder.AddUnverifiedTx(tx))

	blk, err := vm.BuildBlock()
	assert.NoError(err)

	assert.NoError(blk.Verify())

	// Assert preferences are correct
	block := blk.(smcon.OracleBlock)
	options, err := block.Options()
	assert.NoError(err)

	commit := options[0].(*stateful.Block)
	_, ok := commit.Block.(*stateless.CommitBlock)
	assert.True(ok)

	abort := options[1].(*stateful.Block)
	_, ok = abort.Block.(*stateless.AbortBlock)
	assert.True(ok)

	assert.NoError(block.Accept())
	assert.NoError(commit.Verify())
	assert.NoError(abort.Verify())
	assert.NoError(abort.Accept()) // reject the proposal

	_, txStatus, err := vm.state.GetTx(tx.ID())
	assert.NoError(err)
	assert.Equal(status.Aborted, txStatus)

	_, err = vm.state.GetPendingValidator(constants.PrimaryNetworkID, nodeID)
	assert.ErrorIs(err, database.ErrNotFound)
}

// Reject proposal to add validator to primary network
func TestAddValidatorInvalidNotReissued(t *testing.T) {
	vm, _, _ := defaultVM()
	vm.ctx.Lock.Lock()
	defer func() {
		if err := vm.Shutdown(); err != nil {
			t.Fatal(err)
		}
		vm.ctx.Lock.Unlock()
	}()

	// Use nodeID that is already in the genesis
	repeatNodeID := ids.NodeID(keys[0].PublicKey().Address())

	startTime := defaultGenesisTime.Add(executor.SyncBound).Add(1 * time.Second)
	endTime := startTime.Add(defaultMinStakingDuration)

	// create valid tx
	tx, err := vm.txBuilder.NewAddValidatorTx(
		vm.MinValidatorStake,
		uint64(startTime.Unix()),
		uint64(endTime.Unix()),
		repeatNodeID,
		ids.ShortID(repeatNodeID),
		reward.PercentDenominator,
		[]*crypto.PrivateKeySECP256K1R{keys[0]},
		ids.ShortEmpty, // change addr
	)
	if err != nil {
		t.Fatal(err)
	}

	// trigger block creation
	if err := vm.BlockBuilder.AddUnverifiedTx(tx); err == nil {
		t.Fatal("Expected BuildBlock to error due to adding a validator with a nodeID that is already in the validator set.")
	}
}

// Accept proposal to add validator to subnet
func TestAddSubnetValidatorAccept(t *testing.T) {
	assert := assert.New(t)
	vm, _, _ := defaultVM()
	vm.ctx.Lock.Lock()
	defer func() {
		assert.NoError(vm.Shutdown())
		vm.ctx.Lock.Unlock()
	}()

	startTime := defaultValidateStartTime.Add(executor.SyncBound).Add(1 * time.Second)
	endTime := startTime.Add(defaultMinStakingDuration)
	nodeID := ids.NodeID(keys[0].PublicKey().Address())

	// create valid tx
	// note that [startTime, endTime] is a subset of time that keys[0]
	// validates primary network ([defaultValidateStartTime, defaultValidateEndTime])
	tx, err := vm.txBuilder.NewAddSubnetValidatorTx(
		defaultWeight,
		uint64(startTime.Unix()),
		uint64(endTime.Unix()),
		nodeID,
		testSubnet1.ID(),
		[]*crypto.PrivateKeySECP256K1R{testSubnet1ControlKeys[0], testSubnet1ControlKeys[1]},
		ids.ShortEmpty, // change addr
	)
	assert.NoError(err)

	// trigger block creation
	assert.NoError(vm.BlockBuilder.AddUnverifiedTx(tx))

	blk, err := vm.BuildBlock()
	assert.NoError(err)

	assert.NoError(blk.Verify())

	// Assert preferences are correct
	block := blk.(smcon.OracleBlock)
	options, err := block.Options()
	assert.NoError(err)

	commit := options[0].(*stateful.Block)
	_, ok := commit.Block.(*stateless.CommitBlock)
	assert.True(ok)

	abort := options[1].(*stateful.Block)
	_, ok = abort.Block.(*stateless.AbortBlock)
	assert.True(ok)

	assert.NoError(block.Accept())
	assert.NoError(commit.Verify())
	assert.NoError(abort.Verify())

	{
		onAccept, ok := vm.stateVersions.GetState(abort.ID())
		assert.True(ok)

		_, txStatus, err := onAccept.GetTx(tx.ID())
		assert.NoError(err)
		assert.Equal(status.Aborted, txStatus)
	}

	assert.NoError(commit.Accept())

	_, txStatus, err := vm.state.GetTx(tx.ID())
	assert.NoError(err)
	assert.Equal(status.Committed, txStatus)

	// Verify that new validator is in pending validator set
	_, err = vm.state.GetPendingValidator(testSubnet1.ID(), nodeID)
	assert.NoError(err)
}

// Reject proposal to add validator to subnet
func TestAddSubnetValidatorReject(t *testing.T) {
	assert := assert.New(t)
	vm, _, _ := defaultVM()
	vm.ctx.Lock.Lock()
	defer func() {
		assert.NoError(vm.Shutdown())
		vm.ctx.Lock.Unlock()
	}()

	startTime := defaultValidateStartTime.Add(executor.SyncBound).Add(1 * time.Second)
	endTime := startTime.Add(defaultMinStakingDuration)
	nodeID := ids.NodeID(keys[0].PublicKey().Address())

	// create valid tx
	// note that [startTime, endTime] is a subset of time that keys[0]
	// validates primary network ([defaultValidateStartTime, defaultValidateEndTime])
	tx, err := vm.txBuilder.NewAddSubnetValidatorTx(
		defaultWeight,
		uint64(startTime.Unix()),
		uint64(endTime.Unix()),
		nodeID,
		testSubnet1.ID(),
		[]*crypto.PrivateKeySECP256K1R{testSubnet1ControlKeys[1], testSubnet1ControlKeys[2]},
		ids.ShortEmpty, // change addr
	)
	assert.NoError(err)

	// trigger block creation
	assert.NoError(vm.BlockBuilder.AddUnverifiedTx(tx))

	blk, err := vm.BuildBlock()
	assert.NoError(err)

	assert.NoError(blk.Verify())

	// Assert preferences are correct
	block := blk.(smcon.OracleBlock)
	options, err := block.Options()
	assert.NoError(err)

	commit := options[0].(*stateful.Block)
	_, ok := commit.Block.(*stateless.CommitBlock)
	assert.True(ok)

	abort := options[1].(*stateful.Block)
	_, ok = abort.Block.(*stateless.AbortBlock)
	assert.True(ok)

	assert.NoError(block.Accept())
	assert.NoError(commit.Verify())

	{
		onAccept, ok := vm.stateVersions.GetState(commit.ID())
		assert.True(ok)

		_, txStatus, err := onAccept.GetTx(tx.ID())
		assert.NoError(err)
		assert.Equal(status.Committed, txStatus)
	}

	assert.NoError(abort.Verify())
	assert.NoError(abort.Accept())

	_, txStatus, err := vm.state.GetTx(tx.ID())
	assert.NoError(err)
	assert.Equal(status.Aborted, txStatus)

	// Verify that new validator NOT in pending validator set
	_, err = vm.state.GetPendingValidator(testSubnet1.ID(), nodeID)
	assert.ErrorIs(err, database.ErrNotFound)
}

// Test case where primary network validator rewarded
func TestRewardValidatorAccept(t *testing.T) {
	assert := assert.New(t)
	vm, _, _ := defaultVM()
	vm.ctx.Lock.Lock()
	defer func() {
		assert.NoError(vm.Shutdown())
		vm.ctx.Lock.Unlock()
	}()

	// Fast forward clock to time for genesis validators to leave
	vm.clock.Set(defaultValidateEndTime)

	blk, err := vm.BuildBlock() // should contain proposal to advance time
	assert.NoError(err)

	assert.NoError(blk.Verify())

	// Assert preferences are correct
	block := blk.(smcon.OracleBlock)
	options, err := block.Options()
	assert.NoError(err)

	commit := options[0].(*stateful.Block)
	_, ok := commit.Block.(*stateless.CommitBlock)
	assert.True(ok)
	abort := options[1].(*stateful.Block)
	_, ok = abort.Block.(*stateless.AbortBlock)
	assert.True(ok)

	assert.NoError(block.Accept())
	assert.NoError(commit.Verify())
	assert.NoError(abort.Verify())

	txID := blk.(*stateful.OracleBlock).Block.BlockTxs()[0].ID()
	{
		onAccept, ok := vm.stateVersions.GetState(abort.ID())
		assert.True(ok)

		_, txStatus, err := onAccept.GetTx(txID)
		assert.NoError(err)
		assert.Equal(status.Aborted, txStatus)
	}

	assert.NoError(commit.Accept()) // advance the timestamp
	lastAcceptedID, err := vm.LastAccepted()
	assert.NoError(err)
	assert.NoError(vm.SetPreference(lastAcceptedID))

	_, txStatus, err := vm.state.GetTx(txID)
	assert.NoError(err)
	assert.Equal(status.Committed, txStatus)

	// Verify that chain's timestamp has advanced
	timestamp := vm.state.GetTimestamp()
	assert.Equal(defaultValidateEndTime.Unix(), timestamp.Unix())

	blk, err = vm.BuildBlock() // should contain proposal to reward genesis validator
	assert.NoError(err)

	assert.NoError(blk.Verify())

	// Assert preferences are correct
	block = blk.(smcon.OracleBlock)
	options, err = block.Options()
	assert.NoError(err)

	commit = options[0].(*stateful.Block)
	_, ok = commit.Block.(*stateless.CommitBlock)
	assert.True(ok)

	abort = options[1].(*stateful.Block)
	_, ok = abort.Block.(*stateless.AbortBlock)
	assert.True(ok)

	assert.NoError(block.Accept())
	assert.NoError(commit.Verify())
	assert.NoError(abort.Verify())

	txID = blk.(*stateful.OracleBlock).Block.BlockTxs()[0].ID()
	{
		onAccept, ok := vm.stateVersions.GetState(abort.ID())
		assert.True(ok)

		_, txStatus, err := onAccept.GetTx(txID)
		assert.NoError(err)
		assert.Equal(status.Aborted, txStatus)
	}

	assert.NoError(commit.Accept()) // reward the genesis validator

	_, txStatus, err = vm.state.GetTx(txID)
	assert.NoError(err)
	assert.Equal(status.Committed, txStatus)

	_, err = vm.state.GetCurrentValidator(constants.PrimaryNetworkID, ids.NodeID(keys[1].PublicKey().Address()))
	assert.ErrorIs(err, database.ErrNotFound)
}

// Test case where primary network validator not rewarded
func TestRewardValidatorReject(t *testing.T) {
	assert := assert.New(t)
	vm, _, _ := defaultVM()
	vm.ctx.Lock.Lock()
	defer func() {
		assert.NoError(vm.Shutdown())
		vm.ctx.Lock.Unlock()
	}()

	// Fast forward clock to time for genesis validators to leave
	vm.clock.Set(defaultValidateEndTime)

	blk, err := vm.BuildBlock() // should contain proposal to advance time
	assert.NoError(err)
	assert.NoError(blk.Verify())

	// Assert preferences are correct
	block := blk.(smcon.OracleBlock)
	options, err := block.Options()
	assert.NoError(err)

	commit := options[0].(*stateful.Block)
	_, ok := commit.Block.(*stateless.CommitBlock)
	assert.True(ok)

	abort := options[1].(*stateful.Block)
	_, ok = abort.Block.(*stateless.AbortBlock)
	assert.True(ok)

	assert.NoError(block.Accept())
	assert.NoError(commit.Verify())
	assert.NoError(abort.Verify())

	txID := blk.(*stateful.OracleBlock).Block.BlockTxs()[0].ID()
	{
		onAccept, ok := vm.stateVersions.GetState(abort.ID())
		assert.True(ok)

		_, txStatus, err := onAccept.GetTx(txID)
		assert.NoError(err)
		assert.Equal(status.Aborted, txStatus)
	}

	assert.NoError(commit.Accept()) // advance the timestamp
	assert.NoError(vm.SetPreference(vm.manager.LastAccepted()))

	_, txStatus, err := vm.state.GetTx(txID)
	assert.NoError(err)
	assert.Equal(status.Committed, txStatus)

	timestamp := vm.state.GetTimestamp()
	assert.Equal(defaultValidateEndTime.Unix(), timestamp.Unix())

	blk, err = vm.BuildBlock() // should contain proposal to reward genesis validator
	assert.NoError(err)

	assert.NoError(blk.Verify())

	block = blk.(smcon.OracleBlock)
	options, err = block.Options()
	assert.NoError(err)

	commit = options[0].(*stateful.Block)
	_, ok = commit.Block.(*stateless.CommitBlock)
	assert.True(ok)

	abort = options[1].(*stateful.Block)
	_, ok = abort.Block.(*stateless.AbortBlock)
	assert.True(ok)

	assert.NoError(blk.Accept())
	assert.NoError(commit.Verify())

	txID = blk.(*stateful.OracleBlock).Block.BlockTxs()[0].ID()
	{
		onAccept, ok := vm.stateVersions.GetState(commit.ID())
		assert.True(ok)

		_, txStatus, err := onAccept.GetTx(txID)
		assert.NoError(err)
		assert.Equal(status.Committed, txStatus)
	}

	assert.NoError(abort.Verify())
	assert.NoError(abort.Accept()) // do not reward the genesis validator

	_, txStatus, err = vm.state.GetTx(txID)
	assert.NoError(err)
	assert.Equal(status.Aborted, txStatus)

	_, err = vm.state.GetCurrentValidator(constants.PrimaryNetworkID, ids.NodeID(keys[1].PublicKey().Address()))
	assert.ErrorIs(err, database.ErrNotFound)
}

// Test case where primary network validator is preferred to be rewarded
func TestRewardValidatorPreferred(t *testing.T) {
	assert := assert.New(t)
	vm, _, _ := defaultVM()
	vm.ctx.Lock.Lock()
	defer func() {
		assert.NoError(vm.Shutdown())
		vm.ctx.Lock.Unlock()
	}()

	// Fast forward clock to time for genesis validators to leave
	vm.clock.Set(defaultValidateEndTime)

	blk, err := vm.BuildBlock() // should contain proposal to advance time
	assert.NoError(err)
	assert.NoError(blk.Verify())

	// Assert preferences are correct
	block := blk.(smcon.OracleBlock)
	options, err := block.Options()
	assert.NoError(err)

	commit := options[0].(*stateful.Block)
	_, ok := commit.Block.(*stateless.CommitBlock)
	assert.True(ok)

	abort := options[1].(*stateful.Block)
	_, ok = abort.Block.(*stateless.AbortBlock)
	assert.True(ok)

	assert.NoError(block.Accept())
	assert.NoError(commit.Verify())
	assert.NoError(abort.Verify())

	txID := blk.(*stateful.OracleBlock).Block.BlockTxs()[0].ID()
	{
		onAccept, ok := vm.stateVersions.GetState(abort.ID())
		assert.True(ok)

		_, txStatus, err := onAccept.GetTx(txID)
		assert.NoError(err)
		assert.Equal(status.Aborted, txStatus)
	}

	assert.NoError(commit.Accept()) // advance the timestamp
	assert.NoError(vm.SetPreference(vm.manager.LastAccepted()))

	_, txStatus, err := vm.state.GetTx(txID)
	assert.NoError(err)
	assert.Equal(status.Committed, txStatus)

	timestamp := vm.state.GetTimestamp()
	assert.Equal(defaultValidateEndTime.Unix(), timestamp.Unix())

	// should contain proposal to reward genesis validator
	blk, err = vm.BuildBlock()
	assert.NoError(err)

	assert.NoError(blk.Verify())

	block = blk.(smcon.OracleBlock)
	options, err = block.Options()
	assert.NoError(err)

	commit = options[0].(*stateful.Block)
	_, ok = commit.Block.(*stateless.CommitBlock)
	assert.True(ok)

	abort = options[1].(*stateful.Block)
	_, ok = abort.Block.(*stateless.AbortBlock)
	assert.True(ok)

	assert.NoError(blk.Accept())
	assert.NoError(commit.Verify())

	txID = blk.(*stateful.OracleBlock).Block.BlockTxs()[0].ID()
	{
		onAccept, ok := vm.stateVersions.GetState(commit.ID())
		assert.True(ok)

		_, txStatus, err := onAccept.GetTx(txID)
		assert.NoError(err)
		assert.Equal(status.Committed, txStatus)
	}

	assert.NoError(abort.Verify())
	assert.NoError(abort.Accept()) // do not reward the genesis validator

	_, txStatus, err = vm.state.GetTx(txID)
	assert.NoError(err)
	assert.Equal(status.Aborted, txStatus)

	_, err = vm.state.GetCurrentValidator(constants.PrimaryNetworkID, ids.NodeID(keys[1].PublicKey().Address()))
	assert.ErrorIs(err, database.ErrNotFound)
}

// Ensure BuildBlock errors when there is no block to build
func TestUnneededBuildBlock(t *testing.T) {
	vm, _, _ := defaultVM()
	vm.ctx.Lock.Lock()
	defer func() {
		if err := vm.Shutdown(); err != nil {
			t.Fatal(err)
		}
		vm.ctx.Lock.Unlock()
	}()
	if _, err := vm.BuildBlock(); err == nil {
		t.Fatalf("Should have errored on BuildBlock")
	}
}

// test acceptance of proposal to create a new chain
func TestCreateChain(t *testing.T) {
	vm, _, _ := defaultVM()
	vm.ctx.Lock.Lock()
	defer func() {
		if err := vm.Shutdown(); err != nil {
			t.Fatal(err)
		}
		vm.ctx.Lock.Unlock()
	}()

	tx, err := vm.txBuilder.NewCreateChainTx(
		testSubnet1.ID(),
		nil,
		ids.ID{'t', 'e', 's', 't', 'v', 'm'},
		nil,
		"name",
		[]*crypto.PrivateKeySECP256K1R{testSubnet1ControlKeys[0], testSubnet1ControlKeys[1]},
		ids.ShortEmpty, // change addr
	)
	if err != nil {
		t.Fatal(err)
	} else if err := vm.BlockBuilder.AddUnverifiedTx(tx); err != nil {
		t.Fatal(err)
	} else if blk, err := vm.BuildBlock(); err != nil { // should contain proposal to create chain
		t.Fatal(err)
	} else if err := blk.Verify(); err != nil {
		t.Fatal(err)
	} else if err := blk.Accept(); err != nil {
		t.Fatal(err)
	} else if _, txStatus, err := vm.state.GetTx(tx.ID()); err != nil {
		t.Fatal(err)
	} else if txStatus != status.Committed {
		t.Fatalf("status should be Committed but is %s", txStatus)
	}

	// Verify chain was created
	chains, err := vm.state.GetChains(testSubnet1.ID())
	if err != nil {
		t.Fatal(err)
	}
	foundNewChain := false
	for _, chain := range chains {
		if bytes.Equal(chain.Bytes(), tx.Bytes()) {
			foundNewChain = true
		}
	}
	if !foundNewChain {
		t.Fatal("should've created new chain but didn't")
	}
}

// test where we:
// 1) Create a subnet
// 2) Add a validator to the subnet's pending validator set
// 3) Advance timestamp to validator's start time (moving the validator from pending to current)
// 4) Advance timestamp to validator's end time (removing validator from current)
func TestCreateSubnet(t *testing.T) {
	assert := assert.New(t)
	vm, _, _ := defaultVM()
	vm.ctx.Lock.Lock()
	defer func() {
		assert.NoError(vm.Shutdown())
		vm.ctx.Lock.Unlock()
	}()

	nodeID := ids.NodeID(keys[0].PublicKey().Address())

	createSubnetTx, err := vm.txBuilder.NewCreateSubnetTx(
		1, // threshold
		[]ids.ShortID{ // control keys
			keys[0].PublicKey().Address(),
			keys[1].PublicKey().Address(),
		},
		[]*crypto.PrivateKeySECP256K1R{keys[0]}, // payer
		keys[0].PublicKey().Address(),           // change addr
	)
	assert.NoError(err)

	assert.NoError(vm.BlockBuilder.AddUnverifiedTx(createSubnetTx))

	// should contain proposal to create subnet
	blk, err := vm.BuildBlock()
	assert.NoError(err)

	assert.NoError(blk.Verify())
	assert.NoError(blk.Accept())
	assert.NoError(vm.SetPreference(vm.manager.LastAccepted()))

	_, txStatus, err := vm.state.GetTx(createSubnetTx.ID())
	assert.NoError(err)
	assert.Equal(status.Committed, txStatus)

	subnets, err := vm.state.GetSubnets()
	assert.NoError(err)

	found := false
	for _, subnet := range subnets {
		if subnet.ID() == createSubnetTx.ID() {
			found = true
			break
		}
	}
	assert.True(found)

	// Now that we've created a new subnet, add a validator to that subnet
	startTime := defaultValidateStartTime.Add(executor.SyncBound).Add(1 * time.Second)
	endTime := startTime.Add(defaultMinStakingDuration)
	// [startTime, endTime] is subset of time keys[0] validates default subnet so tx is valid
	addValidatorTx, err := vm.txBuilder.NewAddSubnetValidatorTx(
		defaultWeight,
		uint64(startTime.Unix()),
		uint64(endTime.Unix()),
		nodeID,
		createSubnetTx.ID(),
		[]*crypto.PrivateKeySECP256K1R{keys[0]},
		ids.ShortEmpty, // change addr
	)
	assert.NoError(err)

	assert.NoError(vm.BlockBuilder.AddUnverifiedTx(addValidatorTx))

	blk, err = vm.BuildBlock() // should add validator to the new subnet
	assert.NoError(err)

	assert.NoError(blk.Verify())

	// Assert preferences are correct and accept the proposal/commit
	block := blk.(smcon.OracleBlock)
	options, err := block.Options()
	assert.NoError(err)

	commit := options[0].(*stateful.Block)
	_, ok := commit.Block.(*stateless.CommitBlock)
	assert.True(ok)

	abort := options[1].(*stateful.Block)
	_, ok = abort.Block.(*stateless.AbortBlock)
	assert.True(ok)

	assert.NoError(block.Accept())
	assert.NoError(commit.Verify())
	assert.NoError(abort.Verify())

	txID := blk.(*stateful.OracleBlock).Block.BlockTxs()[0].ID()
	{
		onAccept, ok := vm.stateVersions.GetState(abort.ID())
		assert.True(ok)

		_, txStatus, err := onAccept.GetTx(txID)
		assert.NoError(err)
		assert.Equal(status.Aborted, txStatus)
	}

	assert.NoError(commit.Accept()) // add the validator to pending validator set
	assert.NoError(vm.SetPreference(vm.manager.LastAccepted()))

	_, txStatus, err = vm.state.GetTx(txID)
	assert.NoError(err)
	assert.Equal(status.Committed, txStatus)

	_, err = vm.state.GetPendingValidator(createSubnetTx.ID(), nodeID)
	assert.NoError(err)

	// Advance time to when new validator should start validating
	// Create a block with an advance time tx that moves validator
	// from pending to current validator set
	vm.clock.Set(startTime)
	blk, err = vm.BuildBlock() // should be advance time tx
	assert.NoError(err)

	assert.NoError(blk.Verify())

	// Assert preferences are correct and accept the proposal/commit
	block = blk.(smcon.OracleBlock)
	options, err = block.Options()
	assert.NoError(err)

	commit = options[0].(*stateful.Block)
	_, ok = commit.Block.(*stateless.CommitBlock)
	assert.True(ok)

	abort = options[1].(*stateful.Block)
	_, ok = abort.Block.(*stateless.AbortBlock)
	assert.True(ok)

	assert.NoError(block.Accept())
	assert.NoError(commit.Verify())
	assert.NoError(abort.Verify())

	txID = blk.(*stateful.OracleBlock).Block.BlockTxs()[0].ID()
	{
		onAccept, ok := vm.stateVersions.GetState(abort.ID())
		assert.True(ok)

		_, txStatus, err := onAccept.GetTx(txID)
		assert.NoError(err)
		assert.Equal(status.Aborted, txStatus)
	}

	assert.NoError(commit.Accept()) // move validator addValidatorTx from pending to current
	assert.NoError(vm.SetPreference(vm.manager.LastAccepted()))

	_, txStatus, err = vm.state.GetTx(txID)
	assert.NoError(err)
	assert.Equal(status.Committed, txStatus)

	_, err = vm.state.GetPendingValidator(createSubnetTx.ID(), nodeID)
	assert.ErrorIs(err, database.ErrNotFound)

	_, err = vm.state.GetCurrentValidator(createSubnetTx.ID(), nodeID)
	assert.NoError(err)

	// fast forward clock to time validator should stop validating
	vm.clock.Set(endTime)
	blk, err = vm.BuildBlock() // should be advance time tx
	assert.NoError(err)

	assert.NoError(blk.Verify())

	// Assert preferences are correct
	// and accept the proposal/commit
	block = blk.(smcon.OracleBlock)
	options, err = block.Options()
	assert.NoError(err)

	commit = options[0].(*stateful.Block)
	_, ok = commit.Block.(*stateless.CommitBlock)
	assert.True(ok)

	abort = options[1].(*stateful.Block)
	_, ok = abort.Block.(*stateless.AbortBlock)
	assert.True(ok)

	assert.NoError(block.Accept())
	assert.NoError(commit.Verify())
	assert.NoError(abort.Verify())

	txID = blk.(*stateful.OracleBlock).Block.BlockTxs()[0].ID()
	{
		onAccept, ok := vm.stateVersions.GetState(abort.ID())
		assert.True(ok)

		_, txStatus, err := onAccept.GetTx(txID)
		assert.NoError(err)
		assert.Equal(status.Aborted, txStatus)
	}

	assert.NoError(commit.Accept()) // remove validator from current validator set

	_, txStatus, err = vm.state.GetTx(txID)
	assert.NoError(err)
	assert.Equal(status.Committed, txStatus)

	_, err = vm.state.GetPendingValidator(createSubnetTx.ID(), nodeID)
	assert.ErrorIs(err, database.ErrNotFound)

	_, err = vm.state.GetCurrentValidator(createSubnetTx.ID(), nodeID)
	assert.ErrorIs(err, database.ErrNotFound)
}

// test asset import
func TestAtomicImport(t *testing.T) {
	vm, baseDB, mutableSharedMemory := defaultVM()
	vm.ctx.Lock.Lock()
	defer func() {
		if err := vm.Shutdown(); err != nil {
			t.Fatal(err)
		}
		vm.ctx.Lock.Unlock()
	}()

	utxoID := avax.UTXOID{
		TxID:        ids.Empty.Prefix(1),
		OutputIndex: 1,
	}
	amount := uint64(50000)
	recipientKey := keys[1]

	m := atomic.NewMemory(prefixdb.New([]byte{5}, baseDB))

	mutableSharedMemory.SharedMemory = m.NewSharedMemory(vm.ctx.ChainID)
	peerSharedMemory := m.NewSharedMemory(vm.ctx.XChainID)

	if _, err := vm.txBuilder.NewImportTx(
		vm.ctx.XChainID,
		recipientKey.PublicKey().Address(),
		[]*crypto.PrivateKeySECP256K1R{keys[0]},
		ids.ShortEmpty, // change addr
	); err == nil {
		t.Fatalf("should have errored due to missing utxos")
	}

	// Provide the avm UTXO

	utxo := &avax.UTXO{
		UTXOID: utxoID,
		Asset:  avax.Asset{ID: avaxAssetID},
		Out: &secp256k1fx.TransferOutput{
			Amt: amount,
			OutputOwners: secp256k1fx.OutputOwners{
				Threshold: 1,
				Addrs:     []ids.ShortID{recipientKey.PublicKey().Address()},
			},
		},
	}
	utxoBytes, err := txs.Codec.Marshal(txs.Version, utxo)
	if err != nil {
		t.Fatal(err)
	}
	inputID := utxo.InputID()
	if err := peerSharedMemory.Apply(map[ids.ID]*atomic.Requests{vm.ctx.ChainID: {PutRequests: []*atomic.Element{{
		Key:   inputID[:],
		Value: utxoBytes,
		Traits: [][]byte{
			recipientKey.PublicKey().Address().Bytes(),
		},
	}}}}); err != nil {
		t.Fatal(err)
	}

	tx, err := vm.txBuilder.NewImportTx(
		vm.ctx.XChainID,
		recipientKey.PublicKey().Address(),
		[]*crypto.PrivateKeySECP256K1R{recipientKey},
		ids.ShortEmpty, // change addr
	)
	if err != nil {
		t.Fatal(err)
	}

	if err := vm.BlockBuilder.AddUnverifiedTx(tx); err != nil {
		t.Fatal(err)
	} else if blk, err := vm.BuildBlock(); err != nil {
		t.Fatal(err)
	} else if err := blk.Verify(); err != nil {
		t.Fatal(err)
	} else if err := blk.Accept(); err != nil {
		t.Fatal(err)
	} else if _, txStatus, err := vm.state.GetTx(tx.ID()); err != nil {
		t.Fatal(err)
	} else if txStatus != status.Committed {
		t.Fatalf("status should be Committed but is %s", txStatus)
	}
	inputID = utxoID.InputID()
	if _, err := vm.ctx.SharedMemory.Get(vm.ctx.XChainID, [][]byte{inputID[:]}); err == nil {
		t.Fatalf("shouldn't have been able to read the utxo")
	}
}

// test optimistic asset import
func TestOptimisticAtomicImport(t *testing.T) {
	vm, _, _ := defaultVM()
	vm.ctx.Lock.Lock()
	defer func() {
		if err := vm.Shutdown(); err != nil {
			t.Fatal(err)
		}
		vm.ctx.Lock.Unlock()
	}()

	tx := &txs.Tx{Unsigned: &txs.ImportTx{
		BaseTx: txs.BaseTx{BaseTx: avax.BaseTx{
			NetworkID:    vm.ctx.NetworkID,
			BlockchainID: vm.ctx.ChainID,
		}},
		SourceChain: vm.ctx.XChainID,
		ImportedInputs: []*avax.TransferableInput{{
			UTXOID: avax.UTXOID{
				TxID:        ids.Empty.Prefix(1),
				OutputIndex: 1,
			},
			Asset: avax.Asset{ID: vm.ctx.AVAXAssetID},
			In: &secp256k1fx.TransferInput{
				Amt: 50000,
			},
		}},
	}}
	if err := tx.Sign(txs.Codec, [][]*crypto.PrivateKeySECP256K1R{{}}); err != nil {
		t.Fatal(err)
	}

	preferred, err := vm.Preferred()
	if err != nil {
		t.Fatal(err)
	}
	preferredID := preferred.ID()
	preferredHeight := preferred.Height()

	statelessBlk, err := stateless.NewAtomicBlock(
		preferredID,
		preferredHeight+1,
		tx,
	)
	if err != nil {
		t.Fatal(err)
	}
	blk := vm.manager.NewBlock(statelessBlk)

	if err := blk.Verify(); err == nil {
		t.Fatalf("Block should have failed verification due to missing UTXOs")
	}

	if err := vm.SetState(snow.Bootstrapping); err != nil {
		t.Fatal(err)
	}

	if err := blk.Verify(); err != nil {
		t.Fatal(err)
	}

	if err := blk.Accept(); err != nil {
		t.Fatal(err)
	}

	if err := vm.SetState(snow.NormalOp); err != nil {
		t.Fatal(err)
	}

	_, txStatus, err := vm.state.GetTx(tx.ID())
	if err != nil {
		t.Fatal(err)
	}

	if txStatus != status.Committed {
		t.Fatalf("Wrong status returned. Expected %s; Got %s", status.Committed, txStatus)
	}
}

// test restarting the node
func TestRestartPartiallyAccepted(t *testing.T) {
	_, genesisBytes := defaultGenesis()
	blkVersion := uint16(stateless.ApricotVersion)
	db := manager.NewMemDB(version.Semantic1_0_0)

	firstDB := db.NewPrefixDBManager([]byte{})
	firstVM := &VM{Factory: Factory{
		Config: config.Config{
			Chains:                 chains.MockManager{},
			Validators:             validators.NewManager(),
			UptimeLockedCalculator: uptime.NewLockedCalculator(),
			MinStakeDuration:       defaultMinStakingDuration,
			MaxStakeDuration:       defaultMaxStakingDuration,
			RewardConfig:           defaultRewardConfig,
			BlueberryTime:          mockable.MaxTime,
		},
	}}
	firstVM.clock.Set(defaultGenesisTime)
	firstCtx := defaultContext()
	firstCtx.Lock.Lock()

	firstMsgChan := make(chan common.Message, 1)
	if err := firstVM.Initialize(firstCtx, firstDB, genesisBytes, nil, nil, firstMsgChan, nil, nil); err != nil {
		t.Fatal(err)
	}

	genesisID, err := firstVM.LastAccepted()
	if err != nil {
		t.Fatal(err)
	}

	firstAdvanceTimeTx, err := firstVM.txBuilder.NewAdvanceTimeTx(defaultGenesisTime.Add(time.Second))
	if err != nil {
		t.Fatal(err)
	}

	preferred, err := firstVM.Preferred()
	if err != nil {
		t.Fatal(err)
	}
	preferredID := preferred.ID()
	preferredHeight := preferred.Height()

	statelessBlk, err := stateless.NewProposalBlock(
		blkVersion,
		0, // apricot timestamp is not serialized
		preferredID,
		preferredHeight+1,
		firstAdvanceTimeTx,
	)
	if err != nil {
		t.Fatal(err)
	}

	firstAdvanceTimeBlk := firstVM.manager.NewBlock(statelessBlk)

	firstVM.clock.Set(defaultGenesisTime.Add(3 * time.Second))
	if err := firstAdvanceTimeBlk.Verify(); err != nil {
		t.Fatal(err)
	}

	options, err := firstAdvanceTimeBlk.(smcon.OracleBlock).Options()
	if err != nil {
		t.Fatal(err)
	}
	firstOption := options[0]
	secondOption := options[1]

	if err := firstOption.Verify(); err != nil {
		t.Fatal(err)
	} else if err := secondOption.Verify(); err != nil {
		t.Fatal(err)
	} else if err := firstAdvanceTimeBlk.Accept(); err != nil { // time advances to defaultGenesisTime.Add(time.Second)
		t.Fatal(err)
	}

	// Byte representation of block that proposes advancing time to defaultGenesisTime + 2 seconds
	secondAdvanceTimeBlkBytes := []byte{
		0, 0,
		0, 0, 0, 0,
		6, 150, 225, 43, 97, 69, 215, 238,
		150, 164, 249, 184, 2, 197, 216, 49,
		6, 78, 81, 50, 190, 8, 44, 165,
		219, 127, 96, 39, 235, 155, 17, 108,
		0, 0, 0, 0,
		0, 0, 0, 1,
		0, 0, 0, 19,
		0, 0, 0, 0, 95, 34, 234, 149,
		0, 0, 0, 0,
	}
	if _, err := firstVM.ParseBlock(secondAdvanceTimeBlkBytes); err != nil {
		t.Fatal(err)
	}

	if err := firstVM.Shutdown(); err != nil {
		t.Fatal(err)
	}
	firstCtx.Lock.Unlock()

	secondVM := &VM{Factory: Factory{
		Config: config.Config{
			Chains:                 chains.MockManager{},
			Validators:             validators.NewManager(),
			UptimeLockedCalculator: uptime.NewLockedCalculator(),
			MinStakeDuration:       defaultMinStakingDuration,
			MaxStakeDuration:       defaultMaxStakingDuration,
			RewardConfig:           defaultRewardConfig,
			BlueberryTime:          mockable.MaxTime,
		},
	}}

	secondVM.clock.Set(defaultGenesisTime)
	secondCtx := defaultContext()
	secondCtx.Lock.Lock()
	defer func() {
		if err := secondVM.Shutdown(); err != nil {
			t.Fatal(err)
		}
		secondCtx.Lock.Unlock()
	}()

	secondDB := db.NewPrefixDBManager([]byte{})
	secondMsgChan := make(chan common.Message, 1)
	if err := secondVM.Initialize(secondCtx, secondDB, genesisBytes, nil, nil, secondMsgChan, nil, nil); err != nil {
		t.Fatal(err)
	}

	lastAccepted, err := secondVM.LastAccepted()
	if err != nil {
		t.Fatal(err)
	}
	if genesisID != lastAccepted {
		t.Fatalf("Shouldn't have changed the genesis")
	}
}

// test restarting the node
func TestRestartFullyAccepted(t *testing.T) {
	_, genesisBytes := defaultGenesis()
	blkVersion := uint16(stateless.ApricotVersion)

	db := manager.NewMemDB(version.Semantic1_0_0)
	firstDB := db.NewPrefixDBManager([]byte{})
	firstVM := &VM{Factory: Factory{
		Config: config.Config{
			Chains:                 chains.MockManager{},
			Validators:             validators.NewManager(),
			UptimeLockedCalculator: uptime.NewLockedCalculator(),
			MinStakeDuration:       defaultMinStakingDuration,
			MaxStakeDuration:       defaultMaxStakingDuration,
			RewardConfig:           defaultRewardConfig,
			BlueberryTime:          mockable.MaxTime,
		},
	}}

	firstVM.clock.Set(defaultGenesisTime)
	firstCtx := defaultContext()
	firstCtx.Lock.Lock()

	firstMsgChan := make(chan common.Message, 1)
	if err := firstVM.Initialize(firstCtx, firstDB, genesisBytes, nil, nil, firstMsgChan, nil, nil); err != nil {
		t.Fatal(err)
	}

	firstAdvanceTimeTx, err := firstVM.txBuilder.NewAdvanceTimeTx(defaultGenesisTime.Add(time.Second))
	if err != nil {
		t.Fatal(err)
	}

	preferred, err := firstVM.Preferred()
	if err != nil {
		t.Fatal(err)
	}
	preferredID := preferred.ID()
	preferredHeight := preferred.Height()

	statelessBlk, err := stateless.NewProposalBlock(
		blkVersion,
		0, // apricot timestamp is not serialized
		preferredID,
		preferredHeight+1,
		firstAdvanceTimeTx,
	)
	if err != nil {
		t.Fatal(err)
	}
	firstAdvanceTimeBlk := firstVM.manager.NewBlock(statelessBlk)
	firstVM.clock.Set(defaultGenesisTime.Add(3 * time.Second))
	if err := firstAdvanceTimeBlk.Verify(); err != nil {
		t.Fatal(err)
	}

	options, err := firstAdvanceTimeBlk.(smcon.OracleBlock).Options()
	if err != nil {
		t.Fatal(err)
	} else if err := options[0].Verify(); err != nil {
		t.Fatal(err)
	} else if err := options[1].Verify(); err != nil {
		t.Fatal(err)
	} else if err := firstAdvanceTimeBlk.Accept(); err != nil {
		t.Fatal(err)
	} else if err := options[0].Accept(); err != nil {
		t.Fatal(err)
	} else if err := options[1].Reject(); err != nil {
		t.Fatal(err)
	}

	// Byte representation of block that proposes advancing time to defaultGenesisTime + 2 seconds
	secondAdvanceTimeBlkBytes := []byte{
		0, 0,
		0, 0, 0, 0,
		6, 150, 225, 43, 97, 69, 215, 238,
		150, 164, 249, 184, 2, 197, 216, 49,
		6, 78, 81, 50, 190, 8, 44, 165,
		219, 127, 96, 39, 235, 155, 17, 108,
		0, 0, 0, 0,
		0, 0, 0, 1,
		0, 0, 0, 19,
		0, 0, 0, 0, 95, 34, 234, 149,
		0, 0, 0, 0,
	}
	if _, err := firstVM.ParseBlock(secondAdvanceTimeBlkBytes); err != nil {
		t.Fatal(err)
	}

	if err := firstVM.Shutdown(); err != nil {
		t.Fatal(err)
	}
	firstCtx.Lock.Unlock()

	secondVM := &VM{Factory: Factory{
		Config: config.Config{
			Chains:                 chains.MockManager{},
			Validators:             validators.NewManager(),
			UptimeLockedCalculator: uptime.NewLockedCalculator(),
			MinStakeDuration:       defaultMinStakingDuration,
			MaxStakeDuration:       defaultMaxStakingDuration,
			RewardConfig:           defaultRewardConfig,
			BlueberryTime:          mockable.MaxTime,
		},
	}}

	secondVM.clock.Set(defaultGenesisTime)
	secondCtx := defaultContext()
	secondCtx.Lock.Lock()
	defer func() {
		if err := secondVM.Shutdown(); err != nil {
			t.Fatal(err)
		}
		secondCtx.Lock.Unlock()
	}()

	secondDB := db.NewPrefixDBManager([]byte{})
	secondMsgChan := make(chan common.Message, 1)
	if err := secondVM.Initialize(secondCtx, secondDB, genesisBytes, nil, nil, secondMsgChan, nil, nil); err != nil {
		t.Fatal(err)
	}
	lastAccepted, err := secondVM.LastAccepted()
	if err != nil {
		t.Fatal(err)
	}
	if options[0].ID() != lastAccepted {
		t.Fatalf("Should have changed the genesis")
	}
}

// test bootstrapping the node
func TestBootstrapPartiallyAccepted(t *testing.T) {
	_, genesisBytes := defaultGenesis()
	blkVersion := uint16(stateless.ApricotVersion)

	baseDBManager := manager.NewMemDB(version.Semantic1_0_0)
	vmDBManager := baseDBManager.NewPrefixDBManager([]byte("vm"))
	bootstrappingDB := prefixdb.New([]byte("bootstrapping"), baseDBManager.Current().Database)

	blocked, err := queue.NewWithMissing(bootstrappingDB, "", prometheus.NewRegistry())
	if err != nil {
		t.Fatal(err)
	}

	vm := &VM{Factory: Factory{
		Config: config.Config{
			Chains:                 chains.MockManager{},
			Validators:             validators.NewManager(),
			UptimeLockedCalculator: uptime.NewLockedCalculator(),
			MinStakeDuration:       defaultMinStakingDuration,
			MaxStakeDuration:       defaultMaxStakingDuration,
			RewardConfig:           defaultRewardConfig,
			BlueberryTime:          mockable.MaxTime,
		},
	}}

	vm.clock.Set(defaultGenesisTime)
	ctx := defaultContext()
	consensusCtx := snow.DefaultConsensusContextTest()
	consensusCtx.Context = ctx
	consensusCtx.SetState(snow.Initializing)
	ctx.Lock.Lock()

	msgChan := make(chan common.Message, 1)
	if err := vm.Initialize(ctx, vmDBManager, genesisBytes, nil, nil, msgChan, nil, nil); err != nil {
		t.Fatal(err)
	}

	preferred, err := vm.Preferred()
	if err != nil {
		t.Fatal(err)
	}
	preferredID := preferred.ID()
	preferredHeight := preferred.Height()

	advanceTimeTx, err := vm.txBuilder.NewAdvanceTimeTx(defaultGenesisTime.Add(time.Second))
	if err != nil {
		t.Fatal(err)
	}
	statelessBlk, err := stateless.NewProposalBlock(
		blkVersion,
		0, // apricot timestamp is not serialized
		preferredID,
		preferredHeight+1,
		advanceTimeTx,
	)
	if err != nil {
		t.Fatal(err)
	}
	advanceTimeBlk := vm.manager.NewBlock(statelessBlk)
	if err != nil {
		t.Fatal(err)
	}
	advanceTimeBlkID := advanceTimeBlk.ID()
	advanceTimeBlkBytes := advanceTimeBlk.Bytes()

	peerID := ids.NodeID{1, 2, 3, 4, 5, 4, 3, 2, 1}
	vdrs := validators.NewSet()
	if err := vdrs.AddWeight(peerID, 1); err != nil {
		t.Fatal(err)
	}
	beacons := vdrs

	benchlist := benchlist.NewNoBenchlist()
	timeoutManager, err := timeout.NewManager(
		&timer.AdaptiveTimeoutConfig{
			InitialTimeout:     time.Millisecond,
			MinimumTimeout:     time.Millisecond,
			MaximumTimeout:     10 * time.Second,
			TimeoutHalflife:    5 * time.Minute,
			TimeoutCoefficient: 1.25,
		},
		benchlist,
		"",
		prometheus.NewRegistry(),
	)
	if err != nil {
		t.Fatal(err)
	}
	go timeoutManager.Dispatch()

	chainRouter := &router.ChainRouter{}
	metrics := prometheus.NewRegistry()
	mc, err := message.NewCreator(metrics, true, "dummyNamespace", 10*time.Second)
	assert.NoError(t, err)
	err = chainRouter.Initialize(ids.EmptyNodeID, logging.NoLog{}, mc, timeoutManager, time.Second, ids.Set{}, ids.Set{}, nil, router.HealthConfig{}, "", prometheus.NewRegistry())
	assert.NoError(t, err)

	externalSender := &sender.ExternalSenderTest{TB: t}
	externalSender.Default(true)

	// Passes messages from the consensus engine to the network
	sender, err := sender.New(
		consensusCtx,
		mc,
		externalSender,
		chainRouter,
		timeoutManager,
		sender.GossipConfig{
			AcceptedFrontierPeerSize:  1,
			OnAcceptPeerSize:          1,
			AppGossipValidatorSize:    1,
			AppGossipNonValidatorSize: 1,
		},
	)
	assert.NoError(t, err)

	var reqID uint32
	externalSender.SendF = func(msg message.OutboundMessage, nodeIDs ids.NodeIDSet, _ ids.ID, _ bool) ids.NodeIDSet {
		inMsg, err := mc.Parse(msg.Bytes(), ctx.NodeID, func() {})
		assert.NoError(t, err)
		assert.Equal(t, message.GetAcceptedFrontier, inMsg.Op())

		res := nodeIDs
		requestID, ok := inMsg.Get(message.RequestID).(uint32)
		assert.True(t, ok)

		reqID = requestID
		return res
	}

	isBootstrapped := false
	subnet := &common.SubnetTest{
		T:               t,
		IsBootstrappedF: func() bool { return isBootstrapped },
		BootstrappedF:   func(ids.ID) { isBootstrapped = true },
	}

	peers := tracker.NewPeers()
	startup := tracker.NewStartup(peers, (beacons.Weight()+1)/2)
	beacons.RegisterCallbackListener(startup)

	// The engine handles consensus
	consensus := &smcon.Topological{}
	commonCfg := common.Config{
		Ctx:                            consensusCtx,
		Validators:                     vdrs,
		Beacons:                        beacons,
		SampleK:                        beacons.Len(),
		StartupTracker:                 startup,
		Alpha:                          (beacons.Weight() + 1) / 2,
		Sender:                         sender,
		Subnet:                         subnet,
		AncestorsMaxContainersSent:     2000,
		AncestorsMaxContainersReceived: 2000,
		SharedCfg:                      &common.SharedConfig{},
	}

	snowGetHandler, err := snowgetter.New(vm, commonCfg)
	assert.NoError(t, err)

	bootstrapConfig := bootstrap.Config{
		Config:        commonCfg,
		AllGetsServer: snowGetHandler,
		Blocked:       blocked,
		VM:            vm,
	}

	// Asynchronously passes messages from the network to the consensus engine
	cpuTracker, err := timetracker.NewResourceTracker(prometheus.NewRegistry(), resource.NoUsage, meter.ContinuousFactory{}, time.Second)
	assert.NoError(t, err)
	handler, err := handler.New(
		mc,
		bootstrapConfig.Ctx,
		vdrs,
		msgChan,
		nil,
		time.Hour,
		cpuTracker,
	)
	assert.NoError(t, err)

	engineConfig := smeng.Config{
		Ctx:           bootstrapConfig.Ctx,
		AllGetsServer: snowGetHandler,
		VM:            bootstrapConfig.VM,
		Sender:        bootstrapConfig.Sender,
		Validators:    vdrs,
		Params: snowball.Parameters{
			K:                     1,
			Alpha:                 1,
			BetaVirtuous:          20,
			BetaRogue:             20,
			ConcurrentRepolls:     1,
			OptimalProcessing:     1,
			MaxOutstandingItems:   1,
			MaxItemProcessingTime: 1,
		},
		Consensus: consensus,
	}
	engine, err := smeng.New(engineConfig)
	if err != nil {
		t.Fatal(err)
	}
	handler.SetConsensus(engine)

	bootstrapper, err := bootstrap.New(
		bootstrapConfig,
		engine.Start,
	)
	if err != nil {
		t.Fatal(err)
	}
	handler.SetBootstrapper(bootstrapper)

	// Allow incoming messages to be routed to the new chain
	chainRouter.AddChain(handler)
	ctx.Lock.Unlock()

	handler.Start(false)

	ctx.Lock.Lock()
	if err := bootstrapper.Connected(peerID, version.CurrentApp); err != nil {
		t.Fatal(err)
	}

	externalSender.SendF = func(msg message.OutboundMessage, nodeIDs ids.NodeIDSet, _ ids.ID, _ bool) ids.NodeIDSet {
		inMsg, err := mc.Parse(msg.Bytes(), ctx.NodeID, func() {})
		assert.NoError(t, err)
		assert.Equal(t, message.GetAccepted, inMsg.Op())

		res := nodeIDs
		requestID, ok := inMsg.Get(message.RequestID).(uint32)
		assert.True(t, ok)

		reqID = requestID
		return res
	}

	frontier := []ids.ID{advanceTimeBlkID}
	if err := bootstrapper.AcceptedFrontier(peerID, reqID, frontier); err != nil {
		t.Fatal(err)
	}

	externalSender.SendF = func(msg message.OutboundMessage, nodeIDs ids.NodeIDSet, _ ids.ID, _ bool) ids.NodeIDSet {
		inMsg, err := mc.Parse(msg.Bytes(), ctx.NodeID, func() {})
		assert.NoError(t, err)
		assert.Equal(t, message.GetAncestors, inMsg.Op())

		res := nodeIDs
		requestID, ok := inMsg.Get(message.RequestID).(uint32)
		assert.True(t, ok)
		reqID = requestID

		containerID, err := ids.ToID(inMsg.Get(message.ContainerID).([]byte))
		assert.NoError(t, err)
		if containerID != advanceTimeBlkID {
			t.Fatalf("wrong block requested")
		}

		return res
	}

	if err := bootstrapper.Accepted(peerID, reqID, frontier); err != nil {
		t.Fatal(err)
	}

	externalSender.SendF = nil
	externalSender.CantSend = false

	if err := bootstrapper.Ancestors(peerID, reqID, [][]byte{advanceTimeBlkBytes}); err != nil {
		t.Fatal(err)
	}

	preferred, err = vm.Preferred()
	if err != nil {
		t.Fatal(err)
	}

	options, err := advanceTimeBlk.(smcon.OracleBlock).Options()
	if err != nil {
		t.Fatal(err)
	}

	// Because the block needs to have been verified for it's preference to be
	// set correctly, we manually select the correct preference here.
	advanceTimePreference := options[0]

	if preferred.ID() != advanceTimePreference.ID() {
		t.Fatalf("wrong preference reported after bootstrapping to proposal block\nPreferred: %s\nExpected: %s\nGenesis: %s",
			preferred.ID(),
			advanceTimePreference.ID(),
			preferredID)
	}
	ctx.Lock.Unlock()

	chainRouter.Shutdown()
}

func TestUnverifiedParent(t *testing.T) {
	_, genesisBytes := defaultGenesis()
	blkVersion := uint16(stateless.ApricotVersion)
	dbManager := manager.NewMemDB(version.Semantic1_0_0)

	vm := &VM{Factory: Factory{
		Config: config.Config{
			Chains:                 chains.MockManager{},
			Validators:             validators.NewManager(),
			UptimeLockedCalculator: uptime.NewLockedCalculator(),
			MinStakeDuration:       defaultMinStakingDuration,
			MaxStakeDuration:       defaultMaxStakingDuration,
			RewardConfig:           defaultRewardConfig,
			BlueberryTime:          mockable.MaxTime,
		},
	}}

	vm.clock.Set(defaultGenesisTime)
	ctx := defaultContext()
	ctx.Lock.Lock()
	defer func() {
		if err := vm.Shutdown(); err != nil {
			t.Fatal(err)
		}
		ctx.Lock.Unlock()
	}()

	msgChan := make(chan common.Message, 1)
	if err := vm.Initialize(ctx, dbManager, genesisBytes, nil, nil, msgChan, nil, nil); err != nil {
		t.Fatal(err)
	}

	firstAdvanceTimeTx, err := vm.txBuilder.NewAdvanceTimeTx(defaultGenesisTime.Add(time.Second))
	if err != nil {
		t.Fatal(err)
	}

	preferred, err := vm.Preferred()
	if err != nil {
		t.Fatal(err)
	}
	preferredID := preferred.ID()
	preferredHeight := preferred.Height()

	statelessBlk, err := stateless.NewProposalBlock(
		blkVersion,
		0, // apricot timestamp is not serialized
		preferredID,
		preferredHeight+1,
		firstAdvanceTimeTx,
	)
	if err != nil {
		t.Fatal(err)
	}
	firstAdvanceTimeBlk := vm.manager.NewBlock(statelessBlk)

	vm.clock.Set(defaultGenesisTime.Add(2 * time.Second))
	if err := firstAdvanceTimeBlk.Verify(); err != nil {
		t.Fatal(err)
	}

	options, err := firstAdvanceTimeBlk.(smcon.OracleBlock).Options()
	if err != nil {
		t.Fatal(err)
	}
	firstOption := options[0]
	secondOption := options[1]

	secondAdvanceTimeTx, err := vm.txBuilder.NewAdvanceTimeTx(defaultGenesisTime.Add(2 * time.Second))
	if err != nil {
		t.Fatal(err)
	}
	statelessSecondAdvanceTimeBlk, err := stateless.NewProposalBlock(
		blkVersion,
		0, // apricot timestamp is not serialized
		firstOption.ID(),
		firstOption.(*stateful.Block).Height()+1,
		secondAdvanceTimeTx,
	)
	if err != nil {
		t.Fatal(err)
	}

	secondAdvanceTimeBlk := vm.manager.NewBlock(statelessSecondAdvanceTimeBlk)

	if parentBlkID := secondAdvanceTimeBlk.Parent(); parentBlkID != firstOption.ID() {
		t.Fatalf("Wrong parent block ID returned")
	} else if err := firstOption.Verify(); err != nil {
		t.Fatal(err)
	} else if err := secondOption.Verify(); err != nil {
		t.Fatal(err)
	} else if err := secondAdvanceTimeBlk.Verify(); err != nil {
		t.Fatal(err)
	}
}

func TestMaxStakeAmount(t *testing.T) {
	vm, _, _ := defaultVM()
	vm.ctx.Lock.Lock()
	defer func() {
		if err := vm.Shutdown(); err != nil {
			t.Fatal(err)
		}
		vm.ctx.Lock.Unlock()
	}()

	nodeID := ids.NodeID(keys[0].PublicKey().Address())

	tests := []struct {
		description string
		startTime   time.Time
		endTime     time.Time
	}{
		{
			description: "[validator.StartTime] == [startTime] < [endTime] == [validator.EndTime]",
			startTime:   defaultValidateStartTime,
			endTime:     defaultValidateEndTime,
		},
		{
			description: "[validator.StartTime] < [startTime] < [endTime] == [validator.EndTime]",
			startTime:   defaultValidateStartTime.Add(time.Minute),
			endTime:     defaultValidateEndTime,
		},
		{
			description: "[validator.StartTime] == [startTime] < [endTime] < [validator.EndTime]",
			startTime:   defaultValidateStartTime,
			endTime:     defaultValidateEndTime.Add(-time.Minute),
		},
		{
			description: "[validator.StartTime] < [startTime] < [endTime] < [validator.EndTime]",
			startTime:   defaultValidateStartTime.Add(time.Minute),
			endTime:     defaultValidateEndTime.Add(-time.Minute),
		},
	}

	for _, test := range tests {
		t.Run(test.description, func(t *testing.T) {
			assert := assert.New(t)
			staker, err := executor.GetValidator(vm.state, constants.PrimaryNetworkID, nodeID)
			assert.NoError(err)

			amount, err := executor.GetMaxWeight(vm.state, staker, test.startTime, test.endTime)
			assert.NoError(err)
			assert.EqualValues(defaultWeight, amount)
		})
	}
}

func TestUptimeDisallowedWithRestart(t *testing.T) {
	assert := assert.New(t)
	_, genesisBytes := defaultGenesis()
<<<<<<< HEAD
	blkVersion := uint16(stateless.ApricotVersion)
	baseDBManager := manager.NewMemDB(version.Semantic1_0_0)
	atomicDB := prefixdb.New([]byte{1}, baseDBManager.Current().Database)

	vm := &VM{Factory: Factory{
=======
	db := manager.NewMemDB(version.Semantic1_0_0)

	firstDB := db.NewPrefixDBManager([]byte{})
	firstVM := &VM{Factory: Factory{
>>>>>>> 94805b8d
		Config: config.Config{
			Chains:                 chains.MockManager{},
			UptimePercentage:       .2,
			RewardConfig:           defaultRewardConfig,
			Validators:             validators.NewManager(),
			UptimeLockedCalculator: uptime.NewLockedCalculator(),
<<<<<<< HEAD
			MinStakeDuration:       defaultMinStakingDuration,
			MaxStakeDuration:       defaultMaxStakingDuration,
			RewardConfig:           defaultRewardConfig,
			BlueberryTime:          mockable.MaxTime,
=======
>>>>>>> 94805b8d
		},
	}}

	firstCtx := defaultContext()
	firstCtx.Lock.Lock()

	firstMsgChan := make(chan common.Message, 1)
	assert.NoError(firstVM.Initialize(firstCtx, firstDB, genesisBytes, nil, nil, firstMsgChan, nil, nil))

<<<<<<< HEAD
	statelessAddSubnetBlk0, err := stateless.NewStandardBlock(
		blkVersion,
		0, // apricot timestamp is not serialized
		preferredID,
		preferredHeight+1,
		[]*txs.Tx{addSubnetTx0},
	)
	if err != nil {
		t.Fatal(err)
	}
	addSubnetBlk0 := vm.manager.NewBlock(statelessAddSubnetBlk0)

	statelessAddSubnetBlk1, err := stateless.NewStandardBlock(
		blkVersion,
		0, // apricot timestamp is not serialized
		preferredID,
		preferredHeight+1,
		[]*txs.Tx{addSubnetTx1},
	)
	if err != nil {
		t.Fatal(err)
	}
	addSubnetBlk1 := vm.manager.NewBlock(statelessAddSubnetBlk1)

	statelessAddSubnetBlk2, err := stateless.NewStandardBlock(
		blkVersion,
		0, // apricot timestamp is not serialized
		addSubnetBlk1.ID(),
		preferredHeight+2,
		[]*txs.Tx{addSubnetTx2},
	)
	if err != nil {
		t.Fatal(err)
	}
	addSubnetBlk2 := vm.manager.NewBlock(statelessAddSubnetBlk2)

	if _, err := vm.ParseBlock(addSubnetBlk0.Bytes()); err != nil {
		t.Fatal(err)
	}
	if _, err := vm.ParseBlock(addSubnetBlk1.Bytes()); err != nil {
		t.Fatal(err)
	}
	if _, err := vm.ParseBlock(addSubnetBlk2.Bytes()); err != nil {
		t.Fatal(err)
	}
=======
	firstVM.clock.Set(defaultGenesisTime)
	firstVM.uptimeManager.(uptime.TestManager).SetTime(defaultGenesisTime)

	assert.NoError(firstVM.SetState(snow.Bootstrapping))
	assert.NoError(firstVM.SetState(snow.NormalOp))

	// Fast forward clock to time for genesis validators to leave
	firstVM.uptimeManager.(uptime.TestManager).SetTime(defaultValidateEndTime)
>>>>>>> 94805b8d

	assert.NoError(firstVM.Shutdown())
	firstCtx.Lock.Unlock()

	secondDB := db.NewPrefixDBManager([]byte{})
	secondVM := &VM{Factory: Factory{
		Config: config.Config{
			Chains:                 chains.MockManager{},
			UptimePercentage:       .21,
			Validators:             validators.NewManager(),
			UptimeLockedCalculator: uptime.NewLockedCalculator(),
		},
	}}

<<<<<<< HEAD
	vm, baseDB, mutableSharedMemory := defaultVM()
	blkVersion := uint16(stateless.ApricotVersion)
	vm.ctx.Lock.Lock()
=======
	secondCtx := defaultContext()
	secondCtx.Lock.Lock()
>>>>>>> 94805b8d
	defer func() {
		assert.NoError(secondVM.Shutdown())
		secondCtx.Lock.Unlock()
	}()

	secondMsgChan := make(chan common.Message, 1)
	assert.NoError(secondVM.Initialize(secondCtx, secondDB, genesisBytes, nil, nil, secondMsgChan, nil, nil))

	secondVM.clock.Set(defaultValidateStartTime.Add(2 * defaultMinStakingDuration))
	secondVM.uptimeManager.(uptime.TestManager).SetTime(defaultValidateStartTime.Add(2 * defaultMinStakingDuration))

	assert.NoError(secondVM.SetState(snow.Bootstrapping))
	assert.NoError(secondVM.SetState(snow.NormalOp))

	secondVM.clock.Set(defaultValidateEndTime)
	secondVM.uptimeManager.(uptime.TestManager).SetTime(defaultValidateEndTime)

	blk, err := secondVM.BuildBlock() // should contain proposal to advance time
	assert.NoError(err)

	assert.NoError(blk.Verify())

<<<<<<< HEAD
	statelessBlk, err := stateless.NewProposalBlock(
		blkVersion,
		0, // apricot timestamp is not serialized
		preferredID,
		preferredHeight+1,
		addValidatorTx,
	)
	assert.NoError(err)

	addValidatorProposalBlk := vm.manager.NewBlock(statelessBlk)

	err = addValidatorProposalBlk.Verify()
=======
	// Assert preferences are correct
	block := blk.(smcon.OracleBlock)
	options, err := block.Options()
>>>>>>> 94805b8d
	assert.NoError(err)

	commit := options[0].(*stateful.Block)
	_, ok := commit.Block.(*stateless.CommitBlock)
	assert.True(ok)

	abort := options[1].(*stateful.Block)
	_, ok = abort.Block.(*stateless.AbortBlock)
	assert.True(ok)

	assert.NoError(block.Accept())
	assert.NoError(commit.Verify())
	assert.NoError(abort.Verify())
	assert.NoError(secondVM.SetPreference(secondVM.manager.LastAccepted()))

	proposalTx := blk.(*stateful.OracleBlock).BlockTxs()[0]
	{
		onAccept, ok := secondVM.stateVersions.GetState(abort.ID())
		assert.True(ok)

		_, txStatus, err := onAccept.GetTx(proposalTx.ID())
		assert.NoError(err)
		assert.Equal(status.Aborted, txStatus)
	}

	assert.NoError(commit.Accept()) // advance the timestamp
	assert.NoError(secondVM.SetPreference(secondVM.manager.LastAccepted()))

<<<<<<< HEAD
	statelessImportBlk, err := stateless.NewStandardBlock(
		blkVersion,
		0, // apricot timestamp is not serialized
		preferredID,
		preferredHeight+1,
		[]*txs.Tx{signedImportTx},
	)
=======
	_, txStatus, err := secondVM.state.GetTx(proposalTx.ID())
>>>>>>> 94805b8d
	assert.NoError(err)
	assert.Equal(status.Committed, txStatus)

	// Verify that chain's timestamp has advanced
	timestamp := secondVM.state.GetTimestamp()
	assert.Equal(defaultValidateEndTime.Unix(), timestamp.Unix())

<<<<<<< HEAD
	statelessAdvanceTimeProposalBlk, err := stateless.NewProposalBlock(
		blkVersion,
		0, // apricot timestamp is not serialized
		preferredID,
		preferredHeight+1,
		advanceTimeTx,
	)
=======
	blk, err = secondVM.BuildBlock() // should contain proposal to reward genesis validator
>>>>>>> 94805b8d
	assert.NoError(err)

	assert.NoError(blk.Verify())

	block = blk.(smcon.OracleBlock)
	options, err = block.Options()
	assert.NoError(err)

	commit = options[1].(*stateful.Block)
	_, ok = commit.Block.(*stateless.CommitBlock)
	assert.True(ok)
<<<<<<< HEAD
	_, ok = advanceTimeProposalCommit.Block.(*stateless.CommitBlock)
	assert.True(ok)

	err = advanceTimeProposalCommit.Verify()
	assert.NoError(err)

	// Accept all the blocks
	allBlocks := []smcon.Block{
		addValidatorProposalBlk,
		addValidatorProposalCommit,
		importBlk,
		advanceTimeProposalBlk,
		advanceTimeProposalCommit,
	}
	for _, blk := range allBlocks {
		err = blk.Accept()
		assert.NoError(err)

		status := blk.Status()
		assert.Equal(choices.Accepted, status)
	}

	// Force a reload of the state from the database.
	rewards := reward.NewCalculator(vm.RewardConfig)
	is, err := state.New(
		vm.dbManager.Current().Database,
		nil, // test does not need syncing genesis
		prometheus.NewRegistry(),
		&vm.Config,
		vm.ctx,
		vm.metrics.LocalStake,
		vm.metrics.TotalStake,
		rewards,
	)
	assert.NoError(err)
	vm.state = is

	// Verify that new validator is now in the current validator set.
	{
		currentStakers := vm.state.CurrentStakers()
		_, err = currentStakers.GetValidator(nodeID)
		assert.NoError(err)

		pendingStakers := vm.state.PendingStakers()
		_, _, err := pendingStakers.GetValidatorTx(nodeID)
		assert.ErrorIs(err, database.ErrNotFound)

		currentTimestamp := vm.state.GetTimestamp()
		assert.Equal(newValidatorStartTime.Unix(), currentTimestamp.Unix())
	}
}

func TestRejectedStateRegressionInvalidValidatorReward(t *testing.T) {
	assert := assert.New(t)

	vm, baseDB, mutableSharedMemory := defaultVM()
	blkVersion := uint16(stateless.ApricotVersion)
	vm.ctx.Lock.Lock()
	defer func() {
		err := vm.Shutdown()
		assert.NoError(err)

		vm.ctx.Lock.Unlock()
	}()

	vm.state.SetCurrentSupply(defaultRewardConfig.SupplyCap / 2)

	newValidatorStartTime0 := defaultGenesisTime.Add(executor.SyncBound).Add(1 * time.Second)
	newValidatorEndTime0 := newValidatorStartTime0.Add(defaultMaxStakingDuration)

	nodeID0 := ids.NodeID(ids.GenerateTestShortID())

	// Create the tx to add the first new validator
	addValidatorTx0, err := vm.txBuilder.NewAddValidatorTx(
		vm.MaxValidatorStake,
		uint64(newValidatorStartTime0.Unix()),
		uint64(newValidatorEndTime0.Unix()),
		nodeID0,
		ids.ShortID(nodeID0),
		reward.PercentDenominator,
		[]*crypto.PrivateKeySECP256K1R{keys[0]},
		ids.ShortEmpty,
	)
	assert.NoError(err)

	// Create the proposal block to add the first new validator
	preferred, err := vm.Preferred()
	assert.NoError(err)

	preferredID := preferred.ID()
	preferredHeight := preferred.Height()

	statelessAddValidatorProposalBlk0, err := stateless.NewProposalBlock(
		blkVersion,
		0, // apricot timestamp is not serialized
		preferredID,
		preferredHeight+1,
		addValidatorTx0,
	)
	assert.NoError(err)

	addValidatorProposalBlk0 := vm.manager.NewBlock(statelessAddValidatorProposalBlk0)
	err = addValidatorProposalBlk0.Verify()
	assert.NoError(err)

	// Get the commit block to add the first new validator
	addValidatorProposalOptions0, err := addValidatorProposalBlk0.(smcon.OracleBlock).Options()
	assert.NoError(err)

	addValidatorProposalCommitIntf0 := addValidatorProposalOptions0[0]
	addValidatorProposalCommit0, ok := addValidatorProposalCommitIntf0.(*stateful.Block)
	assert.True(ok)
	_, ok = addValidatorProposalCommit0.Block.(*stateless.CommitBlock)
=======

	abort = options[0].(*stateful.Block)
	_, ok = abort.Block.(*stateless.AbortBlock)
>>>>>>> 94805b8d
	assert.True(ok)

	assert.NoError(blk.Accept())
	assert.NoError(commit.Verify())
	assert.NoError(secondVM.SetPreference(secondVM.manager.LastAccepted()))

	proposalTx = blk.(*stateful.OracleBlock).BlockTxs()[0]
	{
<<<<<<< HEAD
		onAccept := vm.manager.OnAccept(addValidatorProposalCommit0.ID())
		pendingStakers := onAccept.PendingStakers()

		_, _, err := pendingStakers.GetValidatorTx(nodeID0)
		assert.NoError(err)
	}

	// Create the tx that moves the first new validator from the pending
	// validator set into the current validator set.
	vm.clock.Set(newValidatorStartTime0)
	advanceTimeTx0, err := vm.txBuilder.NewAdvanceTimeTx(newValidatorStartTime0)
	assert.NoError(err)

	// Create the proposal block that moves the first new validator from the
	// pending validator set into the current validator set.
	preferredID = addValidatorProposalCommit0.ID()
	preferredHeight = addValidatorProposalCommit0.Height()

	statelessAdvanceTimeProposalBlk0, err := stateless.NewProposalBlock(
		blkVersion,
		0, // apricot timestamp is not serialized
		preferredID,
		preferredHeight+1,
		advanceTimeTx0,
	)
	assert.NoError(err)

	advanceTimeProposalBlk0 := vm.manager.NewBlock(statelessAdvanceTimeProposalBlk0)

	err = advanceTimeProposalBlk0.Verify()
	assert.NoError(err)
=======
		onAccept, ok := secondVM.stateVersions.GetState(commit.ID())
		assert.True(ok)
>>>>>>> 94805b8d

		_, txStatus, err := onAccept.GetTx(proposalTx.ID())
		assert.NoError(err)
		assert.Equal(status.Committed, txStatus)
	}

	assert.NoError(abort.Verify())
	assert.NoError(abort.Accept()) // do not reward the genesis validator
	assert.NoError(secondVM.SetPreference(secondVM.manager.LastAccepted()))

	_, txStatus, err = secondVM.state.GetTx(proposalTx.ID())
	assert.NoError(err)
	assert.Equal(status.Aborted, txStatus)

<<<<<<< HEAD
	// Create the standard block that will fail verification, and then be
	// re-verified.
	preferredID = advanceTimeProposalCommit0.ID()
	preferredHeight = advanceTimeProposalCommit0.Height()

	statelessImportBlk, err := stateless.NewStandardBlock(
		blkVersion,
		0, // apricot timestamp is not serialized
		preferredID,
		preferredHeight+1,
		[]*txs.Tx{signedImportTx},
=======
	_, err = secondVM.state.GetCurrentValidator(
		constants.PrimaryNetworkID,
		ids.NodeID(keys[1].PublicKey().Address()),
>>>>>>> 94805b8d
	)
	assert.ErrorIs(err, database.ErrNotFound)
}

func TestUptimeDisallowedAfterNeverConnecting(t *testing.T) {
	assert := assert.New(t)
	_, genesisBytes := defaultGenesis()
	db := manager.NewMemDB(version.Semantic1_0_0)

	vm := &VM{Factory: Factory{
		Config: config.Config{
			Chains:                 chains.MockManager{},
			UptimePercentage:       .2,
			RewardConfig:           defaultRewardConfig,
			Validators:             validators.NewManager(),
			UptimeLockedCalculator: uptime.NewLockedCalculator(),
		},
	}}

	ctx := defaultContext()
	ctx.Lock.Lock()

	msgChan := make(chan common.Message, 1)
	appSender := &common.SenderTest{T: t}
	assert.NoError(vm.Initialize(ctx, db, genesisBytes, nil, nil, msgChan, nil, appSender))
	defer func() {
		assert.NoError(vm.Shutdown())
		ctx.Lock.Unlock()
	}()

	vm.clock.Set(defaultGenesisTime)
	vm.uptimeManager.(uptime.TestManager).SetTime(defaultGenesisTime)

	assert.NoError(vm.SetState(snow.Bootstrapping))
	assert.NoError(vm.SetState(snow.NormalOp))

	// Fast forward clock to time for genesis validators to leave
	vm.clock.Set(defaultValidateEndTime)
	vm.uptimeManager.(uptime.TestManager).SetTime(defaultValidateEndTime)

<<<<<<< HEAD
	statelessAddValidatorProposalBlk1, err := stateless.NewProposalBlock(
		blkVersion,
		0, // apricot timestamp is not serialized
		preferredID,
		preferredHeight+1,
		addValidatorTx1,
	)
=======
	blk, err := vm.BuildBlock() // should contain proposal to advance time
>>>>>>> 94805b8d
	assert.NoError(err)

	assert.NoError(blk.Verify())

	// first the time will be advanced.
	block := blk.(smcon.OracleBlock)
	options, err := block.Options()
	assert.NoError(err)

	commit := options[0].(*stateful.Block)
	_, ok := commit.Block.(*stateless.CommitBlock)
	assert.True(ok)

	abort := options[1].(*stateful.Block)
	_, ok = abort.Block.(*stateless.AbortBlock)
	assert.True(ok)

	assert.NoError(block.Accept())
	assert.NoError(commit.Verify())
	assert.NoError(abort.Verify())
	assert.NoError(commit.Accept()) // advance the timestamp
	assert.NoError(vm.SetPreference(vm.manager.LastAccepted()))

	// Verify that chain's timestamp has advanced
	timestamp := vm.state.GetTimestamp()
	assert.Equal(defaultValidateEndTime.Unix(), timestamp.Unix())

<<<<<<< HEAD
	statelessAdvanceTimeProposalBlk1, err := stateless.NewProposalBlock(
		blkVersion,
		0, // apricot timestamp is not serialized
		preferredID,
		preferredHeight+1,
		advanceTimeTx1,
	)
=======
	// should contain proposal to reward genesis validator
	blk, err = vm.BuildBlock()
>>>>>>> 94805b8d
	assert.NoError(err)

	assert.NoError(blk.Verify())

	block = blk.(smcon.OracleBlock)
	options, err = block.Options()
	assert.NoError(err)

	abort = options[0].(*stateful.Block)
	_, ok = abort.Block.(*stateless.AbortBlock)
	assert.True(ok)

	commit = options[1].(*stateful.Block)
	_, ok = commit.Block.(*stateless.CommitBlock)
	assert.True(ok)

	assert.NoError(blk.Accept())
	assert.NoError(commit.Verify())
	assert.NoError(abort.Verify())
	assert.NoError(abort.Accept()) // do not reward the genesis validator
	assert.NoError(vm.SetPreference(vm.manager.LastAccepted()))

	_, err = vm.state.GetCurrentValidator(
		constants.PrimaryNetworkID,
		ids.NodeID(keys[1].PublicKey().Address()),
	)
	assert.ErrorIs(err, database.ErrNotFound)
}<|MERGE_RESOLUTION|>--- conflicted
+++ resolved
@@ -118,19 +118,6 @@
 	testKeyFactory crypto.FactorySECP256K1R
 )
 
-<<<<<<< HEAD
-var (
-	errShouldPrefCommit = errors.New("should prefer to commit proposal")
-	errShouldPrefAbort  = errors.New("should prefer to abort proposal")
-)
-
-const (
-	testNetworkID = 10 // To be used in tests
-	defaultWeight = 10000
-)
-
-=======
->>>>>>> 94805b8d
 type snLookup struct {
 	chainsToSubnet map[ids.ID]ids.ID
 }
@@ -2382,31 +2369,17 @@
 func TestUptimeDisallowedWithRestart(t *testing.T) {
 	assert := assert.New(t)
 	_, genesisBytes := defaultGenesis()
-<<<<<<< HEAD
-	blkVersion := uint16(stateless.ApricotVersion)
-	baseDBManager := manager.NewMemDB(version.Semantic1_0_0)
-	atomicDB := prefixdb.New([]byte{1}, baseDBManager.Current().Database)
-
-	vm := &VM{Factory: Factory{
-=======
 	db := manager.NewMemDB(version.Semantic1_0_0)
 
 	firstDB := db.NewPrefixDBManager([]byte{})
 	firstVM := &VM{Factory: Factory{
->>>>>>> 94805b8d
 		Config: config.Config{
 			Chains:                 chains.MockManager{},
 			UptimePercentage:       .2,
 			RewardConfig:           defaultRewardConfig,
 			Validators:             validators.NewManager(),
 			UptimeLockedCalculator: uptime.NewLockedCalculator(),
-<<<<<<< HEAD
-			MinStakeDuration:       defaultMinStakingDuration,
-			MaxStakeDuration:       defaultMaxStakingDuration,
-			RewardConfig:           defaultRewardConfig,
 			BlueberryTime:          mockable.MaxTime,
-=======
->>>>>>> 94805b8d
 		},
 	}}
 
@@ -2416,53 +2389,6 @@
 	firstMsgChan := make(chan common.Message, 1)
 	assert.NoError(firstVM.Initialize(firstCtx, firstDB, genesisBytes, nil, nil, firstMsgChan, nil, nil))
 
-<<<<<<< HEAD
-	statelessAddSubnetBlk0, err := stateless.NewStandardBlock(
-		blkVersion,
-		0, // apricot timestamp is not serialized
-		preferredID,
-		preferredHeight+1,
-		[]*txs.Tx{addSubnetTx0},
-	)
-	if err != nil {
-		t.Fatal(err)
-	}
-	addSubnetBlk0 := vm.manager.NewBlock(statelessAddSubnetBlk0)
-
-	statelessAddSubnetBlk1, err := stateless.NewStandardBlock(
-		blkVersion,
-		0, // apricot timestamp is not serialized
-		preferredID,
-		preferredHeight+1,
-		[]*txs.Tx{addSubnetTx1},
-	)
-	if err != nil {
-		t.Fatal(err)
-	}
-	addSubnetBlk1 := vm.manager.NewBlock(statelessAddSubnetBlk1)
-
-	statelessAddSubnetBlk2, err := stateless.NewStandardBlock(
-		blkVersion,
-		0, // apricot timestamp is not serialized
-		addSubnetBlk1.ID(),
-		preferredHeight+2,
-		[]*txs.Tx{addSubnetTx2},
-	)
-	if err != nil {
-		t.Fatal(err)
-	}
-	addSubnetBlk2 := vm.manager.NewBlock(statelessAddSubnetBlk2)
-
-	if _, err := vm.ParseBlock(addSubnetBlk0.Bytes()); err != nil {
-		t.Fatal(err)
-	}
-	if _, err := vm.ParseBlock(addSubnetBlk1.Bytes()); err != nil {
-		t.Fatal(err)
-	}
-	if _, err := vm.ParseBlock(addSubnetBlk2.Bytes()); err != nil {
-		t.Fatal(err)
-	}
-=======
 	firstVM.clock.Set(defaultGenesisTime)
 	firstVM.uptimeManager.(uptime.TestManager).SetTime(defaultGenesisTime)
 
@@ -2471,7 +2397,6 @@
 
 	// Fast forward clock to time for genesis validators to leave
 	firstVM.uptimeManager.(uptime.TestManager).SetTime(defaultValidateEndTime)
->>>>>>> 94805b8d
 
 	assert.NoError(firstVM.Shutdown())
 	firstCtx.Lock.Unlock()
@@ -2483,17 +2408,12 @@
 			UptimePercentage:       .21,
 			Validators:             validators.NewManager(),
 			UptimeLockedCalculator: uptime.NewLockedCalculator(),
+			BlueberryTime:          mockable.MaxTime,
 		},
 	}}
 
-<<<<<<< HEAD
-	vm, baseDB, mutableSharedMemory := defaultVM()
-	blkVersion := uint16(stateless.ApricotVersion)
-	vm.ctx.Lock.Lock()
-=======
 	secondCtx := defaultContext()
 	secondCtx.Lock.Lock()
->>>>>>> 94805b8d
 	defer func() {
 		assert.NoError(secondVM.Shutdown())
 		secondCtx.Lock.Unlock()
@@ -2516,24 +2436,9 @@
 
 	assert.NoError(blk.Verify())
 
-<<<<<<< HEAD
-	statelessBlk, err := stateless.NewProposalBlock(
-		blkVersion,
-		0, // apricot timestamp is not serialized
-		preferredID,
-		preferredHeight+1,
-		addValidatorTx,
-	)
-	assert.NoError(err)
-
-	addValidatorProposalBlk := vm.manager.NewBlock(statelessBlk)
-
-	err = addValidatorProposalBlk.Verify()
-=======
 	// Assert preferences are correct
 	block := blk.(smcon.OracleBlock)
 	options, err := block.Options()
->>>>>>> 94805b8d
 	assert.NoError(err)
 
 	commit := options[0].(*stateful.Block)
@@ -2562,17 +2467,7 @@
 	assert.NoError(commit.Accept()) // advance the timestamp
 	assert.NoError(secondVM.SetPreference(secondVM.manager.LastAccepted()))
 
-<<<<<<< HEAD
-	statelessImportBlk, err := stateless.NewStandardBlock(
-		blkVersion,
-		0, // apricot timestamp is not serialized
-		preferredID,
-		preferredHeight+1,
-		[]*txs.Tx{signedImportTx},
-	)
-=======
 	_, txStatus, err := secondVM.state.GetTx(proposalTx.ID())
->>>>>>> 94805b8d
 	assert.NoError(err)
 	assert.Equal(status.Committed, txStatus)
 
@@ -2580,17 +2475,7 @@
 	timestamp := secondVM.state.GetTimestamp()
 	assert.Equal(defaultValidateEndTime.Unix(), timestamp.Unix())
 
-<<<<<<< HEAD
-	statelessAdvanceTimeProposalBlk, err := stateless.NewProposalBlock(
-		blkVersion,
-		0, // apricot timestamp is not serialized
-		preferredID,
-		preferredHeight+1,
-		advanceTimeTx,
-	)
-=======
 	blk, err = secondVM.BuildBlock() // should contain proposal to reward genesis validator
->>>>>>> 94805b8d
 	assert.NoError(err)
 
 	assert.NoError(blk.Verify())
@@ -2602,125 +2487,9 @@
 	commit = options[1].(*stateful.Block)
 	_, ok = commit.Block.(*stateless.CommitBlock)
 	assert.True(ok)
-<<<<<<< HEAD
-	_, ok = advanceTimeProposalCommit.Block.(*stateless.CommitBlock)
-	assert.True(ok)
-
-	err = advanceTimeProposalCommit.Verify()
-	assert.NoError(err)
-
-	// Accept all the blocks
-	allBlocks := []smcon.Block{
-		addValidatorProposalBlk,
-		addValidatorProposalCommit,
-		importBlk,
-		advanceTimeProposalBlk,
-		advanceTimeProposalCommit,
-	}
-	for _, blk := range allBlocks {
-		err = blk.Accept()
-		assert.NoError(err)
-
-		status := blk.Status()
-		assert.Equal(choices.Accepted, status)
-	}
-
-	// Force a reload of the state from the database.
-	rewards := reward.NewCalculator(vm.RewardConfig)
-	is, err := state.New(
-		vm.dbManager.Current().Database,
-		nil, // test does not need syncing genesis
-		prometheus.NewRegistry(),
-		&vm.Config,
-		vm.ctx,
-		vm.metrics.LocalStake,
-		vm.metrics.TotalStake,
-		rewards,
-	)
-	assert.NoError(err)
-	vm.state = is
-
-	// Verify that new validator is now in the current validator set.
-	{
-		currentStakers := vm.state.CurrentStakers()
-		_, err = currentStakers.GetValidator(nodeID)
-		assert.NoError(err)
-
-		pendingStakers := vm.state.PendingStakers()
-		_, _, err := pendingStakers.GetValidatorTx(nodeID)
-		assert.ErrorIs(err, database.ErrNotFound)
-
-		currentTimestamp := vm.state.GetTimestamp()
-		assert.Equal(newValidatorStartTime.Unix(), currentTimestamp.Unix())
-	}
-}
-
-func TestRejectedStateRegressionInvalidValidatorReward(t *testing.T) {
-	assert := assert.New(t)
-
-	vm, baseDB, mutableSharedMemory := defaultVM()
-	blkVersion := uint16(stateless.ApricotVersion)
-	vm.ctx.Lock.Lock()
-	defer func() {
-		err := vm.Shutdown()
-		assert.NoError(err)
-
-		vm.ctx.Lock.Unlock()
-	}()
-
-	vm.state.SetCurrentSupply(defaultRewardConfig.SupplyCap / 2)
-
-	newValidatorStartTime0 := defaultGenesisTime.Add(executor.SyncBound).Add(1 * time.Second)
-	newValidatorEndTime0 := newValidatorStartTime0.Add(defaultMaxStakingDuration)
-
-	nodeID0 := ids.NodeID(ids.GenerateTestShortID())
-
-	// Create the tx to add the first new validator
-	addValidatorTx0, err := vm.txBuilder.NewAddValidatorTx(
-		vm.MaxValidatorStake,
-		uint64(newValidatorStartTime0.Unix()),
-		uint64(newValidatorEndTime0.Unix()),
-		nodeID0,
-		ids.ShortID(nodeID0),
-		reward.PercentDenominator,
-		[]*crypto.PrivateKeySECP256K1R{keys[0]},
-		ids.ShortEmpty,
-	)
-	assert.NoError(err)
-
-	// Create the proposal block to add the first new validator
-	preferred, err := vm.Preferred()
-	assert.NoError(err)
-
-	preferredID := preferred.ID()
-	preferredHeight := preferred.Height()
-
-	statelessAddValidatorProposalBlk0, err := stateless.NewProposalBlock(
-		blkVersion,
-		0, // apricot timestamp is not serialized
-		preferredID,
-		preferredHeight+1,
-		addValidatorTx0,
-	)
-	assert.NoError(err)
-
-	addValidatorProposalBlk0 := vm.manager.NewBlock(statelessAddValidatorProposalBlk0)
-	err = addValidatorProposalBlk0.Verify()
-	assert.NoError(err)
-
-	// Get the commit block to add the first new validator
-	addValidatorProposalOptions0, err := addValidatorProposalBlk0.(smcon.OracleBlock).Options()
-	assert.NoError(err)
-
-	addValidatorProposalCommitIntf0 := addValidatorProposalOptions0[0]
-	addValidatorProposalCommit0, ok := addValidatorProposalCommitIntf0.(*stateful.Block)
-	assert.True(ok)
-	_, ok = addValidatorProposalCommit0.Block.(*stateless.CommitBlock)
-=======
 
 	abort = options[0].(*stateful.Block)
 	_, ok = abort.Block.(*stateless.AbortBlock)
->>>>>>> 94805b8d
 	assert.True(ok)
 
 	assert.NoError(blk.Accept())
@@ -2729,42 +2498,8 @@
 
 	proposalTx = blk.(*stateful.OracleBlock).BlockTxs()[0]
 	{
-<<<<<<< HEAD
-		onAccept := vm.manager.OnAccept(addValidatorProposalCommit0.ID())
-		pendingStakers := onAccept.PendingStakers()
-
-		_, _, err := pendingStakers.GetValidatorTx(nodeID0)
-		assert.NoError(err)
-	}
-
-	// Create the tx that moves the first new validator from the pending
-	// validator set into the current validator set.
-	vm.clock.Set(newValidatorStartTime0)
-	advanceTimeTx0, err := vm.txBuilder.NewAdvanceTimeTx(newValidatorStartTime0)
-	assert.NoError(err)
-
-	// Create the proposal block that moves the first new validator from the
-	// pending validator set into the current validator set.
-	preferredID = addValidatorProposalCommit0.ID()
-	preferredHeight = addValidatorProposalCommit0.Height()
-
-	statelessAdvanceTimeProposalBlk0, err := stateless.NewProposalBlock(
-		blkVersion,
-		0, // apricot timestamp is not serialized
-		preferredID,
-		preferredHeight+1,
-		advanceTimeTx0,
-	)
-	assert.NoError(err)
-
-	advanceTimeProposalBlk0 := vm.manager.NewBlock(statelessAdvanceTimeProposalBlk0)
-
-	err = advanceTimeProposalBlk0.Verify()
-	assert.NoError(err)
-=======
 		onAccept, ok := secondVM.stateVersions.GetState(commit.ID())
 		assert.True(ok)
->>>>>>> 94805b8d
 
 		_, txStatus, err := onAccept.GetTx(proposalTx.ID())
 		assert.NoError(err)
@@ -2779,23 +2514,9 @@
 	assert.NoError(err)
 	assert.Equal(status.Aborted, txStatus)
 
-<<<<<<< HEAD
-	// Create the standard block that will fail verification, and then be
-	// re-verified.
-	preferredID = advanceTimeProposalCommit0.ID()
-	preferredHeight = advanceTimeProposalCommit0.Height()
-
-	statelessImportBlk, err := stateless.NewStandardBlock(
-		blkVersion,
-		0, // apricot timestamp is not serialized
-		preferredID,
-		preferredHeight+1,
-		[]*txs.Tx{signedImportTx},
-=======
 	_, err = secondVM.state.GetCurrentValidator(
 		constants.PrimaryNetworkID,
 		ids.NodeID(keys[1].PublicKey().Address()),
->>>>>>> 94805b8d
 	)
 	assert.ErrorIs(err, database.ErrNotFound)
 }
@@ -2812,6 +2533,7 @@
 			RewardConfig:           defaultRewardConfig,
 			Validators:             validators.NewManager(),
 			UptimeLockedCalculator: uptime.NewLockedCalculator(),
+			BlueberryTime:          mockable.MaxTime,
 		},
 	}}
 
@@ -2836,17 +2558,7 @@
 	vm.clock.Set(defaultValidateEndTime)
 	vm.uptimeManager.(uptime.TestManager).SetTime(defaultValidateEndTime)
 
-<<<<<<< HEAD
-	statelessAddValidatorProposalBlk1, err := stateless.NewProposalBlock(
-		blkVersion,
-		0, // apricot timestamp is not serialized
-		preferredID,
-		preferredHeight+1,
-		addValidatorTx1,
-	)
-=======
 	blk, err := vm.BuildBlock() // should contain proposal to advance time
->>>>>>> 94805b8d
 	assert.NoError(err)
 
 	assert.NoError(blk.Verify())
@@ -2874,18 +2586,8 @@
 	timestamp := vm.state.GetTimestamp()
 	assert.Equal(defaultValidateEndTime.Unix(), timestamp.Unix())
 
-<<<<<<< HEAD
-	statelessAdvanceTimeProposalBlk1, err := stateless.NewProposalBlock(
-		blkVersion,
-		0, // apricot timestamp is not serialized
-		preferredID,
-		preferredHeight+1,
-		advanceTimeTx1,
-	)
-=======
 	// should contain proposal to reward genesis validator
 	blk, err = vm.BuildBlock()
->>>>>>> 94805b8d
 	assert.NoError(err)
 
 	assert.NoError(blk.Verify())
