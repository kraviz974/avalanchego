--- conflicted
+++ resolved
@@ -662,12 +662,8 @@
 	if err := parsedBlock.Verify(); err == nil {
 		t.Fatalf("Should have errored during verification")
 	}
-<<<<<<< HEAD
 	txID := statelessBlk.Txs()[0].ID()
-	if _, dropped := vm.BlockBuilder.GetDropReason(txID); !dropped {
-=======
-	if _, dropped := vm.Builder.GetDropReason(statelessBlk.Tx.ID()); !dropped {
->>>>>>> 715017fc
+	if _, dropped := vm.Builder.GetDropReason(txID); !dropped {
 		t.Fatal("tx should be in dropped tx cache")
 	}
 }
