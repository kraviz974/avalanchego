// Copyright (C) 2019-2023, Ava Labs, Inc. All rights reserved.
// See the file LICENSE for licensing terms.

package platformvm

import (
	"bytes"
	"context"
	"errors"
	"testing"
	"time"

	"github.com/prometheus/client_golang/prometheus"

	"github.com/stretchr/testify/require"

	"github.com/ava-labs/avalanchego/chains"
	"github.com/ava-labs/avalanchego/chains/atomic"
	"github.com/ava-labs/avalanchego/database"
	"github.com/ava-labs/avalanchego/database/manager"
	"github.com/ava-labs/avalanchego/database/prefixdb"
	"github.com/ava-labs/avalanchego/ids"
	"github.com/ava-labs/avalanchego/message"
	"github.com/ava-labs/avalanchego/proto/pb/p2p"
	"github.com/ava-labs/avalanchego/snow"
	"github.com/ava-labs/avalanchego/snow/choices"
	"github.com/ava-labs/avalanchego/snow/consensus/snowball"
	"github.com/ava-labs/avalanchego/snow/engine/common"
	"github.com/ava-labs/avalanchego/snow/engine/common/queue"
	"github.com/ava-labs/avalanchego/snow/engine/common/tracker"
	"github.com/ava-labs/avalanchego/snow/engine/snowman/bootstrap"
	"github.com/ava-labs/avalanchego/snow/networking/benchlist"
	"github.com/ava-labs/avalanchego/snow/networking/handler"
	"github.com/ava-labs/avalanchego/snow/networking/router"
	"github.com/ava-labs/avalanchego/snow/networking/sender"
	"github.com/ava-labs/avalanchego/snow/networking/timeout"
	"github.com/ava-labs/avalanchego/snow/uptime"
	"github.com/ava-labs/avalanchego/snow/validators"
	"github.com/ava-labs/avalanchego/subnets"
	"github.com/ava-labs/avalanchego/utils/constants"
	"github.com/ava-labs/avalanchego/utils/crypto/secp256k1"
	"github.com/ava-labs/avalanchego/utils/formatting"
	"github.com/ava-labs/avalanchego/utils/formatting/address"
	"github.com/ava-labs/avalanchego/utils/json"
	"github.com/ava-labs/avalanchego/utils/logging"
	"github.com/ava-labs/avalanchego/utils/math/meter"
	"github.com/ava-labs/avalanchego/utils/resource"
	"github.com/ava-labs/avalanchego/utils/set"
	"github.com/ava-labs/avalanchego/utils/timer"
	"github.com/ava-labs/avalanchego/utils/timer/mockable"
	"github.com/ava-labs/avalanchego/utils/units"
	"github.com/ava-labs/avalanchego/version"
	"github.com/ava-labs/avalanchego/vms/components/avax"
	"github.com/ava-labs/avalanchego/vms/platformvm/api"
	"github.com/ava-labs/avalanchego/vms/platformvm/blocks"
	"github.com/ava-labs/avalanchego/vms/platformvm/config"
	"github.com/ava-labs/avalanchego/vms/platformvm/reward"
	"github.com/ava-labs/avalanchego/vms/platformvm/status"
	"github.com/ava-labs/avalanchego/vms/platformvm/txs"
	"github.com/ava-labs/avalanchego/vms/secp256k1fx"

	smcon "github.com/ava-labs/avalanchego/snow/consensus/snowman"
	smeng "github.com/ava-labs/avalanchego/snow/engine/snowman"
	snowgetter "github.com/ava-labs/avalanchego/snow/engine/snowman/getter"
	timetracker "github.com/ava-labs/avalanchego/snow/networking/tracker"
	blockbuilder "github.com/ava-labs/avalanchego/vms/platformvm/blocks/builder"
	blockexecutor "github.com/ava-labs/avalanchego/vms/platformvm/blocks/executor"
	txbuilder "github.com/ava-labs/avalanchego/vms/platformvm/txs/builder"
	txexecutor "github.com/ava-labs/avalanchego/vms/platformvm/txs/executor"
)

type activeFork uint8

const (
	defaultWeight uint64 = 10000

	apricotPhase3 activeFork = 0
	apricotPhase5 activeFork = 1
	banffFork     activeFork = 2
	cortinaFork   activeFork = 3
	latestFork    activeFork = cortinaFork
)

var (
	defaultMinStakingDuration = 24 * time.Hour
	defaultMaxStakingDuration = 365 * 24 * time.Hour

	defaultRewardConfig = reward.Config{
		MaxConsumptionRate: .12 * reward.PercentDenominator,
		MinConsumptionRate: .10 * reward.PercentDenominator,
		MintingPeriod:      365 * 24 * time.Hour,
		SupplyCap:          720 * units.MegaAvax,
	}

	// AVAX asset ID in tests
	avaxAssetID = ids.ID{'y', 'e', 'e', 't'}

	defaultTxFee = uint64(100)

	// chain timestamp at genesis
	defaultGenesisTime = time.Date(1997, 1, 1, 0, 0, 0, 0, time.UTC)

	// time that genesis validators start validating
	defaultValidateStartTime = defaultGenesisTime

	// time that genesis validators stop validating
	defaultValidateEndTime = defaultValidateStartTime.Add(10 * defaultMinStakingDuration)

	latestForkTime = defaultGenesisTime

	// each key controls an address that has [defaultBalance] AVAX at genesis
	keys = secp256k1.TestKeys()

	defaultMinDelegatorStake = 1 * units.MilliAvax
	defaultMinValidatorStake = 5 * defaultMinDelegatorStake
	defaultMaxValidatorStake = 100 * defaultMinValidatorStake
	defaultBalance           = 2 * defaultMaxValidatorStake // amount all genesis validators have in defaultVM

	// subnet that exists at genesis in defaultVM
	// Its controlKeys are keys[0], keys[1], keys[2]
	// Its threshold is 2
	testSubnet1            *txs.Tx
	testSubnet1ControlKeys = keys[0:3]

	xChainID = ids.Empty.Prefix(0)
	cChainID = ids.Empty.Prefix(1)

	// Used to create and use keys.
	testKeyFactory secp256k1.Factory

	errMissing = errors.New("missing")
)

type mutableSharedMemory struct {
	atomic.SharedMemory
}

func defaultContext(t *testing.T) *snow.Context {
	require := require.New(t)

	ctx := snow.DefaultContextTest()
	ctx.NetworkID = constants.UnitTestID
	ctx.XChainID = xChainID
	ctx.CChainID = cChainID
	ctx.AVAXAssetID = avaxAssetID
	aliaser := ids.NewAliaser()

	require.NoError(aliaser.Alias(constants.PlatformChainID, "P"))
	require.NoError(aliaser.Alias(constants.PlatformChainID, constants.PlatformChainID.String()))
	require.NoError(aliaser.Alias(xChainID, "X"))
	require.NoError(aliaser.Alias(xChainID, xChainID.String()))
	require.NoError(aliaser.Alias(cChainID, "C"))
	require.NoError(aliaser.Alias(cChainID, cChainID.String()))

	ctx.BCLookup = aliaser

	ctx.ValidatorState = &validators.TestState{
		GetSubnetIDF: func(_ context.Context, chainID ids.ID) (ids.ID, error) {
			subnetID, ok := map[ids.ID]ids.ID{
				constants.PlatformChainID: constants.PrimaryNetworkID,
				xChainID:                  constants.PrimaryNetworkID,
				cChainID:                  constants.PrimaryNetworkID,
			}[chainID]
			if !ok {
				return ids.Empty, errMissing
			}
			return subnetID, nil
		},
	}
	return ctx
}

// Returns:
// 1) The genesis state
// 2) The byte representation of the default genesis for tests
func defaultGenesis(t *testing.T) (*api.BuildGenesisArgs, []byte) {
	require := require.New(t)

	genesisUTXOs := make([]api.UTXO, len(keys))
	for i, key := range keys {
		id := key.PublicKey().Address()
		addr, err := address.FormatBech32(constants.UnitTestHRP, id.Bytes())
		require.NoError(err)
		genesisUTXOs[i] = api.UTXO{
			Amount:  json.Uint64(defaultBalance),
			Address: addr,
		}
	}

	genesisValidators := make([]api.PermissionlessValidator, len(keys))
	for i, key := range keys {
		nodeID := ids.NodeID(key.PublicKey().Address())
		addr, err := address.FormatBech32(constants.UnitTestHRP, nodeID.Bytes())
		require.NoError(err)
		genesisValidators[i] = api.PermissionlessValidator{
			Staker: api.Staker{
				StartTime: json.Uint64(defaultValidateStartTime.Unix()),
				EndTime:   json.Uint64(defaultValidateEndTime.Unix()),
				NodeID:    nodeID,
			},
			RewardOwner: &api.Owner{
				Threshold: 1,
				Addresses: []string{addr},
			},
			Staked: []api.UTXO{{
				Amount:  json.Uint64(defaultWeight),
				Address: addr,
			}},
			DelegationFee: reward.PercentDenominator,
		}
	}

	buildGenesisArgs := api.BuildGenesisArgs{
		Encoding:      formatting.Hex,
		NetworkID:     json.Uint32(constants.UnitTestID),
		AvaxAssetID:   avaxAssetID,
		UTXOs:         genesisUTXOs,
		Validators:    genesisValidators,
		Chains:        nil,
		Time:          json.Uint64(defaultGenesisTime.Unix()),
		InitialSupply: json.Uint64(360 * units.MegaAvax),
	}

	buildGenesisResponse := api.BuildGenesisReply{}
	platformvmSS := api.StaticService{}
	require.NoError(platformvmSS.BuildGenesis(nil, &buildGenesisArgs, &buildGenesisResponse))

	genesisBytes, err := formatting.Decode(buildGenesisResponse.Encoding, buildGenesisResponse.Bytes)
	require.NoError(err)

	return &buildGenesisArgs, genesisBytes
}

// Returns:
// 1) The genesis state
// 2) The byte representation of the default genesis for tests
func BuildGenesisTest(t *testing.T) (*api.BuildGenesisArgs, []byte) {
	return BuildGenesisTestWithArgs(t, nil)
}

// Returns:
// 1) The genesis state
// 2) The byte representation of the default genesis for tests
func BuildGenesisTestWithArgs(t *testing.T, args *api.BuildGenesisArgs) (*api.BuildGenesisArgs, []byte) {
	require := require.New(t)
	genesisUTXOs := make([]api.UTXO, len(keys))
	for i, key := range keys {
		id := key.PublicKey().Address()
		addr, err := address.FormatBech32(constants.UnitTestHRP, id.Bytes())
		require.NoError(err)

		genesisUTXOs[i] = api.UTXO{
			Amount:  json.Uint64(defaultBalance),
			Address: addr,
		}
	}

	genesisValidators := make([]api.PermissionlessValidator, len(keys))
	for i, key := range keys {
		nodeID := ids.NodeID(key.PublicKey().Address())
		addr, err := address.FormatBech32(constants.UnitTestHRP, nodeID.Bytes())
		require.NoError(err)

		genesisValidators[i] = api.PermissionlessValidator{
			Staker: api.Staker{
				StartTime: json.Uint64(defaultValidateStartTime.Unix()),
				EndTime:   json.Uint64(defaultValidateEndTime.Unix()),
				NodeID:    nodeID,
			},
			RewardOwner: &api.Owner{
				Threshold: 1,
				Addresses: []string{addr},
			},
			Staked: []api.UTXO{{
				Amount:  json.Uint64(defaultWeight),
				Address: addr,
			}},
			DelegationFee: reward.PercentDenominator,
		}
	}

	buildGenesisArgs := api.BuildGenesisArgs{
		NetworkID:     json.Uint32(constants.UnitTestID),
		AvaxAssetID:   avaxAssetID,
		UTXOs:         genesisUTXOs,
		Validators:    genesisValidators,
		Chains:        nil,
		Time:          json.Uint64(defaultGenesisTime.Unix()),
		InitialSupply: json.Uint64(360 * units.MegaAvax),
		Encoding:      formatting.Hex,
	}

	if args != nil {
		buildGenesisArgs = *args
	}

	buildGenesisResponse := api.BuildGenesisReply{}
	platformvmSS := api.StaticService{}
	require.NoError(platformvmSS.BuildGenesis(nil, &buildGenesisArgs, &buildGenesisResponse))

	genesisBytes, err := formatting.Decode(buildGenesisResponse.Encoding, buildGenesisResponse.Bytes)
	require.NoError(err)

	return &buildGenesisArgs, genesisBytes
}

<<<<<<< HEAD
func defaultVM(fork activeFork, addSubnet bool) (*VM, database.Database, *mutableSharedMemory) {
=======
func defaultVM(t *testing.T) (*VM, database.Database, *mutableSharedMemory) {
	require := require.New(t)

>>>>>>> 9725fe9c
	vdrs := validators.NewManager()
	primaryVdrs := validators.NewSet()
	_ = vdrs.Add(constants.PrimaryNetworkID, primaryVdrs)

	var (
		apricotPhase3Time = mockable.MaxTime
		apricotPhase5Time = mockable.MaxTime
		banffTime         = mockable.MaxTime
		cortinaTime       = mockable.MaxTime
	)

	latestForkTime = defaultGenesisTime
	switch fork {
	case apricotPhase3:
		apricotPhase3Time = latestForkTime
	case apricotPhase5:
		apricotPhase5Time = latestForkTime
		apricotPhase3Time = latestForkTime
	case banffFork:
		banffTime = latestForkTime
		apricotPhase5Time = latestForkTime
		apricotPhase3Time = latestForkTime
	case cortinaFork:
		cortinaTime = latestForkTime
		banffTime = latestForkTime
		apricotPhase5Time = latestForkTime
		apricotPhase3Time = latestForkTime
	default:
		panic(fmt.Errorf("unhandled fork %d", fork))
	}

	vm := &VM{Config: config.Config{
		Chains:                 chains.TestManager,
		UptimeLockedCalculator: uptime.NewLockedCalculator(),
		SybilProtectionEnabled: true,
		Validators:             vdrs,
		TxFee:                  defaultTxFee,
		CreateSubnetTxFee:      100 * defaultTxFee,
		TransformSubnetTxFee:   100 * defaultTxFee,
		CreateBlockchainTxFee:  100 * defaultTxFee,
		MinValidatorStake:      defaultMinValidatorStake,
		MaxValidatorStake:      defaultMaxValidatorStake,
		MinDelegatorStake:      defaultMinDelegatorStake,
		MinStakeDuration:       defaultMinStakingDuration,
		MaxStakeDuration:       defaultMaxStakingDuration,
		RewardConfig:           defaultRewardConfig,
		ApricotPhase3Time:      apricotPhase3Time,
		ApricotPhase5Time:      apricotPhase5Time,
		BanffTime:              banffTime,
		CortinaTime:            cortinaTime,
	}}

	baseDBManager := manager.NewMemDB(version.Semantic1_0_0)
	chainDBManager := baseDBManager.NewPrefixDBManager([]byte{0})
	atomicDB := prefixdb.New([]byte{1}, baseDBManager.Current().Database)

	vm.clock.Set(latestForkTime)
	msgChan := make(chan common.Message, 1)
	ctx := defaultContext(t)

	m := atomic.NewMemory(atomicDB)
	msm := &mutableSharedMemory{
		SharedMemory: m.NewSharedMemory(ctx.ChainID),
	}
	ctx.SharedMemory = msm

	ctx.Lock.Lock()
	defer ctx.Lock.Unlock()
	_, genesisBytes := defaultGenesis(t)
	appSender := &common.SenderTest{}
	appSender.CantSendAppGossip = true
	appSender.SendAppGossipF = func(context.Context, []byte) error {
		return nil
	}

	require.NoError(vm.Initialize(
		context.Background(),
		ctx,
		chainDBManager,
		genesisBytes,
		nil,
		nil,
		msgChan,
		nil,
		appSender,
	))

	require.NoError(vm.SetState(context.Background(), snow.NormalOp))

<<<<<<< HEAD
	if addSubnet {
		// Create a subnet and store it in testSubnet1
		// Note: following Banff activation, block acceptance will move
		// chain time ahead
		testSubnet1, err = vm.txBuilder.NewCreateSubnetTx(
			2, // threshold; 2 sigs from keys[0], keys[1], keys[2] needed to add validator to this subnet
			// control keys are keys[0], keys[1], keys[2]
			[]ids.ShortID{keys[0].PublicKey().Address(), keys[1].PublicKey().Address(), keys[2].PublicKey().Address()},
			[]*secp256k1.PrivateKey{keys[0]}, // pays tx fee
			keys[0].PublicKey().Address(),    // change addr
		)
		if err != nil {
			panic(err)
		} else if err := vm.Builder.AddUnverifiedTx(testSubnet1); err != nil {
			panic(err)
		} else if blk, err := vm.Builder.BuildBlock(context.Background()); err != nil {
			panic(err)
		} else if err := blk.Verify(context.Background()); err != nil {
			panic(err)
		} else if err := blk.Accept(context.Background()); err != nil {
			panic(err)
		} else if err := vm.SetPreference(context.Background(), vm.manager.LastAccepted()); err != nil {
			panic(err)
		}
		defaultBalance -= vm.Config.GetCreateBlockchainTxFee(vm.clock.Time())
	}
=======
	// Create a subnet and store it in testSubnet1
	// Note: following Banff activation, block acceptance will move
	// chain time ahead
	var err error
	testSubnet1, err = vm.txBuilder.NewCreateSubnetTx(
		2, // threshold; 2 sigs from keys[0], keys[1], keys[2] needed to add validator to this subnet
		// control keys are keys[0], keys[1], keys[2]
		[]ids.ShortID{keys[0].PublicKey().Address(), keys[1].PublicKey().Address(), keys[2].PublicKey().Address()},
		[]*secp256k1.PrivateKey{keys[0]}, // pays tx fee
		keys[0].PublicKey().Address(),    // change addr
	)
	require.NoError(err)
	require.NoError(vm.Builder.AddUnverifiedTx(testSubnet1))
	blk, err := vm.Builder.BuildBlock(context.Background())
	require.NoError(err)
	require.NoError(blk.Verify(context.Background()))
	require.NoError(blk.Accept(context.Background()))
	require.NoError(vm.SetPreference(context.Background(), vm.manager.LastAccepted()))
>>>>>>> 9725fe9c

	return vm, baseDBManager.Current().Database, msm
}

func GenesisVMWithArgs(t *testing.T, args *api.BuildGenesisArgs) ([]byte, chan common.Message, *VM, *atomic.Memory) {
	require := require.New(t)

	var genesisBytes []byte
	if args != nil {
		_, genesisBytes = BuildGenesisTestWithArgs(t, args)
	} else {
		_, genesisBytes = BuildGenesisTest(t)
	}

	vdrs := validators.NewManager()
	primaryVdrs := validators.NewSet()
	_ = vdrs.Add(constants.PrimaryNetworkID, primaryVdrs)
	vm := &VM{Config: config.Config{
		Chains:                 chains.TestManager,
		Validators:             vdrs,
		UptimeLockedCalculator: uptime.NewLockedCalculator(),
		TxFee:                  defaultTxFee,
		MinValidatorStake:      defaultMinValidatorStake,
		MaxValidatorStake:      defaultMaxValidatorStake,
		MinDelegatorStake:      defaultMinDelegatorStake,
		MinStakeDuration:       defaultMinStakingDuration,
		MaxStakeDuration:       defaultMaxStakingDuration,
		RewardConfig:           defaultRewardConfig,
		BanffTime:              latestForkTime,
		CortinaTime:            latestForkTime,
	}}

	baseDBManager := manager.NewMemDB(version.Semantic1_0_0)
	chainDBManager := baseDBManager.NewPrefixDBManager([]byte{0})
	atomicDB := prefixdb.New([]byte{1}, baseDBManager.Current().Database)

	vm.clock.Set(defaultGenesisTime)
	msgChan := make(chan common.Message, 1)
	ctx := defaultContext(t)

	m := atomic.NewMemory(atomicDB)

	ctx.SharedMemory = m.NewSharedMemory(ctx.ChainID)

	ctx.Lock.Lock()
	defer ctx.Lock.Unlock()
	appSender := &common.SenderTest{T: t}
	appSender.CantSendAppGossip = true
	appSender.SendAppGossipF = func(context.Context, []byte) error {
		return nil
	}
	require.NoError(vm.Initialize(
		context.Background(),
		ctx,
		chainDBManager,
		genesisBytes,
		nil,
		nil,
		msgChan,
		nil,
		appSender,
	))

	require.NoError(vm.SetState(context.Background(), snow.NormalOp))

	// Create a subnet and store it in testSubnet1
	// Note: testSubnet1 is a global and should be set when calling this
	// function.
	var err error
	testSubnet1, err = vm.txBuilder.NewCreateSubnetTx(
		2, // threshold; 2 sigs from keys[0], keys[1], keys[2] needed to add validator to this subnet
		// control keys are keys[0], keys[1], keys[2]
		[]ids.ShortID{keys[0].PublicKey().Address(), keys[1].PublicKey().Address(), keys[2].PublicKey().Address()},
		[]*secp256k1.PrivateKey{keys[0]}, // pays tx fee
		keys[0].PublicKey().Address(),    // change addr
	)
	require.NoError(err)

	require.NoError(vm.Builder.AddUnverifiedTx(testSubnet1))

	blk, err := vm.Builder.BuildBlock(context.Background())
	require.NoError(err)

	require.NoError(blk.Verify(context.Background()))

	require.NoError(blk.Accept(context.Background()))

	return genesisBytes, msgChan, vm, m
}

// Ensure genesis state is parsed from bytes and stored correctly
func TestGenesis(t *testing.T) {
	require := require.New(t)
<<<<<<< HEAD
	vm, _, _ := defaultVM(latestFork, false /*addSubnet*/)
=======
	vm, _, _ := defaultVM(t)
>>>>>>> 9725fe9c
	vm.ctx.Lock.Lock()
	defer func() {
		require.NoError(vm.Shutdown(context.Background()))
		vm.ctx.Lock.Unlock()
	}()

	// Ensure the genesis block has been accepted and stored
	genesisBlockID, err := vm.LastAccepted(context.Background()) // lastAccepted should be ID of genesis block
	require.NoError(err)

	genesisBlock, err := vm.manager.GetBlock(genesisBlockID)
	require.NoError(err)
	require.Equal(choices.Accepted, genesisBlock.Status())

	genesisState, _ := defaultGenesis(t)
	// Ensure all the genesis UTXOs are there
	for _, utxo := range genesisState.UTXOs {
		_, addrBytes, err := address.ParseBech32(utxo.Address)
		require.NoError(err)

		addr, err := ids.ToShortID(addrBytes)
		require.NoError(err)

		addrs := set.Set[ids.ShortID]{}
		addrs.Add(addr)
		utxos, err := avax.GetAllUTXOs(vm.state, addrs)
		require.NoError(err)
		require.Len(utxos, 1)

		out := utxos[0].Out.(*secp256k1fx.TransferOutput)
		if out.Amount() != uint64(utxo.Amount) {
			id := keys[1].PublicKey().Address()
			addr, err := address.FormatBech32(constants.UnitTestHRP, id.Bytes())
			require.NoError(err)

			require.Equal(utxo.Address, addr)
			require.Equal(uint64(utxo.Amount)-vm.TxFee, out.Amount())
		}
	}

	// Ensure current validator set of primary network is correct
	vdrSet, ok := vm.Validators.Get(constants.PrimaryNetworkID)
	require.True(ok)

	currentValidators := vdrSet.List()
	require.Len(genesisState.Validators, len(currentValidators))

	for _, key := range keys {
		nodeID := ids.NodeID(key.PublicKey().Address())
		require.True(vdrSet.Contains(nodeID))
	}
}

// accept proposal to add validator to primary network
func TestAddValidatorCommit(t *testing.T) {
	require := require.New(t)
<<<<<<< HEAD
	vm, _, _ := defaultVM(latestFork, false /*addSubnet*/)
=======
	vm, _, _ := defaultVM(t)
>>>>>>> 9725fe9c
	vm.ctx.Lock.Lock()
	defer func() {
		require.NoError(vm.Shutdown(context.Background()))
		vm.ctx.Lock.Unlock()
	}()

	var (
		startTime     = vm.clock.Time().Add(txexecutor.SyncBound).Add(1 * time.Second)
		endTime       = startTime.Add(defaultMinStakingDuration)
		nodeID        = ids.GenerateTestNodeID()
		rewardAddress = ids.GenerateTestShortID()
	)

	// create valid tx
	tx, err := vm.txBuilder.NewAddValidatorTx(
		vm.MinValidatorStake,
		uint64(startTime.Unix()),
		uint64(endTime.Unix()),
		nodeID,
		rewardAddress,
		reward.PercentDenominator,
		[]*secp256k1.PrivateKey{keys[0]},
		ids.ShortEmpty, // change addr
	)
	require.NoError(err)

	// trigger block creation
	require.NoError(vm.Builder.AddUnverifiedTx(tx))

	blk, err := vm.Builder.BuildBlock(context.Background())
	require.NoError(err)

	require.NoError(blk.Verify(context.Background()))
	require.NoError(blk.Accept(context.Background()))

	_, txStatus, err := vm.state.GetTx(tx.ID())
	require.NoError(err)
	require.Equal(status.Committed, txStatus)

	// Verify that new validator now in pending validator set
	_, err = vm.state.GetPendingValidator(constants.PrimaryNetworkID, nodeID)
	require.NoError(err)
}

// verify invalid attempt to add validator to primary network
func TestInvalidAddValidatorCommit(t *testing.T) {
	require := require.New(t)
<<<<<<< HEAD
	vm, _, _ := defaultVM(latestFork, false /*addSubnet*/)
=======
	vm, _, _ := defaultVM(t)
>>>>>>> 9725fe9c
	vm.ctx.Lock.Lock()
	defer func() {
		require.NoError(vm.Shutdown(context.Background()))
		vm.ctx.Lock.Unlock()
	}()

	startTime := defaultGenesisTime.Add(-txexecutor.SyncBound).Add(-1 * time.Second)
	endTime := startTime.Add(defaultMinStakingDuration)
	key, _ := testKeyFactory.NewPrivateKey()
	nodeID := ids.NodeID(key.PublicKey().Address())

	// create invalid tx
	tx, err := vm.txBuilder.NewAddValidatorTx(
		vm.MinValidatorStake,
		uint64(startTime.Unix()),
		uint64(endTime.Unix()),
		nodeID,
		ids.ShortID(nodeID),
		reward.PercentDenominator,
		[]*secp256k1.PrivateKey{keys[0]},
		ids.ShortEmpty, // change addr
	)
	require.NoError(err)

	preferred, err := vm.Builder.Preferred()
	require.NoError(err)

	preferredID := preferred.ID()
	preferredHeight := preferred.Height()
	statelessBlk, err := blocks.NewBanffStandardBlock(
		preferred.Timestamp(),
		preferredID,
		preferredHeight+1,
		[]*txs.Tx{tx},
	)
	require.NoError(err)

	blkBytes := statelessBlk.Bytes()

	parsedBlock, err := vm.ParseBlock(context.Background(), blkBytes)
	require.NoError(err)

	err = parsedBlock.Verify(context.Background())
	require.ErrorIs(err, txexecutor.ErrTimestampNotBeforeStartTime)

	txID := statelessBlk.Txs()[0].ID()
	reason := vm.Builder.GetDropReason(txID)
	require.ErrorIs(reason, txexecutor.ErrTimestampNotBeforeStartTime)
}

// Reject attempt to add validator to primary network
func TestAddValidatorReject(t *testing.T) {
	require := require.New(t)
<<<<<<< HEAD
	vm, _, _ := defaultVM(latestFork, false /*addSubnet*/)
=======
	vm, _, _ := defaultVM(t)
>>>>>>> 9725fe9c
	vm.ctx.Lock.Lock()
	defer func() {
		require.NoError(vm.Shutdown(context.Background()))
		vm.ctx.Lock.Unlock()
	}()

	var (
		startTime     = vm.clock.Time().Add(txexecutor.SyncBound).Add(1 * time.Second)
		endTime       = startTime.Add(defaultMinStakingDuration)
		nodeID        = ids.GenerateTestNodeID()
		rewardAddress = ids.GenerateTestShortID()
	)

	// create valid tx
	tx, err := vm.txBuilder.NewAddValidatorTx(
		vm.MinValidatorStake,
		uint64(startTime.Unix()),
		uint64(endTime.Unix()),
		nodeID,
		rewardAddress,
		reward.PercentDenominator,
		[]*secp256k1.PrivateKey{keys[0]},
		ids.ShortEmpty, // change addr
	)
	require.NoError(err)

	// trigger block creation
	require.NoError(vm.Builder.AddUnverifiedTx(tx))

	blk, err := vm.Builder.BuildBlock(context.Background())
	require.NoError(err)

	require.NoError(blk.Verify(context.Background()))
	require.NoError(blk.Reject(context.Background()))

	_, _, err = vm.state.GetTx(tx.ID())
	require.ErrorIs(err, database.ErrNotFound)

	_, err = vm.state.GetPendingValidator(constants.PrimaryNetworkID, nodeID)
	require.ErrorIs(err, database.ErrNotFound)
}

// Reject proposal to add validator to primary network
func TestAddValidatorInvalidNotReissued(t *testing.T) {
	require := require.New(t)
<<<<<<< HEAD
	vm, _, _ := defaultVM(latestFork, false /*addSubnet*/)
=======
	vm, _, _ := defaultVM(t)
>>>>>>> 9725fe9c
	vm.ctx.Lock.Lock()
	defer func() {
		require.NoError(vm.Shutdown(context.Background()))
		vm.ctx.Lock.Unlock()
	}()

	// Use nodeID that is already in the genesis
	repeatNodeID := ids.NodeID(keys[0].PublicKey().Address())

	startTime := latestForkTime.Add(txexecutor.SyncBound).Add(1 * time.Second)
	endTime := startTime.Add(defaultMinStakingDuration)

	// create valid tx
	tx, err := vm.txBuilder.NewAddValidatorTx(
		vm.MinValidatorStake,
		uint64(startTime.Unix()),
		uint64(endTime.Unix()),
		repeatNodeID,
		ids.ShortID(repeatNodeID),
		reward.PercentDenominator,
		[]*secp256k1.PrivateKey{keys[0]},
		ids.ShortEmpty, // change addr
	)
	require.NoError(err)

	// trigger block creation
	err = vm.Builder.AddUnverifiedTx(tx)
	require.ErrorIs(err, txexecutor.ErrAlreadyValidator)
}

// Accept proposal to add validator to subnet
func TestAddSubnetValidatorAccept(t *testing.T) {
	require := require.New(t)
<<<<<<< HEAD
	vm, _, _ := defaultVM(latestFork, true /*addSubnet*/)
=======
	vm, _, _ := defaultVM(t)
>>>>>>> 9725fe9c
	vm.ctx.Lock.Lock()
	defer func() {
		require.NoError(vm.Shutdown(context.Background()))
		vm.ctx.Lock.Unlock()
	}()

	var (
		startTime = vm.clock.Time().Add(txexecutor.SyncBound).Add(1 * time.Second)
		endTime   = startTime.Add(defaultMinStakingDuration)
		nodeID    = ids.NodeID(keys[0].PublicKey().Address())
	)

	// create valid tx
	// note that [startTime, endTime] is a subset of time that keys[0]
	// validates primary network ([defaultValidateStartTime, defaultValidateEndTime])
	tx, err := vm.txBuilder.NewAddSubnetValidatorTx(
		defaultWeight,
		uint64(startTime.Unix()),
		uint64(endTime.Unix()),
		nodeID,
		testSubnet1.ID(),
		[]*secp256k1.PrivateKey{testSubnet1ControlKeys[0], testSubnet1ControlKeys[1]},
		ids.ShortEmpty, // change addr
	)
	require.NoError(err)

	// trigger block creation
	require.NoError(vm.Builder.AddUnverifiedTx(tx))

	blk, err := vm.Builder.BuildBlock(context.Background())
	require.NoError(err)

	require.NoError(blk.Verify(context.Background()))
	require.NoError(blk.Accept(context.Background()))

	_, txStatus, err := vm.state.GetTx(tx.ID())
	require.NoError(err)
	require.Equal(status.Committed, txStatus)

	// Verify that new validator is in pending validator set
	_, err = vm.state.GetPendingValidator(testSubnet1.ID(), nodeID)
	require.NoError(err)
}

// Reject proposal to add validator to subnet
func TestAddSubnetValidatorReject(t *testing.T) {
	require := require.New(t)
<<<<<<< HEAD
	vm, _, _ := defaultVM(latestFork, true /*addSubnet*/)
=======
	vm, _, _ := defaultVM(t)
>>>>>>> 9725fe9c
	vm.ctx.Lock.Lock()
	defer func() {
		require.NoError(vm.Shutdown(context.Background()))
		vm.ctx.Lock.Unlock()
	}()

	var (
		startTime = vm.clock.Time().Add(txexecutor.SyncBound).Add(1 * time.Second)
		endTime   = startTime.Add(defaultMinStakingDuration)
		nodeID    = ids.NodeID(keys[0].PublicKey().Address())
	)

	// create valid tx
	// note that [startTime, endTime] is a subset of time that keys[0]
	// validates primary network ([defaultValidateStartTime, defaultValidateEndTime])
	tx, err := vm.txBuilder.NewAddSubnetValidatorTx(
		defaultWeight,
		uint64(startTime.Unix()),
		uint64(endTime.Unix()),
		nodeID,
		testSubnet1.ID(),
		[]*secp256k1.PrivateKey{testSubnet1ControlKeys[1], testSubnet1ControlKeys[2]},
		ids.ShortEmpty, // change addr
	)
	require.NoError(err)

	// trigger block creation
	require.NoError(vm.Builder.AddUnverifiedTx(tx))

	blk, err := vm.Builder.BuildBlock(context.Background())
	require.NoError(err)

	require.NoError(blk.Verify(context.Background()))
	require.NoError(blk.Reject(context.Background()))

	_, _, err = vm.state.GetTx(tx.ID())
	require.ErrorIs(err, database.ErrNotFound)

	// Verify that new validator NOT in pending validator set
	_, err = vm.state.GetPendingValidator(testSubnet1.ID(), nodeID)
	require.ErrorIs(err, database.ErrNotFound)
}

// Test case where primary network validator rewarded
func TestRewardValidatorAccept(t *testing.T) {
	require := require.New(t)
<<<<<<< HEAD
	vm, _, _ := defaultVM(latestFork, false /*addSubnet*/)
=======
	vm, _, _ := defaultVM(t)
>>>>>>> 9725fe9c
	vm.ctx.Lock.Lock()
	defer func() {
		require.NoError(vm.Shutdown(context.Background()))
		vm.ctx.Lock.Unlock()
	}()

	// Fast forward clock to time for genesis validators to leave
	vm.clock.Set(defaultValidateEndTime)

	blk, err := vm.Builder.BuildBlock(context.Background()) // should advance time
	require.NoError(err)

	require.NoError(blk.Verify(context.Background()))

	// Assert preferences are correct
	block := blk.(smcon.OracleBlock)
	options, err := block.Options(context.Background())
	require.NoError(err)

	commit := options[0].(*blockexecutor.Block)
	require.IsType(&blocks.BanffCommitBlock{}, commit.Block)
	abort := options[1].(*blockexecutor.Block)
	require.IsType(&blocks.BanffAbortBlock{}, abort.Block)

	require.NoError(block.Accept(context.Background()))
	require.NoError(commit.Verify(context.Background()))
	require.NoError(abort.Verify(context.Background()))

	txID := blk.(blocks.Block).Txs()[0].ID()
	{
		onAccept, ok := vm.manager.GetState(abort.ID())
		require.True(ok)

		_, txStatus, err := onAccept.GetTx(txID)
		require.NoError(err)
		require.Equal(status.Aborted, txStatus)
	}

	require.NoError(commit.Accept(context.Background())) // advance the timestamp
	lastAcceptedID, err := vm.LastAccepted(context.Background())
	require.NoError(err)
	require.NoError(vm.SetPreference(context.Background(), lastAcceptedID))

	_, txStatus, err := vm.state.GetTx(txID)
	require.NoError(err)
	require.Equal(status.Committed, txStatus)

	// Verify that chain's timestamp has advanced
	timestamp := vm.state.GetTimestamp()
	require.Equal(defaultValidateEndTime.Unix(), timestamp.Unix())

	blk, err = vm.Builder.BuildBlock(context.Background()) // should contain proposal to reward genesis validator
	require.NoError(err)

	require.NoError(blk.Verify(context.Background()))

	// Assert preferences are correct
	block = blk.(smcon.OracleBlock)
	options, err = block.Options(context.Background())
	require.NoError(err)

	commit = options[0].(*blockexecutor.Block)
	require.IsType(&blocks.BanffCommitBlock{}, commit.Block)

	abort = options[1].(*blockexecutor.Block)
	require.IsType(&blocks.BanffAbortBlock{}, abort.Block)

	require.NoError(block.Accept(context.Background()))
	require.NoError(commit.Verify(context.Background()))
	require.NoError(abort.Verify(context.Background()))

	txID = blk.(blocks.Block).Txs()[0].ID()
	{
		onAccept, ok := vm.manager.GetState(abort.ID())
		require.True(ok)

		_, txStatus, err := onAccept.GetTx(txID)
		require.NoError(err)
		require.Equal(status.Aborted, txStatus)
	}

	require.NoError(commit.Accept(context.Background())) // reward the genesis validator

	_, txStatus, err = vm.state.GetTx(txID)
	require.NoError(err)
	require.Equal(status.Committed, txStatus)

	_, err = vm.state.GetCurrentValidator(constants.PrimaryNetworkID, ids.NodeID(keys[1].PublicKey().Address()))
	require.ErrorIs(err, database.ErrNotFound)
}

// Test case where primary network validator not rewarded
func TestRewardValidatorReject(t *testing.T) {
	require := require.New(t)
<<<<<<< HEAD
	vm, _, _ := defaultVM(latestFork, false /*addSubnet*/)
=======
	vm, _, _ := defaultVM(t)
>>>>>>> 9725fe9c
	vm.ctx.Lock.Lock()
	defer func() {
		require.NoError(vm.Shutdown(context.Background()))
		vm.ctx.Lock.Unlock()
	}()

	// Fast forward clock to time for genesis validators to leave
	vm.clock.Set(defaultValidateEndTime)

	blk, err := vm.Builder.BuildBlock(context.Background()) // should advance time
	require.NoError(err)
	require.NoError(blk.Verify(context.Background()))

	// Assert preferences are correct
	block := blk.(smcon.OracleBlock)
	options, err := block.Options(context.Background())
	require.NoError(err)

	commit := options[0].(*blockexecutor.Block)
	require.IsType(&blocks.BanffCommitBlock{}, commit.Block)

	abort := options[1].(*blockexecutor.Block)
	require.IsType(&blocks.BanffAbortBlock{}, abort.Block)

	require.NoError(block.Accept(context.Background()))
	require.NoError(commit.Verify(context.Background()))
	require.NoError(abort.Verify(context.Background()))

	txID := blk.(blocks.Block).Txs()[0].ID()
	{
		onAccept, ok := vm.manager.GetState(abort.ID())
		require.True(ok)

		_, txStatus, err := onAccept.GetTx(txID)
		require.NoError(err)
		require.Equal(status.Aborted, txStatus)
	}

	require.NoError(commit.Accept(context.Background())) // advance the timestamp
	require.NoError(vm.SetPreference(context.Background(), vm.manager.LastAccepted()))

	_, txStatus, err := vm.state.GetTx(txID)
	require.NoError(err)
	require.Equal(status.Committed, txStatus)

	timestamp := vm.state.GetTimestamp()
	require.Equal(defaultValidateEndTime.Unix(), timestamp.Unix())

	blk, err = vm.Builder.BuildBlock(context.Background()) // should contain proposal to reward genesis validator
	require.NoError(err)

	require.NoError(blk.Verify(context.Background()))

	block = blk.(smcon.OracleBlock)
	options, err = block.Options(context.Background())
	require.NoError(err)

	commit = options[0].(*blockexecutor.Block)
	require.IsType(&blocks.BanffCommitBlock{}, commit.Block)

	abort = options[1].(*blockexecutor.Block)
	require.IsType(&blocks.BanffAbortBlock{}, abort.Block)

	require.NoError(blk.Accept(context.Background()))
	require.NoError(commit.Verify(context.Background()))

	txID = blk.(blocks.Block).Txs()[0].ID()
	{
		onAccept, ok := vm.manager.GetState(commit.ID())
		require.True(ok)

		_, txStatus, err := onAccept.GetTx(txID)
		require.NoError(err)
		require.Equal(status.Committed, txStatus)
	}

	require.NoError(abort.Verify(context.Background()))
	require.NoError(abort.Accept(context.Background())) // do not reward the genesis validator

	_, txStatus, err = vm.state.GetTx(txID)
	require.NoError(err)
	require.Equal(status.Aborted, txStatus)

	_, err = vm.state.GetCurrentValidator(constants.PrimaryNetworkID, ids.NodeID(keys[1].PublicKey().Address()))
	require.ErrorIs(err, database.ErrNotFound)
}

// Test case where primary network validator is preferred to be rewarded
func TestRewardValidatorPreferred(t *testing.T) {
	require := require.New(t)
<<<<<<< HEAD
	vm, _, _ := defaultVM(latestFork, false /*addSubnet*/)
=======
	vm, _, _ := defaultVM(t)
>>>>>>> 9725fe9c
	vm.ctx.Lock.Lock()
	defer func() {
		require.NoError(vm.Shutdown(context.Background()))
		vm.ctx.Lock.Unlock()
	}()

	// Fast forward clock to time for genesis validators to leave
	vm.clock.Set(defaultValidateEndTime)

	blk, err := vm.Builder.BuildBlock(context.Background()) // should advance time
	require.NoError(err)
	require.NoError(blk.Verify(context.Background()))

	// Assert preferences are correct
	block := blk.(smcon.OracleBlock)
	options, err := block.Options(context.Background())
	require.NoError(err)

	commit := options[0].(*blockexecutor.Block)
	require.IsType(&blocks.BanffCommitBlock{}, commit.Block)

	abort := options[1].(*blockexecutor.Block)
	require.IsType(&blocks.BanffAbortBlock{}, abort.Block)

	require.NoError(block.Accept(context.Background()))
	require.NoError(commit.Verify(context.Background()))
	require.NoError(abort.Verify(context.Background()))

	txID := blk.(blocks.Block).Txs()[0].ID()
	{
		onAccept, ok := vm.manager.GetState(abort.ID())
		require.True(ok)

		_, txStatus, err := onAccept.GetTx(txID)
		require.NoError(err)
		require.Equal(status.Aborted, txStatus)
	}

	require.NoError(commit.Accept(context.Background())) // advance the timestamp
	require.NoError(vm.SetPreference(context.Background(), vm.manager.LastAccepted()))

	_, txStatus, err := vm.state.GetTx(txID)
	require.NoError(err)
	require.Equal(status.Committed, txStatus)

	timestamp := vm.state.GetTimestamp()
	require.Equal(defaultValidateEndTime.Unix(), timestamp.Unix())

	// should contain proposal to reward genesis validator
	blk, err = vm.Builder.BuildBlock(context.Background())
	require.NoError(err)

	require.NoError(blk.Verify(context.Background()))

	block = blk.(smcon.OracleBlock)
	options, err = block.Options(context.Background())
	require.NoError(err)

	commit = options[0].(*blockexecutor.Block)
	require.IsType(&blocks.BanffCommitBlock{}, commit.Block)

	abort = options[1].(*blockexecutor.Block)
	require.IsType(&blocks.BanffAbortBlock{}, abort.Block)

	require.NoError(blk.Accept(context.Background()))
	require.NoError(commit.Verify(context.Background()))

	txID = blk.(blocks.Block).Txs()[0].ID()
	{
		onAccept, ok := vm.manager.GetState(commit.ID())
		require.True(ok)

		_, txStatus, err := onAccept.GetTx(txID)
		require.NoError(err)
		require.Equal(status.Committed, txStatus)
	}

	require.NoError(abort.Verify(context.Background()))
	require.NoError(abort.Accept(context.Background())) // do not reward the genesis validator

	_, txStatus, err = vm.state.GetTx(txID)
	require.NoError(err)
	require.Equal(status.Aborted, txStatus)

	_, err = vm.state.GetCurrentValidator(constants.PrimaryNetworkID, ids.NodeID(keys[1].PublicKey().Address()))
	require.ErrorIs(err, database.ErrNotFound)
}

// Ensure BuildBlock errors when there is no block to build
func TestUnneededBuildBlock(t *testing.T) {
	require := require.New(t)
<<<<<<< HEAD
	vm, _, _ := defaultVM(latestFork, false /*addSubnet*/)
=======
	vm, _, _ := defaultVM(t)
>>>>>>> 9725fe9c
	vm.ctx.Lock.Lock()
	defer func() {
		require.NoError(vm.Shutdown(context.Background()))
		vm.ctx.Lock.Unlock()
	}()
	_, err := vm.Builder.BuildBlock(context.Background())
	require.ErrorIs(err, blockbuilder.ErrNoPendingBlocks)
}

// test acceptance of proposal to create a new chain
func TestCreateChain(t *testing.T) {
	require := require.New(t)
<<<<<<< HEAD
	vm, _, _ := defaultVM(latestFork, true /*addSubnet*/)
=======
	vm, _, _ := defaultVM(t)
>>>>>>> 9725fe9c
	vm.ctx.Lock.Lock()
	defer func() {
		require.NoError(vm.Shutdown(context.Background()))
		vm.ctx.Lock.Unlock()
	}()

	tx, err := vm.txBuilder.NewCreateChainTx(
		testSubnet1.ID(),
		nil,
		ids.ID{'t', 'e', 's', 't', 'v', 'm'},
		nil,
		"name",
		[]*secp256k1.PrivateKey{testSubnet1ControlKeys[0], testSubnet1ControlKeys[1]},
		ids.ShortEmpty, // change addr
	)
	require.NoError(err)

	require.NoError(vm.Builder.AddUnverifiedTx(tx))

	blk, err := vm.Builder.BuildBlock(context.Background())
	require.NoError(err) // should contain proposal to create chain

	require.NoError(blk.Verify(context.Background()))

	require.NoError(blk.Accept(context.Background()))

	_, txStatus, err := vm.state.GetTx(tx.ID())
	require.NoError(err)
	require.Equal(status.Committed, txStatus)

	// Verify chain was created
	chains, err := vm.state.GetChains(testSubnet1.ID())
	require.NoError(err)

	foundNewChain := false
	for _, chain := range chains {
		if bytes.Equal(chain.Bytes(), tx.Bytes()) {
			foundNewChain = true
		}
	}
	require.True(foundNewChain)
}

// test where we:
// 1) Create a subnet
// 2) Add a validator to the subnet's pending validator set
// 3) Advance timestamp to validator's start time (moving the validator from pending to current)
// 4) Advance timestamp to validator's end time (removing validator from current)
func TestCreateSubnet(t *testing.T) {
	require := require.New(t)
<<<<<<< HEAD
	vm, _, _ := defaultVM(latestFork, false /*addSubnet*/)
=======
	vm, _, _ := defaultVM(t)
>>>>>>> 9725fe9c
	vm.ctx.Lock.Lock()
	defer func() {
		require.NoError(vm.Shutdown(context.Background()))
		vm.ctx.Lock.Unlock()
	}()

	nodeID := ids.NodeID(keys[0].PublicKey().Address())

	createSubnetTx, err := vm.txBuilder.NewCreateSubnetTx(
		1, // threshold
		[]ids.ShortID{ // control keys
			keys[0].PublicKey().Address(),
			keys[1].PublicKey().Address(),
		},
		[]*secp256k1.PrivateKey{keys[0]}, // payer
		keys[0].PublicKey().Address(),    // change addr
	)
	require.NoError(err)

	require.NoError(vm.Builder.AddUnverifiedTx(createSubnetTx))

	// should contain proposal to create subnet
	blk, err := vm.Builder.BuildBlock(context.Background())
	require.NoError(err)

	require.NoError(blk.Verify(context.Background()))
	require.NoError(blk.Accept(context.Background()))
	require.NoError(vm.SetPreference(context.Background(), vm.manager.LastAccepted()))

	_, txStatus, err := vm.state.GetTx(createSubnetTx.ID())
	require.NoError(err)
	require.Equal(status.Committed, txStatus)

	subnets, err := vm.state.GetSubnets()
	require.NoError(err)

	found := false
	for _, subnet := range subnets {
		if subnet.ID() == createSubnetTx.ID() {
			found = true
			break
		}
	}
	require.True(found)

	// Now that we've created a new subnet, add a validator to that subnet
	startTime := vm.clock.Time().Add(txexecutor.SyncBound).Add(1 * time.Second)
	endTime := startTime.Add(defaultMinStakingDuration)
	// [startTime, endTime] is subset of time keys[0] validates default subnet so tx is valid
	addValidatorTx, err := vm.txBuilder.NewAddSubnetValidatorTx(
		defaultWeight,
		uint64(startTime.Unix()),
		uint64(endTime.Unix()),
		nodeID,
		createSubnetTx.ID(),
		[]*secp256k1.PrivateKey{keys[0]},
		ids.ShortEmpty, // change addr
	)
	require.NoError(err)

	require.NoError(vm.Builder.AddUnverifiedTx(addValidatorTx))

	blk, err = vm.Builder.BuildBlock(context.Background()) // should add validator to the new subnet
	require.NoError(err)

	require.NoError(blk.Verify(context.Background()))
	require.NoError(blk.Accept(context.Background())) // add the validator to pending validator set
	require.NoError(vm.SetPreference(context.Background(), vm.manager.LastAccepted()))

	txID := blk.(blocks.Block).Txs()[0].ID()
	_, txStatus, err = vm.state.GetTx(txID)
	require.NoError(err)
	require.Equal(status.Committed, txStatus)

	_, err = vm.state.GetPendingValidator(createSubnetTx.ID(), nodeID)
	require.NoError(err)

	// Advance time to when new validator should start validating
	// Create a block with an advance time tx that moves validator
	// from pending to current validator set
	vm.clock.Set(startTime)
	blk, err = vm.Builder.BuildBlock(context.Background()) // should be advance time tx
	require.NoError(err)
	require.NoError(blk.Verify(context.Background()))
	require.NoError(blk.Accept(context.Background())) // move validator addValidatorTx from pending to current
	require.NoError(vm.SetPreference(context.Background(), vm.manager.LastAccepted()))

	_, err = vm.state.GetPendingValidator(createSubnetTx.ID(), nodeID)
	require.ErrorIs(err, database.ErrNotFound)

	_, err = vm.state.GetCurrentValidator(createSubnetTx.ID(), nodeID)
	require.NoError(err)

	// fast forward clock to time validator should stop validating
	vm.clock.Set(endTime)
	blk, err = vm.Builder.BuildBlock(context.Background())
	require.NoError(err)
	require.NoError(blk.Verify(context.Background()))
	require.NoError(blk.Accept(context.Background())) // remove validator from current validator set

	_, err = vm.state.GetPendingValidator(createSubnetTx.ID(), nodeID)
	require.ErrorIs(err, database.ErrNotFound)

	_, err = vm.state.GetCurrentValidator(createSubnetTx.ID(), nodeID)
	require.ErrorIs(err, database.ErrNotFound)
}

// test asset import
func TestAtomicImport(t *testing.T) {
	require := require.New(t)
<<<<<<< HEAD
	vm, baseDB, mutableSharedMemory := defaultVM(latestFork, false /*addSubnet*/)
=======
	vm, baseDB, mutableSharedMemory := defaultVM(t)
>>>>>>> 9725fe9c
	vm.ctx.Lock.Lock()
	defer func() {
		require.NoError(vm.Shutdown(context.Background()))
		vm.ctx.Lock.Unlock()
	}()

	utxoID := avax.UTXOID{
		TxID:        ids.Empty.Prefix(1),
		OutputIndex: 1,
	}
	amount := uint64(50000)
	recipientKey := keys[1]

	m := atomic.NewMemory(prefixdb.New([]byte{5}, baseDB))

	mutableSharedMemory.SharedMemory = m.NewSharedMemory(vm.ctx.ChainID)
	peerSharedMemory := m.NewSharedMemory(vm.ctx.XChainID)

	_, err := vm.txBuilder.NewImportTx(
		vm.ctx.XChainID,
		recipientKey.PublicKey().Address(),
		[]*secp256k1.PrivateKey{keys[0]},
		ids.ShortEmpty, // change addr
	)
	require.ErrorIs(err, txbuilder.ErrNoFunds)

	// Provide the avm UTXO

	utxo := &avax.UTXO{
		UTXOID: utxoID,
		Asset:  avax.Asset{ID: avaxAssetID},
		Out: &secp256k1fx.TransferOutput{
			Amt: amount,
			OutputOwners: secp256k1fx.OutputOwners{
				Threshold: 1,
				Addrs:     []ids.ShortID{recipientKey.PublicKey().Address()},
			},
		},
	}
	utxoBytes, err := txs.Codec.Marshal(txs.Version, utxo)
	require.NoError(err)

	inputID := utxo.InputID()
	require.NoError(peerSharedMemory.Apply(map[ids.ID]*atomic.Requests{
		vm.ctx.ChainID: {
			PutRequests: []*atomic.Element{
				{
					Key:   inputID[:],
					Value: utxoBytes,
					Traits: [][]byte{
						recipientKey.PublicKey().Address().Bytes(),
					},
				},
			},
		},
	}))

	tx, err := vm.txBuilder.NewImportTx(
		vm.ctx.XChainID,
		recipientKey.PublicKey().Address(),
		[]*secp256k1.PrivateKey{recipientKey},
		ids.ShortEmpty, // change addr
	)
	require.NoError(err)

	require.NoError(vm.Builder.AddUnverifiedTx(tx))

	blk, err := vm.Builder.BuildBlock(context.Background())
	require.NoError(err)

	require.NoError(blk.Verify(context.Background()))

	require.NoError(blk.Accept(context.Background()))

	_, txStatus, err := vm.state.GetTx(tx.ID())
	require.NoError(err)
	require.Equal(status.Committed, txStatus)

	inputID = utxoID.InputID()
	_, err = vm.ctx.SharedMemory.Get(vm.ctx.XChainID, [][]byte{inputID[:]})
	require.ErrorIs(err, database.ErrNotFound)
}

// test optimistic asset import
func TestOptimisticAtomicImport(t *testing.T) {
	require := require.New(t)
<<<<<<< HEAD
	vm, _, _ := defaultVM(apricotPhase3, false /*addSubnet*/)
=======
	vm, _, _ := defaultVM(t)
>>>>>>> 9725fe9c
	vm.ctx.Lock.Lock()
	defer func() {
		require.NoError(vm.Shutdown(context.Background()))
		vm.ctx.Lock.Unlock()
	}()

	tx := &txs.Tx{Unsigned: &txs.ImportTx{
		BaseTx: txs.BaseTx{BaseTx: avax.BaseTx{
			NetworkID:    vm.ctx.NetworkID,
			BlockchainID: vm.ctx.ChainID,
		}},
		SourceChain: vm.ctx.XChainID,
		ImportedInputs: []*avax.TransferableInput{{
			UTXOID: avax.UTXOID{
				TxID:        ids.Empty.Prefix(1),
				OutputIndex: 1,
			},
			Asset: avax.Asset{ID: vm.ctx.AVAXAssetID},
			In: &secp256k1fx.TransferInput{
				Amt: 50000,
			},
		}},
	}}
	require.NoError(tx.Initialize(txs.Codec))

	preferred, err := vm.Builder.Preferred()
	require.NoError(err)

	preferredID := preferred.ID()
	preferredHeight := preferred.Height()

	statelessBlk, err := blocks.NewApricotAtomicBlock(
		preferredID,
		preferredHeight+1,
		tx,
	)
	require.NoError(err)

	blk := vm.manager.NewBlock(statelessBlk)

	err = blk.Verify(context.Background())
	require.ErrorIs(err, database.ErrNotFound) // erred due to missing shared memory UTXOs

	require.NoError(vm.SetState(context.Background(), snow.Bootstrapping))

	require.NoError(blk.Verify(context.Background())) // skips shared memory UTXO verification during bootstrapping

	require.NoError(blk.Accept(context.Background()))

	require.NoError(vm.SetState(context.Background(), snow.NormalOp))

	_, txStatus, err := vm.state.GetTx(tx.ID())
	require.NoError(err)

	require.Equal(status.Committed, txStatus)
}

// test restarting the node
func TestRestartFullyAccepted(t *testing.T) {
	require := require.New(t)
	_, genesisBytes := defaultGenesis(t)
	db := manager.NewMemDB(version.Semantic1_0_0)

	firstDB := db.NewPrefixDBManager([]byte{})
	firstVdrs := validators.NewManager()
	firstPrimaryVdrs := validators.NewSet()
	_ = firstVdrs.Add(constants.PrimaryNetworkID, firstPrimaryVdrs)
	firstVM := &VM{Config: config.Config{
		Chains:                 chains.TestManager,
		Validators:             firstVdrs,
		UptimeLockedCalculator: uptime.NewLockedCalculator(),
		MinStakeDuration:       defaultMinStakingDuration,
		MaxStakeDuration:       defaultMaxStakingDuration,
		RewardConfig:           defaultRewardConfig,
		BanffTime:              latestForkTime,
		CortinaTime:            latestForkTime,
	}}

	firstCtx := defaultContext(t)

	baseDBManager := manager.NewMemDB(version.Semantic1_0_0)
	atomicDB := prefixdb.New([]byte{1}, baseDBManager.Current().Database)
	m := atomic.NewMemory(atomicDB)
	msm := &mutableSharedMemory{
		SharedMemory: m.NewSharedMemory(firstCtx.ChainID),
	}
	firstCtx.SharedMemory = msm

	initialClkTime := latestForkTime.Add(time.Second)
	firstVM.clock.Set(initialClkTime)
	firstCtx.Lock.Lock()

	firstMsgChan := make(chan common.Message, 1)
	require.NoError(firstVM.Initialize(
		context.Background(),
		firstCtx,
		firstDB,
		genesisBytes,
		nil,
		nil,
		firstMsgChan,
		nil,
		nil,
	))

	genesisID, err := firstVM.LastAccepted(context.Background())
	require.NoError(err)

	nextChainTime := initialClkTime.Add(time.Second)
	firstVM.clock.Set(initialClkTime)
	preferred, err := firstVM.Builder.Preferred()
	require.NoError(err)
	preferredID := preferred.ID()
	preferredHeight := preferred.Height()

	// include a tx to make the block be accepted
	tx := &txs.Tx{Unsigned: &txs.ImportTx{
		BaseTx: txs.BaseTx{BaseTx: avax.BaseTx{
			NetworkID:    firstVM.ctx.NetworkID,
			BlockchainID: firstVM.ctx.ChainID,
		}},
		SourceChain: firstVM.ctx.XChainID,
		ImportedInputs: []*avax.TransferableInput{{
			UTXOID: avax.UTXOID{
				TxID:        ids.Empty.Prefix(1),
				OutputIndex: 1,
			},
			Asset: avax.Asset{ID: firstVM.ctx.AVAXAssetID},
			In: &secp256k1fx.TransferInput{
				Amt: 50000,
			},
		}},
	}}
	require.NoError(tx.Initialize(txs.Codec))

	statelessBlk, err := blocks.NewBanffStandardBlock(
		nextChainTime,
		preferredID,
		preferredHeight+1,
		[]*txs.Tx{tx},
	)
	require.NoError(err)

	firstAdvanceTimeBlk := firstVM.manager.NewBlock(statelessBlk)

	nextChainTime = nextChainTime.Add(2 * time.Second)
	firstVM.clock.Set(nextChainTime)
	require.NoError(firstAdvanceTimeBlk.Verify(context.Background()))
	require.NoError(firstAdvanceTimeBlk.Accept(context.Background()))

	require.NoError(firstVM.Shutdown(context.Background()))
	firstCtx.Lock.Unlock()

	secondVdrs := validators.NewManager()
	secondPrimaryVdrs := validators.NewSet()
	_ = secondVdrs.Add(constants.PrimaryNetworkID, secondPrimaryVdrs)
	secondVM := &VM{Config: config.Config{
		Chains:                 chains.TestManager,
		Validators:             secondVdrs,
		UptimeLockedCalculator: uptime.NewLockedCalculator(),
		MinStakeDuration:       defaultMinStakingDuration,
		MaxStakeDuration:       defaultMaxStakingDuration,
		RewardConfig:           defaultRewardConfig,
		BanffTime:              latestForkTime,
		CortinaTime:            latestForkTime,
	}}

	secondCtx := defaultContext(t)
	secondCtx.SharedMemory = msm
	secondVM.clock.Set(initialClkTime)
	secondCtx.Lock.Lock()
	defer func() {
		require.NoError(secondVM.Shutdown(context.Background()))
		secondCtx.Lock.Unlock()
	}()

	secondDB := db.NewPrefixDBManager([]byte{})
	secondMsgChan := make(chan common.Message, 1)
	require.NoError(secondVM.Initialize(
		context.Background(),
		secondCtx,
		secondDB,
		genesisBytes,
		nil,
		nil,
		secondMsgChan,
		nil,
		nil,
	))

	lastAccepted, err := secondVM.LastAccepted(context.Background())
	require.NoError(err)
	require.Equal(genesisID, lastAccepted)
}

// test bootstrapping the node
func TestBootstrapPartiallyAccepted(t *testing.T) {
	require := require.New(t)

	_, genesisBytes := defaultGenesis(t)

	baseDBManager := manager.NewMemDB(version.Semantic1_0_0)
	vmDBManager := baseDBManager.NewPrefixDBManager([]byte("vm"))
	bootstrappingDB := prefixdb.New([]byte("bootstrapping"), baseDBManager.Current().Database)

	blocked, err := queue.NewWithMissing(bootstrappingDB, "", prometheus.NewRegistry())
	require.NoError(err)

	vdrs := validators.NewManager()
	primaryVdrs := validators.NewSet()
	_ = vdrs.Add(constants.PrimaryNetworkID, primaryVdrs)
	vm := &VM{Config: config.Config{
		Chains:                 chains.TestManager,
		Validators:             vdrs,
		UptimeLockedCalculator: uptime.NewLockedCalculator(),
		MinStakeDuration:       defaultMinStakingDuration,
		MaxStakeDuration:       defaultMaxStakingDuration,
		RewardConfig:           defaultRewardConfig,
		BanffTime:              latestForkTime,
		CortinaTime:            latestForkTime,
	}}

	initialClkTime := latestForkTime.Add(time.Second)
	vm.clock.Set(initialClkTime)
	ctx := defaultContext(t)

	atomicDB := prefixdb.New([]byte{1}, baseDBManager.Current().Database)
	m := atomic.NewMemory(atomicDB)
	msm := &mutableSharedMemory{
		SharedMemory: m.NewSharedMemory(ctx.ChainID),
	}
	ctx.SharedMemory = msm

	consensusCtx := snow.DefaultConsensusContextTest()
	consensusCtx.Context = ctx
	ctx.Lock.Lock()

	msgChan := make(chan common.Message, 1)
	require.NoError(vm.Initialize(
		context.Background(),
		ctx,
		vmDBManager,
		genesisBytes,
		nil,
		nil,
		msgChan,
		nil,
		nil,
	))

	preferred, err := vm.Builder.Preferred()
	require.NoError(err)

	// include a tx to make the block be accepted
	tx := &txs.Tx{Unsigned: &txs.ImportTx{
		BaseTx: txs.BaseTx{BaseTx: avax.BaseTx{
			NetworkID:    vm.ctx.NetworkID,
			BlockchainID: vm.ctx.ChainID,
		}},
		SourceChain: vm.ctx.XChainID,
		ImportedInputs: []*avax.TransferableInput{{
			UTXOID: avax.UTXOID{
				TxID:        ids.Empty.Prefix(1),
				OutputIndex: 1,
			},
			Asset: avax.Asset{ID: vm.ctx.AVAXAssetID},
			In: &secp256k1fx.TransferInput{
				Amt: 50000,
			},
		}},
	}}
	require.NoError(tx.Initialize(txs.Codec))

	nextChainTime := initialClkTime.Add(time.Second)
	preferredID := preferred.ID()
	preferredHeight := preferred.Height()
	statelessBlk, err := blocks.NewBanffStandardBlock(
		nextChainTime,
		preferredID,
		preferredHeight+1,
		[]*txs.Tx{tx},
	)
	require.NoError(err)

	advanceTimeBlk := vm.manager.NewBlock(statelessBlk)
	require.NoError(err)

	advanceTimeBlkID := advanceTimeBlk.ID()
	advanceTimeBlkBytes := advanceTimeBlk.Bytes()

	peerID := ids.NodeID{1, 2, 3, 4, 5, 4, 3, 2, 1}
	beacons := validators.NewSet()
	require.NoError(beacons.Add(peerID, nil, ids.Empty, 1))

	benchlist := benchlist.NewNoBenchlist()
	timeoutManager, err := timeout.NewManager(
		&timer.AdaptiveTimeoutConfig{
			InitialTimeout:     time.Millisecond,
			MinimumTimeout:     time.Millisecond,
			MaximumTimeout:     10 * time.Second,
			TimeoutHalflife:    5 * time.Minute,
			TimeoutCoefficient: 1.25,
		},
		benchlist,
		"",
		prometheus.NewRegistry(),
	)
	require.NoError(err)

	go timeoutManager.Dispatch()

	chainRouter := &router.ChainRouter{}

	metrics := prometheus.NewRegistry()
	mc, err := message.NewCreator(logging.NoLog{}, metrics, "dummyNamespace", constants.DefaultNetworkCompressionType, 10*time.Second)
	require.NoError(err)

	require.NoError(chainRouter.Initialize(
		ids.EmptyNodeID,
		logging.NoLog{},
		timeoutManager,
		time.Second,
		set.Set[ids.ID]{},
		true,
		set.Set[ids.ID]{},
		nil,
		router.HealthConfig{},
		"",
		prometheus.NewRegistry(),
	))

	externalSender := &sender.ExternalSenderTest{TB: t}
	externalSender.Default(true)

	// Passes messages from the consensus engine to the network
	gossipConfig := subnets.GossipConfig{
		AcceptedFrontierPeerSize:  1,
		OnAcceptPeerSize:          1,
		AppGossipValidatorSize:    1,
		AppGossipNonValidatorSize: 1,
	}
	sender, err := sender.New(
		consensusCtx,
		mc,
		externalSender,
		chainRouter,
		timeoutManager,
		p2p.EngineType_ENGINE_TYPE_SNOWMAN,
		subnets.New(consensusCtx.NodeID, subnets.Config{GossipConfig: gossipConfig}),
	)
	require.NoError(err)

	var reqID uint32
	externalSender.SendF = func(msg message.OutboundMessage, nodeIDs set.Set[ids.NodeID], _ ids.ID, _ subnets.Allower) set.Set[ids.NodeID] {
		inMsg, err := mc.Parse(msg.Bytes(), ctx.NodeID, func() {})
		require.NoError(err)
		require.Equal(message.GetAcceptedFrontierOp, inMsg.Op())

		requestID, ok := message.GetRequestID(inMsg.Message())
		require.True(ok)

		reqID = requestID
		return nodeIDs
	}

	isBootstrapped := false
	bootstrapTracker := &common.BootstrapTrackerTest{
		T: t,
		IsBootstrappedF: func() bool {
			return isBootstrapped
		},
		BootstrappedF: func(ids.ID) {
			isBootstrapped = true
		},
	}

	peers := tracker.NewPeers()
	startup := tracker.NewStartup(peers, (beacons.Weight()+1)/2)
	beacons.RegisterCallbackListener(startup)

	// The engine handles consensus
	consensus := &smcon.Topological{}
	commonCfg := common.Config{
		Ctx:                            consensusCtx,
		Beacons:                        beacons,
		SampleK:                        beacons.Len(),
		StartupTracker:                 startup,
		Alpha:                          (beacons.Weight() + 1) / 2,
		Sender:                         sender,
		BootstrapTracker:               bootstrapTracker,
		AncestorsMaxContainersSent:     2000,
		AncestorsMaxContainersReceived: 2000,
		SharedCfg:                      &common.SharedConfig{},
	}

	snowGetHandler, err := snowgetter.New(vm, commonCfg)
	require.NoError(err)

	bootstrapConfig := bootstrap.Config{
		Config:        commonCfg,
		AllGetsServer: snowGetHandler,
		Blocked:       blocked,
		VM:            vm,
	}

	// Asynchronously passes messages from the network to the consensus engine
	cpuTracker, err := timetracker.NewResourceTracker(
		prometheus.NewRegistry(),
		resource.NoUsage,
		meter.ContinuousFactory{},
		time.Second,
	)
	require.NoError(err)

	h, err := handler.New(
		bootstrapConfig.Ctx,
		beacons,
		msgChan,
		time.Hour,
		2,
		cpuTracker,
		vm,
		subnets.New(ctx.NodeID, subnets.Config{}),
		tracker.NewPeers(),
	)
	require.NoError(err)

	engineConfig := smeng.Config{
		Ctx:           bootstrapConfig.Ctx,
		AllGetsServer: snowGetHandler,
		VM:            bootstrapConfig.VM,
		Sender:        bootstrapConfig.Sender,
		Validators:    beacons,
		Params: snowball.Parameters{
			K:                     1,
			Alpha:                 1,
			BetaVirtuous:          20,
			BetaRogue:             20,
			ConcurrentRepolls:     1,
			OptimalProcessing:     1,
			MaxOutstandingItems:   1,
			MaxItemProcessingTime: 1,
		},
		Consensus: consensus,
	}
	engine, err := smeng.New(engineConfig)
	require.NoError(err)

	bootstrapper, err := bootstrap.New(
		bootstrapConfig,
		engine.Start,
	)
	require.NoError(err)

	h.SetEngineManager(&handler.EngineManager{
		Avalanche: &handler.Engine{
			StateSyncer:  nil,
			Bootstrapper: bootstrapper,
			Consensus:    engine,
		},
		Snowman: &handler.Engine{
			StateSyncer:  nil,
			Bootstrapper: bootstrapper,
			Consensus:    engine,
		},
	})

	consensusCtx.State.Set(snow.EngineState{
		Type:  p2p.EngineType_ENGINE_TYPE_SNOWMAN,
		State: snow.NormalOp,
	})

	// Allow incoming messages to be routed to the new chain
	chainRouter.AddChain(context.Background(), h)
	ctx.Lock.Unlock()

	h.Start(context.Background(), false)

	ctx.Lock.Lock()
	require.NoError(bootstrapper.Connected(context.Background(), peerID, version.CurrentApp))

	externalSender.SendF = func(msg message.OutboundMessage, nodeIDs set.Set[ids.NodeID], _ ids.ID, _ subnets.Allower) set.Set[ids.NodeID] {
		inMsgIntf, err := mc.Parse(msg.Bytes(), ctx.NodeID, func() {})
		require.NoError(err)
		require.Equal(message.GetAcceptedOp, inMsgIntf.Op())
		inMsg := inMsgIntf.Message().(*p2p.GetAccepted)

		reqID = inMsg.RequestId
		return nodeIDs
	}

	require.NoError(bootstrapper.AcceptedFrontier(context.Background(), peerID, reqID, advanceTimeBlkID))

	externalSender.SendF = func(msg message.OutboundMessage, nodeIDs set.Set[ids.NodeID], _ ids.ID, _ subnets.Allower) set.Set[ids.NodeID] {
		inMsgIntf, err := mc.Parse(msg.Bytes(), ctx.NodeID, func() {})
		require.NoError(err)
		require.Equal(message.GetAncestorsOp, inMsgIntf.Op())
		inMsg := inMsgIntf.Message().(*p2p.GetAncestors)

		reqID = inMsg.RequestId

		containerID, err := ids.ToID(inMsg.ContainerId)
		require.NoError(err)
		require.Equal(advanceTimeBlkID, containerID)
		return nodeIDs
	}

	frontier := []ids.ID{advanceTimeBlkID}
	require.NoError(bootstrapper.Accepted(context.Background(), peerID, reqID, frontier))

	externalSender.SendF = nil
	externalSender.CantSend = false

	require.NoError(bootstrapper.Ancestors(context.Background(), peerID, reqID, [][]byte{advanceTimeBlkBytes}))

	preferred, err = vm.Builder.Preferred()
	require.NoError(err)

	require.Equal(advanceTimeBlk.ID(), preferred.ID())

	ctx.Lock.Unlock()
	chainRouter.Shutdown(context.Background())
}

func TestUnverifiedParent(t *testing.T) {
	require := require.New(t)
	_, genesisBytes := defaultGenesis(t)
	dbManager := manager.NewMemDB(version.Semantic1_0_0)

	vdrs := validators.NewManager()
	primaryVdrs := validators.NewSet()
	_ = vdrs.Add(constants.PrimaryNetworkID, primaryVdrs)
	vm := &VM{Config: config.Config{
		Chains:                 chains.TestManager,
		Validators:             vdrs,
		UptimeLockedCalculator: uptime.NewLockedCalculator(),
		MinStakeDuration:       defaultMinStakingDuration,
		MaxStakeDuration:       defaultMaxStakingDuration,
		RewardConfig:           defaultRewardConfig,
		BanffTime:              latestForkTime,
		CortinaTime:            latestForkTime,
	}}

	initialClkTime := latestForkTime.Add(time.Second)
	vm.clock.Set(initialClkTime)
	ctx := defaultContext(t)
	ctx.Lock.Lock()
	defer func() {
		require.NoError(vm.Shutdown(context.Background()))
		ctx.Lock.Unlock()
	}()

	msgChan := make(chan common.Message, 1)
	require.NoError(vm.Initialize(
		context.Background(),
		ctx,
		dbManager,
		genesisBytes,
		nil,
		nil,
		msgChan,
		nil,
		nil,
	))

	// include a tx1 to make the block be accepted
	tx1 := &txs.Tx{Unsigned: &txs.ImportTx{
		BaseTx: txs.BaseTx{BaseTx: avax.BaseTx{
			NetworkID:    vm.ctx.NetworkID,
			BlockchainID: vm.ctx.ChainID,
		}},
		SourceChain: vm.ctx.XChainID,
		ImportedInputs: []*avax.TransferableInput{{
			UTXOID: avax.UTXOID{
				TxID:        ids.Empty.Prefix(1),
				OutputIndex: 1,
			},
			Asset: avax.Asset{ID: vm.ctx.AVAXAssetID},
			In: &secp256k1fx.TransferInput{
				Amt: 50000,
			},
		}},
	}}
	require.NoError(tx1.Initialize(txs.Codec))

	preferred, err := vm.Builder.Preferred()
	require.NoError(err)
	nextChainTime := initialClkTime.Add(time.Second)
	preferredID := preferred.ID()
	preferredHeight := preferred.Height()

	statelessBlk, err := blocks.NewBanffStandardBlock(
		nextChainTime,
		preferredID,
		preferredHeight+1,
		[]*txs.Tx{tx1},
	)
	require.NoError(err)
	firstAdvanceTimeBlk := vm.manager.NewBlock(statelessBlk)
	require.NoError(firstAdvanceTimeBlk.Verify(context.Background()))

	// include a tx1 to make the block be accepted
	tx2 := &txs.Tx{Unsigned: &txs.ImportTx{
		BaseTx: txs.BaseTx{BaseTx: avax.BaseTx{
			NetworkID:    vm.ctx.NetworkID,
			BlockchainID: vm.ctx.ChainID,
		}},
		SourceChain: vm.ctx.XChainID,
		ImportedInputs: []*avax.TransferableInput{{
			UTXOID: avax.UTXOID{
				TxID:        ids.Empty.Prefix(2),
				OutputIndex: 2,
			},
			Asset: avax.Asset{ID: vm.ctx.AVAXAssetID},
			In: &secp256k1fx.TransferInput{
				Amt: 50000,
			},
		}},
	}}
	require.NoError(tx1.Initialize(txs.Codec))
	nextChainTime = nextChainTime.Add(time.Second)
	vm.clock.Set(nextChainTime)
	statelessSecondAdvanceTimeBlk, err := blocks.NewBanffStandardBlock(
		nextChainTime,
		firstAdvanceTimeBlk.ID(),
		firstAdvanceTimeBlk.Height()+1,
		[]*txs.Tx{tx2},
	)
	require.NoError(err)
	secondAdvanceTimeBlk := vm.manager.NewBlock(statelessSecondAdvanceTimeBlk)

	require.Equal(secondAdvanceTimeBlk.Parent(), firstAdvanceTimeBlk.ID())
	require.NoError(secondAdvanceTimeBlk.Verify(context.Background()))
}

func TestMaxStakeAmount(t *testing.T) {
<<<<<<< HEAD
	vm, _, _ := defaultVM(latestFork, false /*addSubnet*/)
=======
	vm, _, _ := defaultVM(t)
>>>>>>> 9725fe9c
	vm.ctx.Lock.Lock()
	defer func() {
		require.NoError(t, vm.Shutdown(context.Background()))
		vm.ctx.Lock.Unlock()
	}()

	nodeID := ids.NodeID(keys[0].PublicKey().Address())

	tests := []struct {
		description string
		startTime   time.Time
		endTime     time.Time
	}{
		{
			description: "[validator.StartTime] == [startTime] < [endTime] == [validator.EndTime]",
			startTime:   defaultValidateStartTime,
			endTime:     defaultValidateEndTime,
		},
		{
			description: "[validator.StartTime] < [startTime] < [endTime] == [validator.EndTime]",
			startTime:   defaultValidateStartTime.Add(time.Minute),
			endTime:     defaultValidateEndTime,
		},
		{
			description: "[validator.StartTime] == [startTime] < [endTime] < [validator.EndTime]",
			startTime:   defaultValidateStartTime,
			endTime:     defaultValidateEndTime.Add(-time.Minute),
		},
		{
			description: "[validator.StartTime] < [startTime] < [endTime] < [validator.EndTime]",
			startTime:   defaultValidateStartTime.Add(time.Minute),
			endTime:     defaultValidateEndTime.Add(-time.Minute),
		},
	}

	for _, test := range tests {
		t.Run(test.description, func(t *testing.T) {
			require := require.New(t)
			staker, err := txexecutor.GetValidator(vm.state, constants.PrimaryNetworkID, nodeID)
			require.NoError(err)

			amount, err := txexecutor.GetMaxWeight(vm.state, staker, test.startTime, test.endTime)
			require.NoError(err)
			require.Equal(defaultWeight, amount)
		})
	}
}

func TestUptimeDisallowedWithRestart(t *testing.T) {
	require := require.New(t)
<<<<<<< HEAD
	latestForkTime = defaultValidateEndTime.Add(-5 * defaultMinStakingDuration)
	_, genesisBytes := defaultGenesis()
=======
	_, genesisBytes := defaultGenesis(t)
>>>>>>> 9725fe9c
	db := manager.NewMemDB(version.Semantic1_0_0)

	firstDB := db.NewPrefixDBManager([]byte{})
	firstVdrs := validators.NewManager()
	firstPrimaryVdrs := validators.NewSet()
	_ = firstVdrs.Add(constants.PrimaryNetworkID, firstPrimaryVdrs)
	firstVM := &VM{Config: config.Config{
		Chains:                 chains.TestManager,
		UptimePercentage:       .2,
		RewardConfig:           defaultRewardConfig,
		Validators:             firstVdrs,
		UptimeLockedCalculator: uptime.NewLockedCalculator(),
		BanffTime:              latestForkTime,
		CortinaTime:            latestForkTime,
	}}

	firstCtx := defaultContext(t)
	firstCtx.Lock.Lock()

	firstMsgChan := make(chan common.Message, 1)
	require.NoError(firstVM.Initialize(
		context.Background(),
		firstCtx,
		firstDB,
		genesisBytes,
		nil,
		nil,
		firstMsgChan,
		nil,
		nil,
	))

	initialClkTime := latestForkTime.Add(time.Second)
	firstVM.clock.Set(initialClkTime)
	firstVM.uptimeManager.(uptime.TestManager).SetTime(initialClkTime)

	require.NoError(firstVM.SetState(context.Background(), snow.Bootstrapping))
	require.NoError(firstVM.SetState(context.Background(), snow.NormalOp))

	// Fast forward clock to time for genesis validators to leave
	firstVM.uptimeManager.(uptime.TestManager).SetTime(defaultValidateEndTime)

	require.NoError(firstVM.Shutdown(context.Background()))
	firstCtx.Lock.Unlock()

	secondDB := db.NewPrefixDBManager([]byte{})
	secondVdrs := validators.NewManager()
	secondPrimaryVdrs := validators.NewSet()
	_ = secondVdrs.Add(constants.PrimaryNetworkID, secondPrimaryVdrs)
	secondVM := &VM{Config: config.Config{
		Chains:                 chains.TestManager,
		UptimePercentage:       .21,
		Validators:             secondVdrs,
		UptimeLockedCalculator: uptime.NewLockedCalculator(),
		BanffTime:              latestForkTime,
		CortinaTime:            latestForkTime,
	}}

	secondCtx := defaultContext(t)
	secondCtx.Lock.Lock()
	defer func() {
		require.NoError(secondVM.Shutdown(context.Background()))
		secondCtx.Lock.Unlock()
	}()

	secondMsgChan := make(chan common.Message, 1)
	require.NoError(secondVM.Initialize(
		context.Background(),
		secondCtx,
		secondDB,
		genesisBytes,
		nil,
		nil,
		secondMsgChan,
		nil,
		nil,
	))

	secondVM.clock.Set(defaultValidateStartTime.Add(2 * defaultMinStakingDuration))
	secondVM.uptimeManager.(uptime.TestManager).SetTime(defaultValidateStartTime.Add(2 * defaultMinStakingDuration))

	require.NoError(secondVM.SetState(context.Background(), snow.Bootstrapping))
	require.NoError(secondVM.SetState(context.Background(), snow.NormalOp))

	secondVM.clock.Set(defaultValidateEndTime)
	secondVM.uptimeManager.(uptime.TestManager).SetTime(defaultValidateEndTime)

	blk, err := secondVM.Builder.BuildBlock(context.Background()) // should advance time
	require.NoError(err)

	require.NoError(blk.Verify(context.Background()))

	// Assert preferences are correct
	block := blk.(smcon.OracleBlock)
	options, err := block.Options(context.Background())
	require.NoError(err)

	commit := options[0].(*blockexecutor.Block)
	require.IsType(&blocks.BanffCommitBlock{}, commit.Block)

	abort := options[1].(*blockexecutor.Block)
	require.IsType(&blocks.BanffAbortBlock{}, abort.Block)

	require.NoError(block.Accept(context.Background()))
	require.NoError(commit.Verify(context.Background()))
	require.NoError(abort.Verify(context.Background()))
	require.NoError(secondVM.SetPreference(context.Background(), secondVM.manager.LastAccepted()))

	proposalTx := blk.(blocks.Block).Txs()[0]
	{
		onAccept, ok := secondVM.manager.GetState(abort.ID())
		require.True(ok)

		_, txStatus, err := onAccept.GetTx(proposalTx.ID())
		require.NoError(err)
		require.Equal(status.Aborted, txStatus)
	}

	require.NoError(commit.Accept(context.Background())) // advance the timestamp
	require.NoError(secondVM.SetPreference(context.Background(), secondVM.manager.LastAccepted()))

	_, txStatus, err := secondVM.state.GetTx(proposalTx.ID())
	require.NoError(err)
	require.Equal(status.Committed, txStatus)

	// Verify that chain's timestamp has advanced
	timestamp := secondVM.state.GetTimestamp()
	require.Equal(defaultValidateEndTime.Unix(), timestamp.Unix())

	blk, err = secondVM.Builder.BuildBlock(context.Background()) // should contain proposal to reward genesis validator
	require.NoError(err)

	require.NoError(blk.Verify(context.Background()))

	block = blk.(smcon.OracleBlock)
	options, err = block.Options(context.Background())
	require.NoError(err)

	commit = options[0].(*blockexecutor.Block)
	require.IsType(&blocks.BanffCommitBlock{}, commit.Block)

	abort = options[1].(*blockexecutor.Block)
	require.IsType(&blocks.BanffAbortBlock{}, abort.Block)

	require.NoError(blk.Accept(context.Background()))
	require.NoError(commit.Verify(context.Background()))
	require.NoError(secondVM.SetPreference(context.Background(), secondVM.manager.LastAccepted()))

	proposalTx = blk.(blocks.Block).Txs()[0]
	{
		onAccept, ok := secondVM.manager.GetState(commit.ID())
		require.True(ok)

		_, txStatus, err := onAccept.GetTx(proposalTx.ID())
		require.NoError(err)
		require.Equal(status.Committed, txStatus)
	}

	require.NoError(abort.Verify(context.Background()))
	require.NoError(abort.Accept(context.Background())) // do not reward the genesis validator
	require.NoError(secondVM.SetPreference(context.Background(), secondVM.manager.LastAccepted()))

	_, txStatus, err = secondVM.state.GetTx(proposalTx.ID())
	require.NoError(err)
	require.Equal(status.Aborted, txStatus)

	_, err = secondVM.state.GetCurrentValidator(
		constants.PrimaryNetworkID,
		ids.NodeID(keys[1].PublicKey().Address()),
	)
	require.ErrorIs(err, database.ErrNotFound)
}

func TestUptimeDisallowedAfterNeverConnecting(t *testing.T) {
	require := require.New(t)
<<<<<<< HEAD
	latestForkTime = defaultValidateEndTime.Add(-5 * defaultMinStakingDuration)
	_, genesisBytes := defaultGenesis()
=======
	_, genesisBytes := defaultGenesis(t)
>>>>>>> 9725fe9c
	db := manager.NewMemDB(version.Semantic1_0_0)

	vdrs := validators.NewManager()
	primaryVdrs := validators.NewSet()
	_ = vdrs.Add(constants.PrimaryNetworkID, primaryVdrs)
	vm := &VM{Config: config.Config{
		Chains:                 chains.TestManager,
		UptimePercentage:       .2,
		RewardConfig:           defaultRewardConfig,
		Validators:             vdrs,
		UptimeLockedCalculator: uptime.NewLockedCalculator(),
		BanffTime:              latestForkTime,
		CortinaTime:            latestForkTime,
	}}

	ctx := defaultContext(t)
	ctx.Lock.Lock()

	msgChan := make(chan common.Message, 1)
	appSender := &common.SenderTest{T: t}
	require.NoError(vm.Initialize(
		context.Background(),
		ctx,
		db,
		genesisBytes,
		nil,
		nil,
		msgChan,
		nil,
		appSender,
	))

	defer func() {
		require.NoError(vm.Shutdown(context.Background()))
		ctx.Lock.Unlock()
	}()

	initialClkTime := latestForkTime.Add(time.Second)
	vm.clock.Set(initialClkTime)
	vm.uptimeManager.(uptime.TestManager).SetTime(initialClkTime)

	require.NoError(vm.SetState(context.Background(), snow.Bootstrapping))
	require.NoError(vm.SetState(context.Background(), snow.NormalOp))

	// Fast forward clock to time for genesis validators to leave
	vm.clock.Set(defaultValidateEndTime)
	vm.uptimeManager.(uptime.TestManager).SetTime(defaultValidateEndTime)

	blk, err := vm.Builder.BuildBlock(context.Background()) // should advance time
	require.NoError(err)

	require.NoError(blk.Verify(context.Background()))

	// first the time will be advanced.
	block := blk.(smcon.OracleBlock)
	options, err := block.Options(context.Background())
	require.NoError(err)

	commit := options[0].(*blockexecutor.Block)
	require.IsType(&blocks.BanffCommitBlock{}, commit.Block)

	abort := options[1].(*blockexecutor.Block)
	require.IsType(&blocks.BanffAbortBlock{}, abort.Block)

	require.NoError(block.Accept(context.Background()))
	require.NoError(commit.Verify(context.Background()))
	require.NoError(abort.Verify(context.Background()))
	require.NoError(commit.Accept(context.Background())) // advance the timestamp
	require.NoError(vm.SetPreference(context.Background(), vm.manager.LastAccepted()))

	// Verify that chain's timestamp has advanced
	timestamp := vm.state.GetTimestamp()
	require.Equal(defaultValidateEndTime.Unix(), timestamp.Unix())

	// should contain proposal to reward genesis validator
	blk, err = vm.Builder.BuildBlock(context.Background())
	require.NoError(err)

	require.NoError(blk.Verify(context.Background()))

	block = blk.(smcon.OracleBlock)
	options, err = block.Options(context.Background())
	require.NoError(err)

	commit = options[0].(*blockexecutor.Block)
	require.IsType(&blocks.BanffCommitBlock{}, commit.Block)

	abort = options[1].(*blockexecutor.Block)
	require.IsType(&blocks.BanffAbortBlock{}, abort.Block)

	require.NoError(blk.Accept(context.Background()))
	require.NoError(commit.Verify(context.Background()))
	require.NoError(abort.Verify(context.Background()))
	require.NoError(abort.Accept(context.Background())) // do not reward the genesis validator
	require.NoError(vm.SetPreference(context.Background(), vm.manager.LastAccepted()))

	_, err = vm.state.GetCurrentValidator(
		constants.PrimaryNetworkID,
		ids.NodeID(keys[1].PublicKey().Address()),
	)
	require.ErrorIs(err, database.ErrNotFound)
}

func TestRemovePermissionedValidatorDuringAddPending(t *testing.T) {
	require := require.New(t)

	validatorStartTime := latestForkTime.Add(txexecutor.SyncBound).Add(1 * time.Second)
	validatorEndTime := validatorStartTime.Add(360 * 24 * time.Hour)

<<<<<<< HEAD
	vm, _, _ := defaultVM(latestFork, false /*addSubnet*/)
=======
	vm, _, _ := defaultVM(t)
>>>>>>> 9725fe9c

	vm.ctx.Lock.Lock()
	defer func() {
		require.NoError(vm.Shutdown(context.Background()))

		vm.ctx.Lock.Unlock()
	}()

	key, err := testKeyFactory.NewPrivateKey()
	require.NoError(err)

	id := key.PublicKey().Address()

	addValidatorTx, err := vm.txBuilder.NewAddValidatorTx(
		defaultMaxValidatorStake,
		uint64(validatorStartTime.Unix()),
		uint64(validatorEndTime.Unix()),
		ids.NodeID(id),
		id,
		reward.PercentDenominator,
		[]*secp256k1.PrivateKey{keys[0]},
		keys[0].Address(),
	)
	require.NoError(err)

	require.NoError(vm.Builder.AddUnverifiedTx(addValidatorTx))

	// trigger block creation for the validator tx
	addValidatorBlock, err := vm.Builder.BuildBlock(context.Background())
	require.NoError(err)
	require.NoError(addValidatorBlock.Verify(context.Background()))
	require.NoError(addValidatorBlock.Accept(context.Background()))
	require.NoError(vm.SetPreference(context.Background(), vm.manager.LastAccepted()))

	createSubnetTx, err := vm.txBuilder.NewCreateSubnetTx(
		1,
		[]ids.ShortID{id},
		[]*secp256k1.PrivateKey{keys[0]},
		keys[0].Address(),
	)
	require.NoError(err)

	require.NoError(vm.Builder.AddUnverifiedTx(createSubnetTx))

	// trigger block creation for the subnet tx
	createSubnetBlock, err := vm.Builder.BuildBlock(context.Background())
	require.NoError(err)
	require.NoError(createSubnetBlock.Verify(context.Background()))
	require.NoError(createSubnetBlock.Accept(context.Background()))
	require.NoError(vm.SetPreference(context.Background(), vm.manager.LastAccepted()))

	addSubnetValidatorTx, err := vm.txBuilder.NewAddSubnetValidatorTx(
		defaultMaxValidatorStake,
		uint64(validatorStartTime.Unix()),
		uint64(validatorEndTime.Unix()),
		ids.NodeID(id),
		createSubnetTx.ID(),
		[]*secp256k1.PrivateKey{key, keys[1]},
		keys[1].Address(),
	)
	require.NoError(err)

	removeSubnetValidatorTx, err := vm.txBuilder.NewRemoveSubnetValidatorTx(
		ids.NodeID(id),
		createSubnetTx.ID(),
		[]*secp256k1.PrivateKey{key, keys[2]},
		keys[2].Address(),
	)
	require.NoError(err)

	statelessBlock, err := blocks.NewBanffStandardBlock(
		vm.state.GetTimestamp(),
		createSubnetBlock.ID(),
		createSubnetBlock.Height()+1,
		[]*txs.Tx{
			addSubnetValidatorTx,
			removeSubnetValidatorTx,
		},
	)
	require.NoError(err)

	blockBytes := statelessBlock.Bytes()
	block, err := vm.ParseBlock(context.Background(), blockBytes)
	require.NoError(err)
	require.NoError(block.Verify(context.Background()))
	require.NoError(block.Accept(context.Background()))
	require.NoError(vm.SetPreference(context.Background(), vm.manager.LastAccepted()))

	_, err = vm.state.GetPendingValidator(createSubnetTx.ID(), ids.NodeID(id))
	require.ErrorIs(err, database.ErrNotFound)
}<|MERGE_RESOLUTION|>--- conflicted
+++ resolved
@@ -7,6 +7,7 @@
 	"bytes"
 	"context"
 	"errors"
+	"fmt"
 	"testing"
 	"time"
 
@@ -304,13 +305,9 @@
 	return &buildGenesisArgs, genesisBytes
 }
 
-<<<<<<< HEAD
-func defaultVM(fork activeFork, addSubnet bool) (*VM, database.Database, *mutableSharedMemory) {
-=======
-func defaultVM(t *testing.T) (*VM, database.Database, *mutableSharedMemory) {
-	require := require.New(t)
-
->>>>>>> 9725fe9c
+func defaultVM(t *testing.T, fork activeFork, addSubnet bool) (*VM, database.Database, *mutableSharedMemory) {
+	require := require.New(t)
+
 	vdrs := validators.NewManager()
 	primaryVdrs := validators.NewSet()
 	_ = vdrs.Add(constants.PrimaryNetworkID, primaryVdrs)
@@ -400,11 +397,11 @@
 
 	require.NoError(vm.SetState(context.Background(), snow.NormalOp))
 
-<<<<<<< HEAD
 	if addSubnet {
 		// Create a subnet and store it in testSubnet1
 		// Note: following Banff activation, block acceptance will move
 		// chain time ahead
+		var err error
 		testSubnet1, err = vm.txBuilder.NewCreateSubnetTx(
 			2, // threshold; 2 sigs from keys[0], keys[1], keys[2] needed to add validator to this subnet
 			// control keys are keys[0], keys[1], keys[2]
@@ -412,41 +409,16 @@
 			[]*secp256k1.PrivateKey{keys[0]}, // pays tx fee
 			keys[0].PublicKey().Address(),    // change addr
 		)
-		if err != nil {
-			panic(err)
-		} else if err := vm.Builder.AddUnverifiedTx(testSubnet1); err != nil {
-			panic(err)
-		} else if blk, err := vm.Builder.BuildBlock(context.Background()); err != nil {
-			panic(err)
-		} else if err := blk.Verify(context.Background()); err != nil {
-			panic(err)
-		} else if err := blk.Accept(context.Background()); err != nil {
-			panic(err)
-		} else if err := vm.SetPreference(context.Background(), vm.manager.LastAccepted()); err != nil {
-			panic(err)
-		}
+		require.NoError(err)
+		require.NoError(vm.Builder.AddUnverifiedTx(testSubnet1))
+		blk, err := vm.Builder.BuildBlock(context.Background())
+		require.NoError(err)
+		require.NoError(blk.Verify(context.Background()))
+		require.NoError(blk.Accept(context.Background()))
+		require.NoError(vm.SetPreference(context.Background(), vm.manager.LastAccepted()))
+
 		defaultBalance -= vm.Config.GetCreateBlockchainTxFee(vm.clock.Time())
 	}
-=======
-	// Create a subnet and store it in testSubnet1
-	// Note: following Banff activation, block acceptance will move
-	// chain time ahead
-	var err error
-	testSubnet1, err = vm.txBuilder.NewCreateSubnetTx(
-		2, // threshold; 2 sigs from keys[0], keys[1], keys[2] needed to add validator to this subnet
-		// control keys are keys[0], keys[1], keys[2]
-		[]ids.ShortID{keys[0].PublicKey().Address(), keys[1].PublicKey().Address(), keys[2].PublicKey().Address()},
-		[]*secp256k1.PrivateKey{keys[0]}, // pays tx fee
-		keys[0].PublicKey().Address(),    // change addr
-	)
-	require.NoError(err)
-	require.NoError(vm.Builder.AddUnverifiedTx(testSubnet1))
-	blk, err := vm.Builder.BuildBlock(context.Background())
-	require.NoError(err)
-	require.NoError(blk.Verify(context.Background()))
-	require.NoError(blk.Accept(context.Background()))
-	require.NoError(vm.SetPreference(context.Background(), vm.manager.LastAccepted()))
->>>>>>> 9725fe9c
 
 	return vm, baseDBManager.Current().Database, msm
 }
@@ -540,11 +512,7 @@
 // Ensure genesis state is parsed from bytes and stored correctly
 func TestGenesis(t *testing.T) {
 	require := require.New(t)
-<<<<<<< HEAD
-	vm, _, _ := defaultVM(latestFork, false /*addSubnet*/)
-=======
-	vm, _, _ := defaultVM(t)
->>>>>>> 9725fe9c
+	vm, _, _ := defaultVM(t, latestFork, false /*addSubnet*/)
 	vm.ctx.Lock.Lock()
 	defer func() {
 		require.NoError(vm.Shutdown(context.Background()))
@@ -601,11 +569,7 @@
 // accept proposal to add validator to primary network
 func TestAddValidatorCommit(t *testing.T) {
 	require := require.New(t)
-<<<<<<< HEAD
-	vm, _, _ := defaultVM(latestFork, false /*addSubnet*/)
-=======
-	vm, _, _ := defaultVM(t)
->>>>>>> 9725fe9c
+	vm, _, _ := defaultVM(t, latestFork, false /*addSubnet*/)
 	vm.ctx.Lock.Lock()
 	defer func() {
 		require.NoError(vm.Shutdown(context.Background()))
@@ -653,11 +617,7 @@
 // verify invalid attempt to add validator to primary network
 func TestInvalidAddValidatorCommit(t *testing.T) {
 	require := require.New(t)
-<<<<<<< HEAD
-	vm, _, _ := defaultVM(latestFork, false /*addSubnet*/)
-=======
-	vm, _, _ := defaultVM(t)
->>>>>>> 9725fe9c
+	vm, _, _ := defaultVM(t, latestFork, false /*addSubnet*/)
 	vm.ctx.Lock.Lock()
 	defer func() {
 		require.NoError(vm.Shutdown(context.Background()))
@@ -711,11 +671,7 @@
 // Reject attempt to add validator to primary network
 func TestAddValidatorReject(t *testing.T) {
 	require := require.New(t)
-<<<<<<< HEAD
-	vm, _, _ := defaultVM(latestFork, false /*addSubnet*/)
-=======
-	vm, _, _ := defaultVM(t)
->>>>>>> 9725fe9c
+	vm, _, _ := defaultVM(t, latestFork, false /*addSubnet*/)
 	vm.ctx.Lock.Lock()
 	defer func() {
 		require.NoError(vm.Shutdown(context.Background()))
@@ -761,11 +717,7 @@
 // Reject proposal to add validator to primary network
 func TestAddValidatorInvalidNotReissued(t *testing.T) {
 	require := require.New(t)
-<<<<<<< HEAD
-	vm, _, _ := defaultVM(latestFork, false /*addSubnet*/)
-=======
-	vm, _, _ := defaultVM(t)
->>>>>>> 9725fe9c
+	vm, _, _ := defaultVM(t, latestFork, false /*addSubnet*/)
 	vm.ctx.Lock.Lock()
 	defer func() {
 		require.NoError(vm.Shutdown(context.Background()))
@@ -799,11 +751,7 @@
 // Accept proposal to add validator to subnet
 func TestAddSubnetValidatorAccept(t *testing.T) {
 	require := require.New(t)
-<<<<<<< HEAD
-	vm, _, _ := defaultVM(latestFork, true /*addSubnet*/)
-=======
-	vm, _, _ := defaultVM(t)
->>>>>>> 9725fe9c
+	vm, _, _ := defaultVM(t, latestFork, true /*addSubnet*/)
 	vm.ctx.Lock.Lock()
 	defer func() {
 		require.NoError(vm.Shutdown(context.Background()))
@@ -851,11 +799,7 @@
 // Reject proposal to add validator to subnet
 func TestAddSubnetValidatorReject(t *testing.T) {
 	require := require.New(t)
-<<<<<<< HEAD
-	vm, _, _ := defaultVM(latestFork, true /*addSubnet*/)
-=======
-	vm, _, _ := defaultVM(t)
->>>>>>> 9725fe9c
+	vm, _, _ := defaultVM(t, latestFork, true /*addSubnet*/)
 	vm.ctx.Lock.Lock()
 	defer func() {
 		require.NoError(vm.Shutdown(context.Background()))
@@ -902,11 +846,7 @@
 // Test case where primary network validator rewarded
 func TestRewardValidatorAccept(t *testing.T) {
 	require := require.New(t)
-<<<<<<< HEAD
-	vm, _, _ := defaultVM(latestFork, false /*addSubnet*/)
-=======
-	vm, _, _ := defaultVM(t)
->>>>>>> 9725fe9c
+	vm, _, _ := defaultVM(t, latestFork, false /*addSubnet*/)
 	vm.ctx.Lock.Lock()
 	defer func() {
 		require.NoError(vm.Shutdown(context.Background()))
@@ -1001,11 +941,7 @@
 // Test case where primary network validator not rewarded
 func TestRewardValidatorReject(t *testing.T) {
 	require := require.New(t)
-<<<<<<< HEAD
-	vm, _, _ := defaultVM(latestFork, false /*addSubnet*/)
-=======
-	vm, _, _ := defaultVM(t)
->>>>>>> 9725fe9c
+	vm, _, _ := defaultVM(t, latestFork, false /*addSubnet*/)
 	vm.ctx.Lock.Lock()
 	defer func() {
 		require.NoError(vm.Shutdown(context.Background()))
@@ -1096,11 +1032,7 @@
 // Test case where primary network validator is preferred to be rewarded
 func TestRewardValidatorPreferred(t *testing.T) {
 	require := require.New(t)
-<<<<<<< HEAD
-	vm, _, _ := defaultVM(latestFork, false /*addSubnet*/)
-=======
-	vm, _, _ := defaultVM(t)
->>>>>>> 9725fe9c
+	vm, _, _ := defaultVM(t, latestFork, false /*addSubnet*/)
 	vm.ctx.Lock.Lock()
 	defer func() {
 		require.NoError(vm.Shutdown(context.Background()))
@@ -1192,11 +1124,7 @@
 // Ensure BuildBlock errors when there is no block to build
 func TestUnneededBuildBlock(t *testing.T) {
 	require := require.New(t)
-<<<<<<< HEAD
-	vm, _, _ := defaultVM(latestFork, false /*addSubnet*/)
-=======
-	vm, _, _ := defaultVM(t)
->>>>>>> 9725fe9c
+	vm, _, _ := defaultVM(t, latestFork, false /*addSubnet*/)
 	vm.ctx.Lock.Lock()
 	defer func() {
 		require.NoError(vm.Shutdown(context.Background()))
@@ -1209,11 +1137,7 @@
 // test acceptance of proposal to create a new chain
 func TestCreateChain(t *testing.T) {
 	require := require.New(t)
-<<<<<<< HEAD
-	vm, _, _ := defaultVM(latestFork, true /*addSubnet*/)
-=======
-	vm, _, _ := defaultVM(t)
->>>>>>> 9725fe9c
+	vm, _, _ := defaultVM(t, latestFork, true /*addSubnet*/)
 	vm.ctx.Lock.Lock()
 	defer func() {
 		require.NoError(vm.Shutdown(context.Background()))
@@ -1264,11 +1188,7 @@
 // 4) Advance timestamp to validator's end time (removing validator from current)
 func TestCreateSubnet(t *testing.T) {
 	require := require.New(t)
-<<<<<<< HEAD
-	vm, _, _ := defaultVM(latestFork, false /*addSubnet*/)
-=======
-	vm, _, _ := defaultVM(t)
->>>>>>> 9725fe9c
+	vm, _, _ := defaultVM(t, latestFork, false /*addSubnet*/)
 	vm.ctx.Lock.Lock()
 	defer func() {
 		require.NoError(vm.Shutdown(context.Background()))
@@ -1379,11 +1299,7 @@
 // test asset import
 func TestAtomicImport(t *testing.T) {
 	require := require.New(t)
-<<<<<<< HEAD
-	vm, baseDB, mutableSharedMemory := defaultVM(latestFork, false /*addSubnet*/)
-=======
-	vm, baseDB, mutableSharedMemory := defaultVM(t)
->>>>>>> 9725fe9c
+	vm, baseDB, mutableSharedMemory := defaultVM(t, latestFork, false /*addSubnet*/)
 	vm.ctx.Lock.Lock()
 	defer func() {
 		require.NoError(vm.Shutdown(context.Background()))
@@ -1470,11 +1386,7 @@
 // test optimistic asset import
 func TestOptimisticAtomicImport(t *testing.T) {
 	require := require.New(t)
-<<<<<<< HEAD
-	vm, _, _ := defaultVM(apricotPhase3, false /*addSubnet*/)
-=======
-	vm, _, _ := defaultVM(t)
->>>>>>> 9725fe9c
+	vm, _, _ := defaultVM(t, apricotPhase3, false /*addSubnet*/)
 	vm.ctx.Lock.Lock()
 	defer func() {
 		require.NoError(vm.Shutdown(context.Background()))
@@ -2111,11 +2023,7 @@
 }
 
 func TestMaxStakeAmount(t *testing.T) {
-<<<<<<< HEAD
-	vm, _, _ := defaultVM(latestFork, false /*addSubnet*/)
-=======
-	vm, _, _ := defaultVM(t)
->>>>>>> 9725fe9c
+	vm, _, _ := defaultVM(t, latestFork, false /*addSubnet*/)
 	vm.ctx.Lock.Lock()
 	defer func() {
 		require.NoError(t, vm.Shutdown(context.Background()))
@@ -2166,12 +2074,8 @@
 
 func TestUptimeDisallowedWithRestart(t *testing.T) {
 	require := require.New(t)
-<<<<<<< HEAD
 	latestForkTime = defaultValidateEndTime.Add(-5 * defaultMinStakingDuration)
-	_, genesisBytes := defaultGenesis()
-=======
 	_, genesisBytes := defaultGenesis(t)
->>>>>>> 9725fe9c
 	db := manager.NewMemDB(version.Semantic1_0_0)
 
 	firstDB := db.NewPrefixDBManager([]byte{})
@@ -2347,12 +2251,8 @@
 
 func TestUptimeDisallowedAfterNeverConnecting(t *testing.T) {
 	require := require.New(t)
-<<<<<<< HEAD
 	latestForkTime = defaultValidateEndTime.Add(-5 * defaultMinStakingDuration)
-	_, genesisBytes := defaultGenesis()
-=======
 	_, genesisBytes := defaultGenesis(t)
->>>>>>> 9725fe9c
 	db := manager.NewMemDB(version.Semantic1_0_0)
 
 	vdrs := validators.NewManager()
@@ -2462,11 +2362,7 @@
 	validatorStartTime := latestForkTime.Add(txexecutor.SyncBound).Add(1 * time.Second)
 	validatorEndTime := validatorStartTime.Add(360 * 24 * time.Hour)
 
-<<<<<<< HEAD
-	vm, _, _ := defaultVM(latestFork, false /*addSubnet*/)
-=======
-	vm, _, _ := defaultVM(t)
->>>>>>> 9725fe9c
+	vm, _, _ := defaultVM(t, latestFork, false /*addSubnet*/)
 
 	vm.ctx.Lock.Lock()
 	defer func() {
