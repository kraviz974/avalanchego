// (c) 2019-2020, Ava Labs, Inc. All rights reserved.
// See the file LICENSE for licensing terms.

package platformvm

import (
	"bytes"
	"errors"
	"fmt"
	"testing"
	"time"

	"github.com/stretchr/testify/assert"

	"github.com/prometheus/client_golang/prometheus"

	"github.com/ava-labs/avalanchego/chains"
	"github.com/ava-labs/avalanchego/chains/atomic"
	"github.com/ava-labs/avalanchego/database"
	"github.com/ava-labs/avalanchego/database/manager"
	"github.com/ava-labs/avalanchego/database/prefixdb"
	"github.com/ava-labs/avalanchego/ids"
	"github.com/ava-labs/avalanchego/snow"
	"github.com/ava-labs/avalanchego/snow/choices"
	"github.com/ava-labs/avalanchego/snow/consensus/snowball"
	"github.com/ava-labs/avalanchego/snow/engine/common"
	"github.com/ava-labs/avalanchego/snow/engine/common/queue"
	"github.com/ava-labs/avalanchego/snow/engine/snowman/bootstrap"
	"github.com/ava-labs/avalanchego/snow/networking/benchlist"
	"github.com/ava-labs/avalanchego/snow/networking/router"
	"github.com/ava-labs/avalanchego/snow/networking/sender"
	"github.com/ava-labs/avalanchego/snow/networking/timeout"
	"github.com/ava-labs/avalanchego/snow/validators"
	"github.com/ava-labs/avalanchego/utils/constants"
	"github.com/ava-labs/avalanchego/utils/crypto"
	"github.com/ava-labs/avalanchego/utils/formatting"
	"github.com/ava-labs/avalanchego/utils/json"
	"github.com/ava-labs/avalanchego/utils/logging"
	"github.com/ava-labs/avalanchego/utils/timer"
	"github.com/ava-labs/avalanchego/utils/units"
	"github.com/ava-labs/avalanchego/utils/wrappers"
	"github.com/ava-labs/avalanchego/vms/components/avax"
	"github.com/ava-labs/avalanchego/vms/secp256k1fx"
	"github.com/ava-labs/avalanchego/vms/timestampvm"

	smcon "github.com/ava-labs/avalanchego/snow/consensus/snowman"
	smeng "github.com/ava-labs/avalanchego/snow/engine/snowman"
)

var (
	defaultMinStakingDuration        = 24 * time.Hour
	defaultMaxStakingDuration        = 365 * 24 * time.Hour
	defaultMinDelegationFee   uint32 = 0

	// AVAX asset ID in tests
	avaxAssetID = ids.ID{'y', 'e', 'e', 't'}

	defaultTxFee = uint64(100)

	// chain timestamp at genesis
	defaultGenesisTime = time.Date(1997, 1, 1, 0, 0, 0, 0, time.UTC)

	// time that genesis validators start validating
	defaultValidateStartTime = defaultGenesisTime

	// time that genesis validators stop validating
	defaultValidateEndTime = defaultValidateStartTime.Add(10 * defaultMinStakingDuration)

	// each key controls an address that has [defaultBalance] AVAX at genesis
	keys []*crypto.PrivateKeySECP256K1R

	defaultMinValidatorStake = 5 * units.MilliAvax
	defaultMaxValidatorStake = SupplyCap
	defaultMinDelegatorStake = 1 * units.MilliAvax

	// amount all genesis validators have in defaultVM
	defaultBalance uint64 = 100 * defaultMinValidatorStake

	// subnet that exists at genesis in defaultVM
	// Its controlKeys are keys[0], keys[1], keys[2]
	// Its threshold is 2
	testSubnet1            *UnsignedCreateSubnetTx
	testSubnet1ControlKeys []*crypto.PrivateKeySECP256K1R

	avmID = ids.Empty.Prefix(0)
)

var (
	errShouldPrefCommit = errors.New("should prefer to commit proposal")
	errShouldPrefAbort  = errors.New("should prefer to abort proposal")
)

const (
	testNetworkID = 10 // To be used in tests
	defaultWeight = 10000
)

func init() {
	ctx := defaultContext()
	factory := crypto.FactorySECP256K1R{}
	for _, key := range []string{
		"24jUJ9vZexUM6expyMcT48LBx27k1m7xpraoV62oSQAHdziao5",
		"2MMvUMsxx6zsHSNXJdFD8yc5XkancvwyKPwpw4xUK3TCGDuNBY",
		"cxb7KpGWhDMALTjNNSJ7UQkkomPesyWAPUaWRGdyeBNzR6f35",
		"ewoqjP7PxY4yr3iLTpLisriqt94hdyDFNgchSxGGztUrTXtNN",
		"2RWLv6YVEXDiWLpaCbXhhqxtLbnFaKQsWPSSMSPhpWo47uJAeV",
	} {

		privKeyBytes, err := formatting.Decode(formatting.CB58, key)
		ctx.Log.AssertNoError(err)
		pk, err := factory.ToPrivateKey(privKeyBytes)
		ctx.Log.AssertNoError(err)
		keys = append(keys, pk.(*crypto.PrivateKeySECP256K1R))
	}
	testSubnet1ControlKeys = keys[0:3]
}

func defaultContext() *snow.Context {
	ctx := snow.DefaultContextTest()
	ctx.NetworkID = testNetworkID
	ctx.XChainID = avmID
	ctx.AVAXAssetID = avaxAssetID
	aliaser := &ids.Aliaser{}
	aliaser.Initialize()

	errs := wrappers.Errs{}
	errs.Add(
		aliaser.Alias(constants.PlatformChainID, "P"),
		aliaser.Alias(constants.PlatformChainID, constants.PlatformChainID.String()),
		aliaser.Alias(avmID, "X"),
		aliaser.Alias(avmID, avmID.String()),
	)
	if errs.Errored() {
		panic(errs.Err)
	}
	ctx.BCLookup = aliaser
	return ctx
}

// Returns:
// 1) The genesis state
// 2) The byte representation of the default genesis for tests
func defaultGenesis() (*BuildGenesisArgs, []byte) {
	genesisUTXOs := make([]APIUTXO, len(keys))
	hrp := constants.NetworkIDToHRP[testNetworkID]
	for i, key := range keys {
		id := key.PublicKey().Address()
		addr, err := formatting.FormatBech32(hrp, id.Bytes())
		if err != nil {
			panic(err)
		}
		genesisUTXOs[i] = APIUTXO{
			Amount:  json.Uint64(defaultBalance),
			Address: addr,
		}
	}

	genesisValidators := make([]APIPrimaryValidator, len(keys))
	for i, key := range keys {
		id := key.PublicKey().Address()
		addr, err := formatting.FormatBech32(hrp, id.Bytes())
		if err != nil {
			panic(err)
		}
		genesisValidators[i] = APIPrimaryValidator{
			APIStaker: APIStaker{
				StartTime: json.Uint64(defaultValidateStartTime.Unix()),
				EndTime:   json.Uint64(defaultValidateEndTime.Unix()),
				NodeID:    id.PrefixedString(constants.NodeIDPrefix),
			},
			RewardOwner: &APIOwner{
				Threshold: 1,
				Addresses: []string{addr},
			},
			Staked: []APIUTXO{{
				Amount:  json.Uint64(defaultWeight),
				Address: addr,
			}},
			DelegationFee: PercentDenominator,
		}
	}

	buildGenesisArgs := BuildGenesisArgs{
		Encoding:      formatting.Hex,
		NetworkID:     json.Uint32(testNetworkID),
		AvaxAssetID:   avaxAssetID,
		UTXOs:         genesisUTXOs,
		Validators:    genesisValidators,
		Chains:        nil,
		Time:          json.Uint64(defaultGenesisTime.Unix()),
		InitialSupply: json.Uint64(360 * units.MegaAvax),
	}

	buildGenesisResponse := BuildGenesisReply{}
	platformvmSS := StaticService{}
	if err := platformvmSS.BuildGenesis(nil, &buildGenesisArgs, &buildGenesisResponse); err != nil {
		panic(fmt.Errorf("problem while building platform chain's genesis state: %w", err))
	}

	genesisBytes, err := formatting.Decode(buildGenesisResponse.Encoding, buildGenesisResponse.Bytes)
	if err != nil {
		panic(err)
	}

	return &buildGenesisArgs, genesisBytes
}

// Returns:
// 1) The genesis state
// 2) The byte representation of the default genesis for tests
func BuildGenesisTest(t *testing.T) (*BuildGenesisArgs, []byte) {
	return BuildGenesisTestWithArgs(t, nil)
}

// Returns:
// 1) The genesis state
// 2) The byte representation of the default genesis for tests
func BuildGenesisTestWithArgs(t *testing.T, args *BuildGenesisArgs) (*BuildGenesisArgs, []byte) {
	genesisUTXOs := make([]APIUTXO, len(keys))
	hrp := constants.NetworkIDToHRP[testNetworkID]
	for i, key := range keys {
		id := key.PublicKey().Address()
		addr, err := formatting.FormatBech32(hrp, id.Bytes())
		if err != nil {
			t.Fatal(err)
		}
		genesisUTXOs[i] = APIUTXO{
			Amount:  json.Uint64(defaultBalance),
			Address: addr,
		}
	}

	genesisValidators := make([]APIPrimaryValidator, len(keys))
	for i, key := range keys {
		id := key.PublicKey().Address()
		addr, err := formatting.FormatBech32(hrp, id.Bytes())
		if err != nil {
			panic(err)
		}
		genesisValidators[i] = APIPrimaryValidator{
			APIStaker: APIStaker{
				StartTime: json.Uint64(defaultValidateStartTime.Unix()),
				EndTime:   json.Uint64(defaultValidateEndTime.Unix()),
				NodeID:    id.PrefixedString(constants.NodeIDPrefix),
			},
			RewardOwner: &APIOwner{
				Threshold: 1,
				Addresses: []string{addr},
			},
			Staked: []APIUTXO{{
				Amount:  json.Uint64(defaultWeight),
				Address: addr,
			}},
			DelegationFee: PercentDenominator,
		}
	}

	buildGenesisArgs := BuildGenesisArgs{
		NetworkID:     json.Uint32(testNetworkID),
		AvaxAssetID:   avaxAssetID,
		UTXOs:         genesisUTXOs,
		Validators:    genesisValidators,
		Chains:        nil,
		Time:          json.Uint64(defaultGenesisTime.Unix()),
		InitialSupply: json.Uint64(360 * units.MegaAvax),
		Encoding:      formatting.CB58,
	}

	if args != nil {
		buildGenesisArgs = *args
	}

	buildGenesisResponse := BuildGenesisReply{}
	platformvmSS := StaticService{}
	if err := platformvmSS.BuildGenesis(nil, &buildGenesisArgs, &buildGenesisResponse); err != nil {
		t.Fatalf("problem while building platform chain's genesis state: %v", err)
	}

	genesisBytes, err := formatting.Decode(buildGenesisResponse.Encoding, buildGenesisResponse.Bytes)
	if err != nil {
		t.Fatal(err)
	}

	return &buildGenesisArgs, genesisBytes
}

func defaultVM() (*VM, database.Database) {
	vm := &VM{Factory: Factory{
		Chains:             chains.MockManager{},
		Validators:         validators.NewManager(),
		TxFee:              defaultTxFee,
		MinValidatorStake:  defaultMinValidatorStake,
		MaxValidatorStake:  defaultMaxValidatorStake,
		MinDelegatorStake:  defaultMinDelegatorStake,
		MinStakeDuration:   defaultMinStakingDuration,
		MaxStakeDuration:   defaultMaxStakingDuration,
		StakeMintingPeriod: defaultMaxStakingDuration,
	}}

	baseDBManager := manager.NewDefaultMemDBManager()
	chainDBManager := baseDBManager.AddPrefix([]byte{0})
	atomicDB := prefixdb.New([]byte{1}, baseDBManager.Current())

	vm.clock.Set(defaultGenesisTime)
	msgChan := make(chan common.Message, 1)
	ctx := defaultContext()

	m := &atomic.Memory{}
	err := m.Initialize(logging.NoLog{}, atomicDB)
	if err != nil {
		panic(err)
	}
	ctx.SharedMemory = m.NewSharedMemory(ctx.ChainID)

	ctx.Lock.Lock()
	defer ctx.Lock.Unlock()
	_, genesisBytes := defaultGenesis()
	if err := vm.Initialize(ctx, chainDBManager, genesisBytes, nil, nil, msgChan, nil); err != nil {
		panic(err)
	}
	if err := vm.Bootstrapped(); err != nil {
		panic(err)
	}

	// Create a subnet and store it in testSubnet1
	if tx, err := vm.newCreateSubnetTx(
		2, // threshold; 2 sigs from keys[0], keys[1], keys[2] needed to add validator to this subnet
		// control keys are keys[0], keys[1], keys[2]
		[]ids.ShortID{keys[0].PublicKey().Address(), keys[1].PublicKey().Address(), keys[2].PublicKey().Address()},
		[]*crypto.PrivateKeySECP256K1R{keys[0]}, // pays tx fee
		keys[0].PublicKey().Address(),           // change addr
	); err != nil {
		panic(err)
	} else if err := vm.mempool.IssueTx(tx); err != nil {
		panic(err)
	} else if blk, err := vm.BuildBlock(); err != nil {
		panic(err)
	} else if err := blk.Verify(); err != nil {
		panic(err)
	} else if err := blk.Accept(); err != nil {
		panic(err)
	} else {
		testSubnet1 = tx.UnsignedTx.(*UnsignedCreateSubnetTx)
	}

	return vm, baseDBManager.Current()
}

func GenesisVMWithArgs(t *testing.T, args *BuildGenesisArgs) ([]byte, chan common.Message, *VM, *atomic.Memory) {
	var genesisBytes []byte

	if args != nil {
		_, genesisBytes = BuildGenesisTestWithArgs(t, args)
	} else {
		_, genesisBytes = BuildGenesisTest(t)
	}

	vm := &VM{Factory: Factory{
		Chains:             chains.MockManager{},
		Validators:         validators.NewManager(),
		TxFee:              defaultTxFee,
		MinValidatorStake:  defaultMinValidatorStake,
		MaxValidatorStake:  defaultMaxValidatorStake,
		MinDelegatorStake:  defaultMinDelegatorStake,
		MinStakeDuration:   defaultMinStakingDuration,
		MaxStakeDuration:   defaultMaxStakingDuration,
		StakeMintingPeriod: defaultMaxStakingDuration,
	}}

	baseDBManager := manager.NewDefaultMemDBManager()
	chainDBManager := baseDBManager.AddPrefix([]byte{0})
	atomicDB := prefixdb.New([]byte{1}, baseDBManager.Current())

	vm.clock.Set(defaultGenesisTime)
	msgChan := make(chan common.Message, 1)
	ctx := defaultContext()

	m := &atomic.Memory{}
	err := m.Initialize(logging.NoLog{}, atomicDB)
	if err != nil {
		panic(err)
	}

	ctx.SharedMemory = m.NewSharedMemory(ctx.ChainID)

	ctx.Lock.Lock()
	defer ctx.Lock.Unlock()
	if err := vm.Initialize(ctx, chainDBManager, genesisBytes, nil, nil, msgChan, nil); err != nil {
		t.Fatal(err)
	}
	if err := vm.Bootstrapped(); err != nil {
		panic(err)
	}

	// Create a subnet and store it in testSubnet1
	if tx, err := vm.newCreateSubnetTx(
		2, // threshold; 2 sigs from keys[0], keys[1], keys[2] needed to add validator to this subnet
		// control keys are keys[0], keys[1], keys[2]
		[]ids.ShortID{keys[0].PublicKey().Address(), keys[1].PublicKey().Address(), keys[2].PublicKey().Address()},
		[]*crypto.PrivateKeySECP256K1R{keys[0]}, // pays tx fee
		keys[0].PublicKey().Address(),           // change addr
	); err != nil {
		panic(err)
	} else if err := vm.mempool.IssueTx(tx); err != nil {
		panic(err)
	} else if blk, err := vm.BuildBlock(); err != nil {
		panic(err)
	} else if err := blk.Verify(); err != nil {
		panic(err)
	} else if err := blk.Accept(); err != nil {
		panic(err)
	} else {
		testSubnet1 = tx.UnsignedTx.(*UnsignedCreateSubnetTx)
	}

	return genesisBytes, msgChan, vm, m
}

// Ensure genesis state is parsed from bytes and stored correctly
func TestGenesis(t *testing.T) {
	vm, _ := defaultVM()
	vm.ctx.Lock.Lock()
	defer func() {
		if err := vm.Shutdown(); err != nil {
			t.Fatal(err)
		}
		vm.ctx.Lock.Unlock()
	}()

	// Ensure the genesis block has been accepted and stored
	genesisBlockID, err := vm.LastAccepted() // lastAccepted should be ID of genesis block
	if err != nil {
		t.Fatal(err)
	}
	if genesisBlock, err := vm.getBlock(genesisBlockID); err != nil {
		t.Fatalf("couldn't get genesis block: %v", err)
	} else if genesisBlock.Status() != choices.Accepted {
		t.Fatal("genesis block should be accepted")
	}

	genesisState, _ := defaultGenesis()
	// Ensure all the genesis UTXOs are there
	for _, utxo := range genesisState.UTXOs {
		_, addrBytes, err := formatting.ParseBech32(utxo.Address)
		if err != nil {
			t.Fatal(err)
		}
		addr, err := ids.ToShortID(addrBytes)
		if err != nil {
			t.Fatal(err)
		}
		addrs := ids.ShortSet{}
		addrs.Add(addr)
		utxos, _, _, err := vm.getAllUTXOs(addrs)
		if err != nil {
			t.Fatal("couldn't find UTXO")
		} else if len(utxos) != 1 {
			t.Fatal("expected each address to have one UTXO")
		} else if out, ok := utxos[0].Out.(*secp256k1fx.TransferOutput); !ok {
			t.Fatal("expected utxo output to be type *secp256k1fx.TransferOutput")
		} else if out.Amount() != uint64(utxo.Amount) {
			id := keys[0].PublicKey().Address()
			hrp := constants.NetworkIDToHRP[testNetworkID]
			addr, err := formatting.FormatBech32(hrp, id.Bytes())
			if err != nil {
				t.Fatal(err)
			}
			if utxo.Address == addr { // Address that paid tx fee to create testSubnet1 has less tokens
				if out.Amount() != uint64(utxo.Amount)-vm.TxFee {
					t.Fatalf("expected UTXO to have value %d but has value %d", uint64(utxo.Amount)-vm.TxFee, out.Amount())
				}
			} else {
				t.Fatalf("expected UTXO to have value %d but has value %d", uint64(utxo.Amount), out.Amount())
			}
		}
	}

	// Ensure current validator set of primary network is correct
	vdrSet, ok := vm.Validators.GetValidators(constants.PrimaryNetworkID)
	if !ok {
		t.Fatalf("Missing the primary network validator set")
	}
	currentValidators := vdrSet.List()
	if len(currentValidators) != len(genesisState.Validators) {
		t.Fatal("vm's current validator set is wrong")
	}
	for _, key := range keys {
		if addr := key.PublicKey().Address(); !vdrSet.Contains(addr) {
			t.Fatalf("should have had validator with NodeID %s", addr)
		}
	}

	// Ensure genesis timestamp is correct
	if timestamp := vm.internalState.GetTimestamp(); timestamp.Unix() != int64(genesisState.Time) {
		t.Fatalf("vm's time is incorrect. Expected %v got %v", genesisState.Time, timestamp)
	}

	// Ensure the new subnet we created exists
	if _, _, err := vm.internalState.GetTx(testSubnet1.ID()); err != nil {
		t.Fatalf("expected subnet %s to exist", testSubnet1.ID())
	}
}

func TestGenesisGetUTXOs(t *testing.T) {
	addr0 := keys[0].PublicKey().Address()
	addr1 := keys[1].PublicKey().Address()
	addr2 := keys[2].PublicKey().Address()
	hrp := constants.NetworkIDToHRP[testNetworkID]

	addr0Str, _ := formatting.FormatBech32(hrp, addr0.Bytes())
	addr1Str, _ := formatting.FormatBech32(hrp, addr1.Bytes())
	addr2Str, _ := formatting.FormatBech32(hrp, addr2.Bytes())

	// Create a starting point of 2000 UTXOs on different addresses
	utxoCount := 2345
	var genesisUTXOs []APIUTXO
	for i := 0; i < utxoCount; i++ {
		genesisUTXOs = append(genesisUTXOs,
			APIUTXO{
				Amount:  json.Uint64(defaultBalance),
				Address: addr0Str,
			},
			APIUTXO{
				Amount:  json.Uint64(defaultBalance),
				Address: addr1Str,
			},
			APIUTXO{
				Amount:  json.Uint64(defaultBalance),
				Address: addr2Str,
			})
	}

	// Inject them in the Genesis build
	buildGenesisArgs := BuildGenesisArgs{
		NetworkID:     json.Uint32(testNetworkID),
		AvaxAssetID:   avaxAssetID,
		UTXOs:         genesisUTXOs,
		Validators:    []APIPrimaryValidator{},
		Chains:        nil,
		Time:          json.Uint64(defaultGenesisTime.Unix()),
		InitialSupply: json.Uint64(360 * units.MegaAvax),
		Encoding:      formatting.Hex,
	}

	_, _, vm, _ := GenesisVMWithArgs(t, &buildGenesisArgs)

	addrsSet := ids.ShortSet{}
	addrsSet.Add(addr0, addr1)

	var (
		fetchedUTXOs []*avax.UTXO
		err          error
	)

	lastAddr := ids.ShortEmpty
	lastIdx := ids.Empty

	var totalUTXOs []*avax.UTXO
	for i := 0; i <= 3; i++ {
		fetchedUTXOs, lastAddr, lastIdx, err = vm.getPaginatedUTXOs(addrsSet, lastAddr, lastIdx, -1)
		if err != nil {
			t.Fatal(err)
		}

		if len(fetchedUTXOs) == utxoCount {
			t.Fatalf("Wrong number of utxos. Should be Paginated. Expected (%d) returned (%d)", maxUTXOsToFetch, len(fetchedUTXOs))
		}
		totalUTXOs = append(totalUTXOs, fetchedUTXOs...)
	}

	if len(totalUTXOs) != 4*maxUTXOsToFetch {
		t.Fatalf("Wrong number of utxos. Should have paginated through all. Expected (%d) returned (%d)", 4*maxUTXOsToFetch, len(totalUTXOs))
	}

	// Fetch all UTXOs
	notPaginatedUTXOs, _, _, err := vm.getAllUTXOs(addrsSet)
	if err != nil {
		t.Fatal(err)
	}

	if len(notPaginatedUTXOs) != 2*utxoCount {
		t.Fatalf("Wrong number of utxos. Expected (%d) returned (%d)", 2*utxoCount, len(notPaginatedUTXOs))
	}
}

// accept proposal to add validator to primary network
func TestAddValidatorCommit(t *testing.T) {
	vm, _ := defaultVM()
	vm.ctx.Lock.Lock()
	defer func() {
		if err := vm.Shutdown(); err != nil {
			t.Fatal(err)
		}
		vm.ctx.Lock.Unlock()
	}()

	startTime := defaultGenesisTime.Add(syncBound).Add(1 * time.Second)
	endTime := startTime.Add(defaultMinStakingDuration)
	key, err := vm.factory.NewPrivateKey()
	if err != nil {
		t.Fatal(err)
	}
	nodeID := key.PublicKey().Address()

	// create valid tx
	tx, err := vm.newAddValidatorTx(
		vm.MinValidatorStake,
		uint64(startTime.Unix()),
		uint64(endTime.Unix()),
		nodeID,
		nodeID,
		PercentDenominator,
		[]*crypto.PrivateKeySECP256K1R{keys[0]},
		ids.ShortEmpty, // change addr
	)
	if err != nil {
		t.Fatal(err)
	}

	// trigger block creation
	if err := vm.mempool.IssueTx(tx); err != nil {
		t.Fatal(err)
	}
	blk, err := vm.BuildBlock()
	if err != nil {
		t.Fatal(err)
	}

	if err := blk.Verify(); err != nil {
		t.Fatal(err)
	}

	// Assert preferences are correct
	block := blk.(*ProposalBlock)
	options, err := block.Options()
	if err != nil {
		t.Fatal(err)
	}
	commit, ok := options[0].(*Commit)
	if !ok {
		t.Fatal(errShouldPrefCommit)
	}
	_, ok = options[1].(*Abort)
	if !ok {
		t.Fatal(errShouldPrefCommit)
	} else if err := block.Accept(); err != nil {
		t.Fatal(err)
	} else if err := commit.Verify(); err != nil {
		t.Fatal(err)
	} else if err := commit.Accept(); err != nil { // commit the proposal
		t.Fatal(err)
	} else if _, status, err := vm.internalState.GetTx(tx.ID()); err != nil {
		t.Fatal(err)
	} else if status != Committed {
		t.Fatalf("status of tx should be Committed but is %s", status)
	}

	pendingStakers := vm.internalState.PendingStakerChainState()

	// Verify that new validator now in pending validator set
	if _, err := pendingStakers.GetValidatorTx(nodeID); err != nil {
		t.Fatalf("Should have added validator to the pending queue")
	}
}

// verify invalid proposal to add validator to primary network
func TestInvalidAddValidatorCommit(t *testing.T) {
	vm, _ := defaultVM()
	vm.ctx.Lock.Lock()
	defer func() {
		if err := vm.Shutdown(); err != nil {
			t.Fatal(err)
		}
		vm.ctx.Lock.Unlock()
	}()

	startTime := defaultGenesisTime.Add(-syncBound).Add(-1 * time.Second)
	endTime := startTime.Add(defaultMinStakingDuration)
	key, _ := vm.factory.NewPrivateKey()
	nodeID := key.PublicKey().Address()

	// create invalid tx
	tx, err := vm.newAddValidatorTx(
		vm.MinValidatorStake,
		uint64(startTime.Unix()),
		uint64(endTime.Unix()),
		nodeID,
		nodeID,
		PercentDenominator,
		[]*crypto.PrivateKeySECP256K1R{keys[0]},
		ids.ShortEmpty, // change addr
	)
	if err != nil {
		t.Fatal(err)
	}

	preferred, err := vm.Preferred()
	if err != nil {
		t.Fatal(err)
	}
	preferredHeight := preferred.Height()
	lastAcceptedID, err := vm.LastAccepted()
	if err != nil {
		t.Fatal(err)
	}
	blk, err := vm.newProposalBlock(lastAcceptedID, preferredHeight+1, *tx)
	if err != nil {
		t.Fatal(err)
	}
	blkBytes := blk.Bytes()

	parsedBlock, err := vm.ParseBlock(blkBytes)
	if err != nil {
		t.Fatal(err)
	}

	if err := parsedBlock.Verify(); err == nil {
		t.Fatalf("Should have errored during verification")
	}
	if status := parsedBlock.Status(); status != choices.Rejected {
		t.Fatalf("Should have marked the block as rejected")
	}
	if _, ok := vm.droppedTxCache.Get(blk.Tx.ID()); !ok {
		t.Fatal("tx should be in dropped tx cache")
	}

	parsedBlk, err := vm.GetBlock(blk.ID())
	if err != nil {
		t.Fatal(err)
	}
	if status := parsedBlk.Status(); status != choices.Rejected {
		t.Fatalf("Should have marked the block as rejected")
	}
}

// Reject proposal to add validator to primary network
func TestAddValidatorReject(t *testing.T) {
	vm, _ := defaultVM()
	vm.ctx.Lock.Lock()
	defer func() {
		if err := vm.Shutdown(); err != nil {
			t.Fatal(err)
		}
		vm.ctx.Lock.Unlock()
	}()

	startTime := defaultGenesisTime.Add(syncBound).Add(1 * time.Second)
	endTime := startTime.Add(defaultMinStakingDuration)
	key, _ := vm.factory.NewPrivateKey()
	nodeID := key.PublicKey().Address()

	// create valid tx
	tx, err := vm.newAddValidatorTx(
		vm.MinValidatorStake,
		uint64(startTime.Unix()),
		uint64(endTime.Unix()),
		nodeID,
		nodeID,
		PercentDenominator,
		[]*crypto.PrivateKeySECP256K1R{keys[0]},
		ids.ShortEmpty, // change addr
	)
	if err != nil {
		t.Fatal(err)
	}

	// trigger block creation
	if err := vm.mempool.IssueTx(tx); err != nil {
		t.Fatal(err)
	}
	blk, err := vm.BuildBlock()
	if err != nil {
		t.Fatal(err)
	}

	if err := blk.Verify(); err != nil {
		t.Fatal(err)
	}

	// Assert preferences are correct
	block := blk.(*ProposalBlock)
	options, err := block.Options()
	if err != nil {
		t.Fatal(err)
	} else if commit, ok := options[0].(*Commit); !ok {
		t.Fatal(errShouldPrefCommit)
	} else if abort, ok := options[1].(*Abort); !ok {
		t.Fatal(errShouldPrefCommit)
	} else if err := block.Accept(); err != nil {
		t.Fatal(err)
	} else if err := commit.Verify(); err != nil { // should pass verification
		t.Fatal(err)
	} else if err := abort.Verify(); err != nil { // should pass verification
		t.Fatal(err)
	} else if err := abort.Accept(); err != nil { // reject the proposal
		t.Fatal(err)
	} else if _, status, err := vm.internalState.GetTx(tx.ID()); err != nil {
		t.Fatal(err)
	} else if status != Aborted {
		t.Fatalf("status should be Aborted but is %s", status)
	}

	pendingStakers := vm.internalState.PendingStakerChainState()

	// Verify that new validator NOT in pending validator set
	if _, err := pendingStakers.GetValidatorTx(nodeID); err == nil {
		t.Fatalf("Shouldn't have added validator to the pending queue")
	}
}

// Accept proposal to add validator to subnet
func TestAddSubnetValidatorAccept(t *testing.T) {
	vm, _ := defaultVM()
	vm.ctx.Lock.Lock()
	defer func() {
		if err := vm.Shutdown(); err != nil {
			t.Fatal(err)
		}
		vm.ctx.Lock.Unlock()
	}()

	startTime := defaultValidateStartTime.Add(syncBound).Add(1 * time.Second)
	endTime := startTime.Add(defaultMinStakingDuration)
	nodeID := keys[0].PublicKey().Address()

	// create valid tx
	// note that [startTime, endTime] is a subset of time that keys[0]
	// validates primary network ([defaultValidateStartTime, defaultValidateEndTime])
	tx, err := vm.newAddSubnetValidatorTx(
		defaultWeight,
		uint64(startTime.Unix()),
		uint64(endTime.Unix()),
		nodeID,
		testSubnet1.ID(),
		[]*crypto.PrivateKeySECP256K1R{testSubnet1ControlKeys[0], testSubnet1ControlKeys[1]},
		ids.ShortEmpty, // change addr
	)
	if err != nil {
		t.Fatal(err)
	}

	// trigger block creation
	if err := vm.mempool.IssueTx(tx); err != nil {
		t.Fatal(err)
	}
	blk, err := vm.BuildBlock()
	if err != nil {
		t.Fatal(err)
	}

	if err := blk.Verify(); err != nil {
		t.Fatal(err)
	}

	// Assert preferences are correct
	block := blk.(*ProposalBlock)
	options, err := block.Options()
	if err != nil {
		t.Fatal(err)
	}
	commit, ok := options[0].(*Commit)
	if !ok {
		t.Fatal(errShouldPrefCommit)
	} else if abort, ok := options[1].(*Abort); !ok {
		t.Fatal(errShouldPrefCommit)
	} else if err := block.Accept(); err != nil {
		t.Fatal(err)
	} else if err := commit.Verify(); err != nil {
		t.Fatal(err)
	} else if err := abort.Verify(); err != nil {
		t.Fatal(err)
	} else if _, status, err := abort.onAccept().GetTx(tx.ID()); err != nil {
		t.Fatal(err)
	} else if status != Aborted {
		t.Fatalf("status should be Aborted but is %s", status)
	} else if err := commit.Accept(); err != nil { // accept the proposal
		t.Fatal(err)
	} else if _, status, err := vm.internalState.GetTx(tx.ID()); err != nil {
		t.Fatal(err)
	} else if status != Committed {
		t.Fatalf("status should be Committed but is %s", status)
	}

	pendingStakers := vm.internalState.PendingStakerChainState()
	vdr := pendingStakers.GetValidator(nodeID)
	_, exists := vdr.SubnetValidators()[testSubnet1.ID()]

	// Verify that new validator is in pending validator set
	if !exists {
		t.Fatalf("Should have added validator to the pending queue")
	}
}

// Reject proposal to add validator to subnet
func TestAddSubnetValidatorReject(t *testing.T) {
	vm, _ := defaultVM()
	vm.ctx.Lock.Lock()
	defer func() {
		if err := vm.Shutdown(); err != nil {
			t.Fatal(err)
		}
		vm.ctx.Lock.Unlock()
	}()

	startTime := defaultValidateStartTime.Add(syncBound).Add(1 * time.Second)
	endTime := startTime.Add(defaultMinStakingDuration)
	nodeID := keys[0].PublicKey().Address()

	// create valid tx
	// note that [startTime, endTime] is a subset of time that keys[0]
	// validates primary network ([defaultValidateStartTime, defaultValidateEndTime])
	tx, err := vm.newAddSubnetValidatorTx(
		defaultWeight,
		uint64(startTime.Unix()),
		uint64(endTime.Unix()),
		nodeID,
		testSubnet1.ID(),
		[]*crypto.PrivateKeySECP256K1R{testSubnet1ControlKeys[1], testSubnet1ControlKeys[2]},
		ids.ShortEmpty, // change addr
	)
	if err != nil {
		t.Fatal(err)
	}

	// trigger block creation
	if err := vm.mempool.IssueTx(tx); err != nil {
		t.Fatal(err)
	}
	blk, err := vm.BuildBlock()
	if err != nil {
		t.Fatal(err)
	}

	if err := blk.Verify(); err != nil {
		t.Fatal(err)
	}

	// Assert preferences are correct
	block := blk.(*ProposalBlock)
	options, err := block.Options()
	if err != nil {
		t.Fatal(err)
	}
	commit, ok := options[0].(*Commit)
	if !ok {
		t.Fatal(errShouldPrefCommit)
	} else if abort, ok := options[1].(*Abort); !ok {
		t.Fatal(errShouldPrefCommit)
	} else if err := block.Accept(); err != nil {
		t.Fatal(err)
	} else if err := commit.Verify(); err != nil {
		t.Fatal(err)
	} else if _, status, err := commit.onAccept().GetTx(tx.ID()); err != nil {
		t.Fatal(err)
	} else if status != Committed {
		t.Fatalf("status should be Committed but is %s", status)
	} else if err := abort.Verify(); err != nil {
		t.Fatal(err)
	} else if err := abort.Accept(); err != nil { // reject the proposal
		t.Fatal(err)
	} else if _, status, err := vm.internalState.GetTx(tx.ID()); err != nil {
		t.Fatal(err)
	} else if status != Aborted {
		t.Fatalf("status should be Aborted but is %s", status)
	}

	pendingStakers := vm.internalState.PendingStakerChainState()
	vdr := pendingStakers.GetValidator(nodeID)
	_, exists := vdr.SubnetValidators()[testSubnet1.ID()]

	// Verify that new validator NOT in pending validator set
	if exists {
		t.Fatalf("Shouldn't have added validator to the pending queue")
	}
}

// Test case where primary network validator rewarded
func TestRewardValidatorAccept(t *testing.T) {
	vm, _ := defaultVM()
	vm.ctx.Lock.Lock()
	defer func() {
		if err := vm.Shutdown(); err != nil {
			t.Fatal(err)
		}
		vm.ctx.Lock.Unlock()
	}()

	// Fast forward clock to time for genesis validators to leave
	vm.clock.Set(defaultValidateEndTime)

	blk, err := vm.BuildBlock() // should contain proposal to advance time
	if err != nil {
		t.Fatal(err)
	}

	if err := blk.Verify(); err != nil {
		t.Fatal(err)
	}

	// Assert preferences are correct
	block := blk.(*ProposalBlock)
	options, err := block.Options()
	if err != nil {
		t.Fatal(err)
	}
	commit, ok := options[0].(*Commit)
	if !ok {
		t.Fatal(errShouldPrefCommit)
	} else if abort, ok := options[1].(*Abort); !ok {
		t.Fatal(errShouldPrefCommit)
	} else if err := block.Accept(); err != nil {
		t.Fatal(err)
	} else if err := commit.Verify(); err != nil {
		t.Fatal(err)
	} else if err := abort.Verify(); err != nil {
		t.Fatal(err)
	} else if _, status, err := abort.onAccept().GetTx(block.Tx.ID()); err != nil {
		t.Fatal(err)
	} else if status != Aborted {
		t.Fatalf("status should be Aborted but is %s", status)
	} else if err := commit.Accept(); err != nil { // advance the timestamp
		t.Fatal(err)
	} else if _, status, err := vm.internalState.GetTx(block.Tx.ID()); err != nil {
		t.Fatal(err)
	} else if status != Committed {
		t.Fatalf("status should be Committed but is %s", status)
	}

	// Verify that chain's timestamp has advanced
	if timestamp := vm.internalState.GetTimestamp(); !timestamp.Equal(defaultValidateEndTime) {
		t.Fatal("expected timestamp to have advanced")
	}

	blk, err = vm.BuildBlock() // should contain proposal to reward genesis validator
	if err != nil {
		t.Fatal(err)
	} else if err := blk.Verify(); err != nil {
		t.Fatal(err)
	}

	// Assert preferences are correct
	block = blk.(*ProposalBlock)
	options, err = block.Options()
	if err != nil {
		t.Fatal(err)
	}
	commit, ok = options[0].(*Commit)
	if !ok {
		t.Fatal(errShouldPrefCommit)
	} else if abort, ok := options[1].(*Abort); !ok {
		t.Fatal(errShouldPrefCommit)
	} else if err := block.Accept(); err != nil {
		t.Fatal(err)
	} else if err := commit.Verify(); err != nil {
		t.Fatal(err)
	} else if err := abort.Verify(); err != nil {
		t.Fatal(err)
	} else if _, status, err := abort.onAccept().GetTx(block.Tx.ID()); err != nil {
		t.Fatal(err)
	} else if status != Aborted {
		t.Fatalf("status should be Aborted but is %s", status)
	} else if err := commit.Accept(); err != nil { // reward the genesis validator
		t.Fatal(err)
	} else if _, status, err := vm.internalState.GetTx(block.Tx.ID()); err != nil {
		t.Fatal(err)
	} else if status != Committed {
		t.Fatalf("status should be Committed but is %s", status)
	}

	currentStakers := vm.internalState.CurrentStakerChainState()
	if _, err := currentStakers.GetValidator(keys[1].PublicKey().Address()); err == nil {
		t.Fatal("should have removed a genesis validator")
	}
}

// Test case where primary network validator not rewarded
func TestRewardValidatorReject(t *testing.T) {
	vm, _ := defaultVM()
	vm.ctx.Lock.Lock()
	defer func() {
		if err := vm.Shutdown(); err != nil {
			t.Fatal(err)
		}
		vm.ctx.Lock.Unlock()
	}()

	// Fast forward clock to time for genesis validators to leave
	vm.clock.Set(defaultValidateEndTime)

	blk, err := vm.BuildBlock() // should contain proposal to advance time
	if err != nil {
		t.Fatal(err)
	}

	if err := blk.Verify(); err != nil {
		t.Fatal(err)
	}

	// Assert preferences are correct
	block := blk.(*ProposalBlock)
	if options, err := block.Options(); err != nil {
		t.Fatal(err)
	} else if commit, ok := options[0].(*Commit); !ok {
		t.Fatal(errShouldPrefCommit)
	} else if abort, ok := options[1].(*Abort); !ok {
		t.Fatal(errShouldPrefCommit)
	} else if err := block.Accept(); err != nil {
		t.Fatal(err)
	} else if err := commit.Verify(); err != nil {
		t.Fatal(err)
	} else if err := abort.Verify(); err != nil {
		t.Fatal(err)
	} else if _, status, err := abort.onAccept().GetTx(block.Tx.ID()); err != nil {
		t.Fatal(err)
	} else if status != Aborted {
		t.Fatalf("status should be Aborted but is %s", status)
	} else if err := commit.Accept(); err != nil { // advance the timestamp
		t.Fatal(err)
	} else if _, status, err := vm.internalState.GetTx(block.Tx.ID()); err != nil {
		t.Fatal(err)
	} else if status != Committed {
		t.Fatalf("status should be Committed but is %s", status)
	} else if timestamp := vm.internalState.GetTimestamp(); !timestamp.Equal(defaultValidateEndTime) {
		t.Fatal("expected timestamp to have advanced")
	}

	if blk, err = vm.BuildBlock(); err != nil { // should contain proposal to reward genesis validator
		t.Fatal(err)
	} else if err := blk.Verify(); err != nil {
		t.Fatal(err)
	}

	block = blk.(*ProposalBlock)
	if options, err := block.Options(); err != nil { // Assert preferences are correct
		t.Fatal(err)
	} else if commit, ok := options[0].(*Commit); !ok {
		t.Fatal(errShouldPrefCommit)
	} else if abort, ok := options[1].(*Abort); !ok {
		t.Fatal(errShouldPrefCommit)
	} else if err := blk.Accept(); err != nil {
		t.Fatal(err)
	} else if err := commit.Verify(); err != nil {
		t.Fatal(err)
	} else if _, status, err := commit.onAccept().GetTx(block.Tx.ID()); err != nil {
		t.Fatal(err)
	} else if status != Committed {
		t.Fatalf("status should be Committed but is %s", status)
	} else if err := abort.Verify(); err != nil {
		t.Fatal(err)
	} else if err := abort.Accept(); err != nil { // do not reward the genesis validator
		t.Fatal(err)
	} else if _, status, err := vm.internalState.GetTx(block.Tx.ID()); err != nil {
		t.Fatal(err)
	} else if status != Aborted {
		t.Fatalf("status should be Aborted but is %s", status)
	}

	currentStakers := vm.internalState.CurrentStakerChainState()
	if _, err := currentStakers.GetValidator(keys[1].PublicKey().Address()); err == nil {
		t.Fatal("should have removed a genesis validator")
	}
}

// Test case where primary network validator is preferred to be rewarded
func TestRewardValidatorPreferred(t *testing.T) {
	vm, _ := defaultVM()
	vm.ctx.Lock.Lock()
	defer func() {
		if err := vm.Shutdown(); err != nil {
			t.Fatal(err)
		}
		vm.ctx.Lock.Unlock()
	}()

	// Fast forward clock to time for genesis validators to leave
	vm.clock.Set(defaultValidateEndTime)

	blk, err := vm.BuildBlock() // should contain proposal to advance time
	if err != nil {
		t.Fatal(err)
	} else if err := blk.Verify(); err != nil {
		t.Fatal(err)
	}

	// Assert preferences are correct
	block := blk.(*ProposalBlock)
	if options, err := block.Options(); err != nil {
		t.Fatal(err)
	} else if commit, ok := options[0].(*Commit); !ok {
		t.Fatal(errShouldPrefCommit)
	} else if abort, ok := options[1].(*Abort); !ok {
		t.Fatal(errShouldPrefCommit)
	} else if err := block.Accept(); err != nil {
		t.Fatal(err)
	} else if err := commit.Verify(); err != nil {
		t.Fatal(err)
	} else if err := abort.Verify(); err != nil {
		t.Fatal(err)
	} else if _, status, err := abort.onAccept().GetTx(block.Tx.ID()); err != nil {
		t.Fatal(err)
	} else if status != Aborted {
		t.Fatalf("status should be Aborted but is %s", status)
	} else if err := commit.Accept(); err != nil { // advance the timestamp
		t.Fatal(err)
	} else if _, status, err := vm.internalState.GetTx(block.Tx.ID()); err != nil {
		t.Fatal(err)
	} else if status != Committed {
		t.Fatalf("status should be Committed but is %s", status)
	} else if timestamp := vm.internalState.GetTimestamp(); !timestamp.Equal(defaultValidateEndTime) {
		t.Fatal("expected timestamp to have advanced")
	}

	if blk, err = vm.BuildBlock(); err != nil { // should contain proposal to reward genesis validator
		t.Fatal(err)
	} else if err := blk.Verify(); err != nil {
		t.Fatal(err)
	}

	block = blk.(*ProposalBlock)
	if options, err := blk.(*ProposalBlock).Options(); err != nil { // Assert preferences are correct
		t.Fatal(err)
	} else if commit, ok := options[0].(*Commit); !ok {
		t.Fatal(errShouldPrefCommit)
	} else if abort, ok := options[1].(*Abort); !ok {
		t.Fatal(errShouldPrefCommit)
	} else if err := blk.Accept(); err != nil {
		t.Fatal(err)
	} else if err := commit.Verify(); err != nil {
		t.Fatal(err)
	} else if _, status, err := commit.onAccept().GetTx(block.Tx.ID()); err != nil {
		t.Fatal(err)
	} else if status != Committed {
		t.Fatalf("status should be Committed but is %s", status)
	} else if err := abort.Verify(); err != nil {
		t.Fatal(err)
	} else if err := abort.Accept(); err != nil { // do not reward the genesis validator
		t.Fatal(err)
	} else if _, status, err := vm.internalState.GetTx(block.Tx.ID()); err != nil {
		t.Fatal(err)
	} else if status != Aborted {
		t.Fatalf("status should be Aborted but is %s", status)
	}

	currentStakers := vm.internalState.CurrentStakerChainState()
	if _, err := currentStakers.GetValidator(keys[1].PublicKey().Address()); err == nil {
		t.Fatal("should have removed a genesis validator")
	}
}

// Ensure BuildBlock errors when there is no block to build
func TestUnneededBuildBlock(t *testing.T) {
	vm, _ := defaultVM()
	vm.ctx.Lock.Lock()
	defer func() {
		if err := vm.Shutdown(); err != nil {
			t.Fatal(err)
		}
		vm.ctx.Lock.Unlock()
	}()
	if _, err := vm.BuildBlock(); err == nil {
		t.Fatalf("Should have errored on BuildBlock")
	}
}

// test acceptance of proposal to create a new chain
func TestCreateChain(t *testing.T) {
	vm, _ := defaultVM()
	vm.ctx.Lock.Lock()
	defer func() {
		if err := vm.Shutdown(); err != nil {
			t.Fatal(err)
		}
		vm.ctx.Lock.Unlock()
	}()

	tx, err := vm.newCreateChainTx(
		testSubnet1.ID(),
		nil,
		timestampvm.ID,
		nil,
		"name",
		[]*crypto.PrivateKeySECP256K1R{testSubnet1ControlKeys[0], testSubnet1ControlKeys[1]},
		ids.ShortEmpty, // change addr
	)
	if err != nil {
		t.Fatal(err)
	} else if err := vm.mempool.IssueTx(tx); err != nil {
		t.Fatal(err)
	} else if blk, err := vm.BuildBlock(); err != nil { // should contain proposal to create chain
		t.Fatal(err)
	} else if err := blk.Verify(); err != nil {
		t.Fatal(err)
	} else if err := blk.Accept(); err != nil {
		t.Fatal(err)
	} else if _, status, err := vm.internalState.GetTx(tx.ID()); err != nil {
		t.Fatal(err)
	} else if status != Committed {
		t.Fatalf("status should be Committed but is %s", status)
	}

	// Verify chain was created
	chains, err := vm.internalState.GetChains(testSubnet1.ID())
	if err != nil {
		t.Fatal(err)
	}
	foundNewChain := false
	for _, chain := range chains {
		if bytes.Equal(chain.Bytes(), tx.Bytes()) {
			foundNewChain = true
		}
	}
	if !foundNewChain {
		t.Fatal("should've created new chain but didn't")
	}
}

// test where we:
// 1) Create a subnet
// 2) Add a validator to the subnet's pending validator set
// 3) Advance timestamp to validator's start time (moving the validator from pending to current)
// 4) Advance timestamp to validator's end time (removing validator from current)
func TestCreateSubnet(t *testing.T) {
	vm, _ := defaultVM()
	vm.ctx.Lock.Lock()
	defer func() {
		if err := vm.Shutdown(); err != nil {
			t.Fatal(err)
		}
		vm.ctx.Lock.Unlock()
	}()

	nodeID := keys[0].PublicKey().Address()

	createSubnetTx, err := vm.newCreateSubnetTx(
		1, // threshold
		[]ids.ShortID{ // control keys
			keys[0].PublicKey().Address(),
			keys[1].PublicKey().Address(),
		},
		[]*crypto.PrivateKeySECP256K1R{keys[0]}, // payer
		keys[0].PublicKey().Address(),           // change addr
	)
	if err != nil {
		t.Fatal(err)
	} else if err := vm.mempool.IssueTx(createSubnetTx); err != nil {
		t.Fatal(err)
	} else if blk, err := vm.BuildBlock(); err != nil { // should contain proposal to create subnet
		t.Fatal(err)
	} else if err := blk.Verify(); err != nil {
		t.Fatal(err)
	} else if err := blk.Accept(); err != nil {
		t.Fatal(err)
	} else if _, status, err := vm.internalState.GetTx(createSubnetTx.ID()); err != nil {
		t.Fatal(err)
	} else if status != Committed {
		t.Fatalf("status should be Committed but is %s", status)
	}

	subnets, err := vm.internalState.GetSubnets()
	if err != nil {
		t.Fatal(err)
	}

	found := false
	for _, subnet := range subnets {
		if subnet.ID() == createSubnetTx.ID() {
			found = true
			break
		}
	}
	if !found {
		t.Fatalf("should have registered new subnet")
	}

	// Now that we've created a new subnet, add a validator to that subnet
	startTime := defaultValidateStartTime.Add(syncBound).Add(1 * time.Second)
	endTime := startTime.Add(defaultMinStakingDuration)
	// [startTime, endTime] is subset of time keys[0] validates default subent so tx is valid
	if addValidatorTx, err := vm.newAddSubnetValidatorTx(
		defaultWeight,
		uint64(startTime.Unix()),
		uint64(endTime.Unix()),
		nodeID,
		createSubnetTx.ID(),
		[]*crypto.PrivateKeySECP256K1R{keys[0]},
		ids.ShortEmpty, // change addr
	); err != nil {
		t.Fatal(err)
	} else if err := vm.mempool.IssueTx(addValidatorTx); err != nil {
		t.Fatal(err)
	}

	blk, err := vm.BuildBlock() // should add validator to the new subnet
	if err != nil {
		t.Fatal(err)
	} else if err := blk.Verify(); err != nil {
		t.Fatal(err)
	}

	// Assert preferences are correct
	// and accept the proposal/commit
	block := blk.(*ProposalBlock)
	options, err := block.Options()
	if err != nil {
		t.Fatal(err)
	}
	commit, ok := options[0].(*Commit)
	if !ok {
		t.Fatal(errShouldPrefCommit)
	} else if abort, ok := options[1].(*Abort); !ok {
		t.Fatal(errShouldPrefCommit)
	} else if err := block.Accept(); err != nil { // Accept the block
		t.Fatal(err)
	} else if err := commit.Verify(); err != nil {
		t.Fatal(err)
	} else if err := abort.Verify(); err != nil {
		t.Fatal(err)
	} else if _, status, err := abort.onAccept().GetTx(block.Tx.ID()); err != nil {
		t.Fatal(err)
	} else if status != Aborted {
		t.Fatalf("status should be Aborted but is %s", status)
	} else if err := commit.Accept(); err != nil { // add the validator to pending validator set
		t.Fatal(err)
	} else if _, status, err := vm.internalState.GetTx(block.Tx.ID()); err != nil {
		t.Fatal(err)
	} else if status != Committed {
		t.Fatalf("status should be Committed but is %s", status)
	}

	pendingStakers := vm.internalState.PendingStakerChainState()
	vdr := pendingStakers.GetValidator(nodeID)
	_, exists := vdr.SubnetValidators()[createSubnetTx.ID()]
	if !exists {
		t.Fatal("should have added a pending validator")
	}

	// Advance time to when new validator should start validating
	// Create a block with an advance time tx that moves validator
	// from pending to current validator set
	vm.clock.Set(startTime)
	blk, err = vm.BuildBlock() // should be advance time tx
	if err != nil {
		t.Fatal(err)
	} else if err := blk.Verify(); err != nil {
		t.Fatal(err)
	}

	// Assert preferences are correct
	// and accept the proposal/commit
	block = blk.(*ProposalBlock)
	options, err = block.Options()
	if err != nil {
		t.Fatal(err)
	}
	commit, ok = options[0].(*Commit)
	if !ok {
		t.Fatal(errShouldPrefCommit)
	} else if abort, ok := options[1].(*Abort); !ok {
		t.Fatal(errShouldPrefCommit)
	} else if err := block.Accept(); err != nil {
		t.Fatal(err)
	} else if err := commit.Verify(); err != nil {
		t.Fatal(err)
	} else if err := abort.Verify(); err != nil {
		t.Fatal(err)
	} else if _, status, err := abort.onAccept().GetTx(block.Tx.ID()); err != nil {
		t.Fatal(err)
	} else if status != Aborted {
		t.Fatalf("status should be Aborted but is %s", status)
	} else if err := commit.Accept(); err != nil { // move validator addValidatorTx from pending to current
		t.Fatal(err)
	} else if _, status, err := vm.internalState.GetTx(block.Tx.ID()); err != nil {
		t.Fatal(err)
	} else if status != Committed {
		t.Fatalf("status should be Committed but is %s", status)
	}

	pendingStakers = vm.internalState.PendingStakerChainState()
	vdr = pendingStakers.GetValidator(nodeID)
	_, exists = vdr.SubnetValidators()[createSubnetTx.ID()]
	if exists {
		t.Fatal("should have removed the pending validator")
	}

	currentStakers := vm.internalState.CurrentStakerChainState()
	cVDR, err := currentStakers.GetValidator(nodeID)
	if err != nil {
		t.Fatal(err)
	}
	_, exists = cVDR.SubnetValidators()[createSubnetTx.ID()]
	if !exists {
		t.Fatal("should have been added to the validator set")
	}

	// fast forward clock to time validator should stop validating
	vm.clock.Set(endTime)
	blk, err = vm.BuildBlock() // should be advance time tx
	if err != nil {
		t.Fatal(err)
	} else if err := blk.Verify(); err != nil {
		t.Fatal(err)
	}

	// Assert preferences are correct
	// and accept the proposal/commit
	block = blk.(*ProposalBlock)
	options, err = block.Options()
	if err != nil {
		t.Fatal(err)
	}
	commit, ok = options[0].(*Commit)
	if !ok {
		t.Fatal(errShouldPrefCommit)
	} else if abort, ok := options[1].(*Abort); !ok {
		t.Fatal(errShouldPrefCommit)
	} else if err := block.Accept(); err != nil {
		t.Fatal(err)
	} else if err := commit.Verify(); err != nil {
		t.Fatal(err)
	} else if err := abort.Verify(); err != nil {
		t.Fatal(err)
	} else if _, status, err := abort.onAccept().GetTx(block.Tx.ID()); err != nil {
		t.Fatal(err)
	} else if status != Aborted {
		t.Fatalf("status should be Aborted but is %s", status)
	} else if err := commit.Accept(); err != nil { // remove validator from current validator set
		t.Fatal(err)
	} else if _, status, err := vm.internalState.GetTx(block.Tx.ID()); err != nil {
		t.Fatal(err)
	} else if status != Committed {
		t.Fatalf("status should be Committed but is %s", status)
	}

	pendingStakers = vm.internalState.PendingStakerChainState()
	vdr = pendingStakers.GetValidator(nodeID)
	_, exists = vdr.SubnetValidators()[createSubnetTx.ID()]
	if exists {
		t.Fatal("should have removed the pending validator")
	}

	currentStakers = vm.internalState.CurrentStakerChainState()
	cVDR, err = currentStakers.GetValidator(nodeID)
	if err != nil {
		t.Fatal(err)
	}
	_, exists = cVDR.SubnetValidators()[createSubnetTx.ID()]
	if exists {
		t.Fatal("should have removed from the validator set")
	}
}

// test asset import
func TestAtomicImport(t *testing.T) {
	vm, baseDB := defaultVM()
	vm.ctx.Lock.Lock()
	defer func() {
		if err := vm.Shutdown(); err != nil {
			t.Fatal(err)
		}
		vm.ctx.Lock.Unlock()
	}()

	utxoID := avax.UTXOID{
		TxID:        ids.Empty.Prefix(1),
		OutputIndex: 1,
	}
	amount := uint64(50000)
	recipientKey := keys[1]

	m := &atomic.Memory{}
	err := m.Initialize(logging.NoLog{}, prefixdb.New([]byte{5}, baseDB))
	if err != nil {
		t.Fatal(err)
	}
	vm.ctx.SharedMemory = m.NewSharedMemory(vm.ctx.ChainID)
	vm.AtomicUTXOManager = avax.NewAtomicUTXOManager(vm.ctx.SharedMemory, Codec)
	peerSharedMemory := m.NewSharedMemory(vm.ctx.XChainID)

	if _, err := vm.newImportTx(
		vm.ctx.XChainID,
		recipientKey.PublicKey().Address(),
		[]*crypto.PrivateKeySECP256K1R{keys[0]},
		ids.ShortEmpty, // change addr
	); err == nil {
		t.Fatalf("should have errored due to missing utxos")
	}

	// Provide the avm UTXO

	utxo := &avax.UTXO{
		UTXOID: utxoID,
		Asset:  avax.Asset{ID: avaxAssetID},
		Out: &secp256k1fx.TransferOutput{
			Amt: amount,
			OutputOwners: secp256k1fx.OutputOwners{
				Threshold: 1,
				Addrs:     []ids.ShortID{recipientKey.PublicKey().Address()},
			},
		},
	}
	utxoBytes, err := vm.codec.Marshal(codecVersion, utxo)
	if err != nil {
		t.Fatal(err)
	}
	inputID := utxo.InputID()
	if err := peerSharedMemory.Put(vm.ctx.ChainID, []*atomic.Element{{
		Key:   inputID[:],
		Value: utxoBytes,
		Traits: [][]byte{
			recipientKey.PublicKey().Address().Bytes(),
		},
	}}); err != nil {
		t.Fatal(err)
	}

	tx, err := vm.newImportTx(
		vm.ctx.XChainID,
		recipientKey.PublicKey().Address(),
		[]*crypto.PrivateKeySECP256K1R{recipientKey},
		ids.ShortEmpty, // change addr
	)
	if err != nil {
		t.Fatal(err)
	}

	if err := vm.mempool.IssueTx(tx); err != nil {
		t.Fatal(err)
	} else if blk, err := vm.BuildBlock(); err != nil {
		t.Fatal(err)
	} else if err := blk.Verify(); err != nil {
		t.Fatal(err)
	} else if err := blk.Accept(); err != nil {
		t.Fatal(err)
	} else if _, status, err := vm.internalState.GetTx(tx.ID()); err != nil {
		t.Fatal(err)
	} else if status != Committed {
		t.Fatalf("status should be Committed but is %s", status)
	}
	inputID = utxoID.InputID()
	if _, err := vm.ctx.SharedMemory.Get(vm.ctx.XChainID, [][]byte{inputID[:]}); err == nil {
		t.Fatalf("shouldn't have been able to read the utxo")
	}
}

// test optimistic asset import
func TestOptimisticAtomicImport(t *testing.T) {
	vm, _ := defaultVM()
	vm.ctx.Lock.Lock()
	defer func() {
		if err := vm.Shutdown(); err != nil {
			t.Fatal(err)
		}
		vm.ctx.Lock.Unlock()
	}()

	tx := Tx{UnsignedTx: &UnsignedImportTx{
		BaseTx: BaseTx{BaseTx: avax.BaseTx{
			NetworkID:    vm.ctx.NetworkID,
			BlockchainID: vm.ctx.ChainID,
		}},
		SourceChain: vm.ctx.XChainID,
		ImportedInputs: []*avax.TransferableInput{{
			UTXOID: avax.UTXOID{
				TxID:        ids.Empty.Prefix(1),
				OutputIndex: 1,
			},
			Asset: avax.Asset{ID: vm.ctx.AVAXAssetID},
			In: &secp256k1fx.TransferInput{
				Amt: 50000,
			},
		}},
	}}
	if err := tx.Sign(vm.codec, [][]*crypto.PrivateKeySECP256K1R{{}}); err != nil {
		t.Fatal(err)
	}

	preferred, err := vm.Preferred()
	if err != nil {
		t.Fatal(err)
	}
	preferredID := preferred.ID()
	preferredHeight := preferred.Height()

	blk, err := vm.newAtomicBlock(preferredID, preferredHeight+1, tx)
	if err != nil {
		t.Fatal(err)
	}

	if err := blk.Verify(); err == nil {
		t.Fatalf("Block should have failed verification due to missing UTXOs")
	}

	if err := vm.Bootstrapping(); err != nil {
		t.Fatal(err)
	}

	if err := blk.Verify(); err != nil {
		t.Fatal(err)
	}

	if err := blk.Accept(); err != nil {
		t.Fatal(err)
	}

	if err := vm.Bootstrapped(); err != nil {
		t.Fatal(err)
	}

	_, status, err := vm.internalState.GetTx(tx.ID())
	if err != nil {
		t.Fatal(err)
	}

	if status != Committed {
		t.Fatalf("Wrong status returned. Expected %s; Got %s", Committed, status)
	}
}

// test restarting the node
func TestRestartPartiallyAccepted(t *testing.T) {
	_, genesisBytes := defaultGenesis()
	db := manager.NewDefaultMemDBManager()

	firstDB := db.NewPrefixDBManager([]byte{})
	firstVM := &VM{Factory: Factory{
		Chains:             chains.MockManager{},
		Validators:         validators.NewManager(),
		MinStakeDuration:   defaultMinStakingDuration,
		MaxStakeDuration:   defaultMaxStakingDuration,
		StakeMintingPeriod: defaultMaxStakingDuration,
	}}
	firstVM.clock.Set(defaultGenesisTime)
	firstCtx := defaultContext()
	firstCtx.Lock.Lock()

	firstMsgChan := make(chan common.Message, 1)
	if err := firstVM.Initialize(firstCtx, firstDB, genesisBytes, nil, nil, firstMsgChan, nil); err != nil {
		t.Fatal(err)
	}

	genesisID, err := firstVM.LastAccepted()
	if err != nil {
		t.Fatal(err)
	}

	firstAdvanceTimeTx, err := firstVM.newAdvanceTimeTx(defaultGenesisTime.Add(time.Second))
	if err != nil {
		t.Fatal(err)
	}

	preferred, err := firstVM.Preferred()
	if err != nil {
		t.Fatal(err)
	}
	preferredID := preferred.ID()
	preferredHeight := preferred.Height()

	firstAdvanceTimeBlk, err := firstVM.newProposalBlock(preferredID, preferredHeight+1, *firstAdvanceTimeTx)
	if err != nil {
		t.Fatal(err)
	}

	firstVM.clock.Set(defaultGenesisTime.Add(3 * time.Second))
	if err := firstAdvanceTimeBlk.Verify(); err != nil {
		t.Fatal(err)
	}

	options, err := firstAdvanceTimeBlk.Options()
	if err != nil {
		t.Fatal(err)
	}
	firstOption := options[0]
	secondOption := options[1]

	if err := firstOption.Verify(); err != nil {
		t.Fatal(err)
	} else if err := secondOption.Verify(); err != nil {
		t.Fatal(err)
	} else if err := firstAdvanceTimeBlk.Accept(); err != nil { // time advances to defaultGenesisTime.Add(time.Second)
		t.Fatal(err)
	}

	// Byte representation of block that proposes advancing time to defaultGenesisTime + 2 seconds
	secondAdvanceTimeBlkBytes := []byte{
		0, 0,
		0, 0, 0, 0,
		6, 150, 225, 43, 97, 69, 215, 238,
		150, 164, 249, 184, 2, 197, 216, 49,
		6, 78, 81, 50, 190, 8, 44, 165,
		219, 127, 96, 39, 235, 155, 17, 108,
		0, 0, 0, 0,
		0, 0, 0, 1,
		0, 0, 0, 19,
		0, 0, 0, 0, 95, 34, 234, 149,
		0, 0, 0, 0,
	}
	if _, err := firstVM.ParseBlock(secondAdvanceTimeBlkBytes); err != nil {
		t.Fatal(err)
	}

	if err := firstVM.Shutdown(); err != nil {
		t.Fatal(err)
	}
	firstCtx.Lock.Unlock()

	secondVM := &VM{Factory: Factory{
		Chains:             chains.MockManager{},
		Validators:         validators.NewManager(),
		MinStakeDuration:   defaultMinStakingDuration,
		MaxStakeDuration:   defaultMaxStakingDuration,
		StakeMintingPeriod: defaultMaxStakingDuration,
	}}

	secondVM.clock.Set(defaultGenesisTime)
	secondCtx := defaultContext()
	secondCtx.Lock.Lock()
	defer func() {
		if err := secondVM.Shutdown(); err != nil {
			t.Fatal(err)
		}
		secondCtx.Lock.Unlock()
	}()

	secondDB := db.NewPrefixDBManager([]byte{})
	secondMsgChan := make(chan common.Message, 1)
	if err := secondVM.Initialize(secondCtx, secondDB, genesisBytes, nil, nil, secondMsgChan, nil); err != nil {
		t.Fatal(err)
	}

	lastAccepted, err := secondVM.LastAccepted()
	if err != nil {
		t.Fatal(err)
	}
	if genesisID != lastAccepted {
		t.Fatalf("Shouldn't have changed the genesis")
	}
}

// test restarting the node
func TestRestartFullyAccepted(t *testing.T) {
	_, genesisBytes := defaultGenesis()

	db := manager.NewDefaultMemDBManager()

	firstDB := db.NewPrefixDBManager([]byte{})
	firstVM := &VM{Factory: Factory{
		Chains:             chains.MockManager{},
		Validators:         validators.NewManager(),
		MinStakeDuration:   defaultMinStakingDuration,
		MaxStakeDuration:   defaultMaxStakingDuration,
		StakeMintingPeriod: defaultMaxStakingDuration,
	}}

	firstVM.clock.Set(defaultGenesisTime)
	firstCtx := defaultContext()
	firstCtx.Lock.Lock()

	firstMsgChan := make(chan common.Message, 1)
	if err := firstVM.Initialize(firstCtx, firstDB, genesisBytes, nil, nil, firstMsgChan, nil); err != nil {
		t.Fatal(err)
	}

	firstAdvanceTimeTx, err := firstVM.newAdvanceTimeTx(defaultGenesisTime.Add(time.Second))
	if err != nil {
		t.Fatal(err)
	}

	preferred, err := firstVM.Preferred()
	if err != nil {
		t.Fatal(err)
	}
	preferredID := preferred.ID()
	preferredHeight := preferred.Height()

	firstAdvanceTimeBlk, err := firstVM.newProposalBlock(preferredID, preferredHeight+1, *firstAdvanceTimeTx)
	if err != nil {
		t.Fatal(err)
	}
	firstVM.clock.Set(defaultGenesisTime.Add(3 * time.Second))
	if err := firstAdvanceTimeBlk.Verify(); err != nil {
		t.Fatal(err)
	}

	options, err := firstAdvanceTimeBlk.Options()
	if err != nil {
		t.Fatal(err)
	} else if err := options[0].Verify(); err != nil {
		t.Fatal(err)
	} else if err := options[1].Verify(); err != nil {
		t.Fatal(err)
	} else if err := firstAdvanceTimeBlk.Accept(); err != nil {
		t.Fatal(err)
	} else if err := options[0].Accept(); err != nil {
		t.Fatal(err)
	} else if err := options[1].Reject(); err != nil {
		t.Fatal(err)
	}

	/*
		//This code, when uncommented, prints [secondAdvanceTimeBlkBytes]
		secondAdvanceTimeTx, err := firstVM.newAdvanceTimeTx(defaultGenesisTime.Add(2 * time.Second))
		if err != nil {
			t.Fatal(err)
		}
		preferredHeight, err = firstVM.preferredHeight()
		if err != nil {
			t.Fatal(err)
		}
		secondAdvanceTimeBlk, err := firstVM.newProposalBlock(firstVM.Preferred(), preferredHeight+1, *secondAdvanceTimeTx)
		if err != nil {
			t.Fatal(err)
		}
		t.Fatal(secondAdvanceTimeBlk.Bytes())
	*/

	// Byte representation of block that proposes advancing time to defaultGenesisTime + 2 seconds
	secondAdvanceTimeBlkBytes := []byte{
		0, 0,
		0, 0, 0, 0,
		6, 150, 225, 43, 97, 69, 215, 238,
		150, 164, 249, 184, 2, 197, 216, 49,
		6, 78, 81, 50, 190, 8, 44, 165,
		219, 127, 96, 39, 235, 155, 17, 108,
		0, 0, 0, 0,
		0, 0, 0, 1,
		0, 0, 0, 19,
		0, 0, 0, 0, 95, 34, 234, 149,
		0, 0, 0, 0,
	}
	if _, err := firstVM.ParseBlock(secondAdvanceTimeBlkBytes); err != nil {
		t.Fatal(err)
	}

	if err := firstVM.Shutdown(); err != nil {
		t.Fatal(err)
	}
	firstCtx.Lock.Unlock()

	secondVM := &VM{Factory: Factory{
		Chains:             chains.MockManager{},
		Validators:         validators.NewManager(),
		MinStakeDuration:   defaultMinStakingDuration,
		MaxStakeDuration:   defaultMaxStakingDuration,
		StakeMintingPeriod: defaultMaxStakingDuration,
	}}

	secondVM.clock.Set(defaultGenesisTime)
	secondCtx := defaultContext()
	secondCtx.Lock.Lock()
	defer func() {
		if err := secondVM.Shutdown(); err != nil {
			t.Fatal(err)
		}
		secondCtx.Lock.Unlock()
	}()

	secondDB := db.NewPrefixDBManager([]byte{})
	secondMsgChan := make(chan common.Message, 1)
	if err := secondVM.Initialize(secondCtx, secondDB, genesisBytes, nil, nil, secondMsgChan, nil); err != nil {
		t.Fatal(err)
	}
	lastAccepted, err := secondVM.LastAccepted()
	if err != nil {
		t.Fatal(err)
	}
	if options[0].ID() != lastAccepted {
		t.Fatalf("Should have changed the genesis")
	}
}

// test bootstrapping the node
func TestBootstrapPartiallyAccepted(t *testing.T) {
	_, genesisBytes := defaultGenesis()

	baseDBManager := manager.NewDefaultMemDBManager()

	vmDBManager := baseDBManager.AddPrefix([]byte("vm"))
	bootstrappingDB := prefixdb.New([]byte("bootstrapping"), baseDBManager.Current())

	blocked, err := queue.NewWithMissing(bootstrappingDB, "", prometheus.NewRegistry())
	if err != nil {
		t.Fatal(err)
	}

	vm := &VM{Factory: Factory{
		Chains:             chains.MockManager{},
		Validators:         validators.NewManager(),
		MinStakeDuration:   defaultMinStakingDuration,
		MaxStakeDuration:   defaultMaxStakingDuration,
		StakeMintingPeriod: defaultMaxStakingDuration,
	}}

	vm.clock.Set(defaultGenesisTime)
	ctx := defaultContext()
	ctx.Lock.Lock()

	msgChan := make(chan common.Message, 1)
	if err := vm.Initialize(ctx, vmDBManager, genesisBytes, nil, nil, msgChan, nil); err != nil {
		t.Fatal(err)
	}

	preferred, err := vm.Preferred()
	if err != nil {
		t.Fatal(err)
	}
	preferredID := preferred.ID()
	preferredHeight := preferred.Height()

	advanceTimeTx, err := vm.newAdvanceTimeTx(defaultGenesisTime.Add(time.Second))
	if err != nil {
		t.Fatal(err)
	}
	advanceTimeBlk, err := vm.newProposalBlock(preferredID, preferredHeight+1, *advanceTimeTx)
	if err != nil {
		t.Fatal(err)
	}
	advanceTimeBlkID := advanceTimeBlk.ID()
	advanceTimeBlkBytes := advanceTimeBlk.Bytes()

	options, err := advanceTimeBlk.Options()
	if err != nil {
		t.Fatal(err)
	}
	advanceTimePreference := options[0]

	peerID := ids.ShortID{1, 2, 3, 4, 5, 4, 3, 2, 1}
	vdrs := validators.NewSet()
	if err := vdrs.AddWeight(peerID, 1); err != nil {
		t.Fatal(err)
	}
	beacons := vdrs

	timeoutManager := timeout.Manager{}
	benchlist := benchlist.NewNoBenchlist()
	err = timeoutManager.Initialize(&timer.AdaptiveTimeoutConfig{
		InitialTimeout:     time.Millisecond,
		MinimumTimeout:     time.Millisecond,
		MaximumTimeout:     10 * time.Second,
		TimeoutHalflife:    5 * time.Minute,
		TimeoutCoefficient: 1.25,
		MetricsNamespace:   "",
		Registerer:         prometheus.NewRegistry(),
	}, benchlist)
	if err != nil {
		t.Fatal(err)
	}
	go timeoutManager.Dispatch()

	chainRouter := &router.ChainRouter{}
	err = chainRouter.Initialize(ids.ShortEmpty, logging.NoLog{}, &timeoutManager, time.Hour, time.Second, ids.Set{}, nil, router.HealthConfig{}, "", prometheus.NewRegistry())
	assert.NoError(t, err)

	externalSender := &sender.ExternalSenderTest{T: t}
	externalSender.Default(true)

	// Passes messages from the consensus engine to the network
	sender := sender.Sender{}
	err = sender.Initialize(ctx, externalSender, chainRouter, &timeoutManager, "", prometheus.NewRegistry())
	assert.NoError(t, err)

	reqID := new(uint32)
	externalSender.GetAcceptedFrontierF = func(ids ids.ShortSet, _ ids.ID, requestID uint32, _ time.Duration) []ids.ShortID {
		*reqID = requestID
		return ids.List()
	}

	isBootstrapped := false
	subnet := &common.SubnetTest{
		T:               t,
		IsBootstrappedF: func() bool { return isBootstrapped },
		BootstrappedF:   func(ids.ID) { isBootstrapped = true },
	}

	// The engine handles consensus
	engine := smeng.Transitive{}
	err = engine.Initialize(smeng.Config{
		Config: bootstrap.Config{
			Config: common.Config{
				Ctx:        ctx,
				Validators: vdrs,
				Beacons:    beacons,
				SampleK:    beacons.Len(),
				Alpha:      beacons.Weight()/2 + 1,
				Sender:     &sender,
				Subnet:     subnet,
			},
			Blocked: blocked,
			VM:      vm,
		},
		Params: snowball.Parameters{
			Metrics:               prometheus.NewRegistry(),
			K:                     1,
			Alpha:                 1,
			BetaVirtuous:          20,
			BetaRogue:             20,
			ConcurrentRepolls:     1,
			OptimalProcessing:     1,
			MaxOutstandingItems:   1,
			MaxItemProcessingTime: 1,
		},
		Consensus: &smcon.Topological{},
	})
	if err != nil {
		t.Fatal(err)
	}

	// Asynchronously passes messages from the network to the consensus engine
	handler := &router.Handler{}
	err = handler.Initialize(
		&engine,
		vdrs,
		msgChan,
		1024,
		router.DefaultMaxNonStakerPendingMsgs,
		router.DefaultStakerPortion,
		router.DefaultStakerPortion,
		"",
		prometheus.NewRegistry(),
		&router.Delay{},
	)
	assert.NoError(t, err)

	// Allow incoming messages to be routed to the new chain
	chainRouter.AddChain(handler)
	go ctx.Log.RecoverAndPanic(handler.Dispatch)

	externalSender.GetAcceptedFrontierF = nil
	externalSender.GetAcceptedF = func(ids ids.ShortSet, _ ids.ID, requestID uint32, _ time.Duration, _ []ids.ID) []ids.ShortID {
		*reqID = requestID
		return ids.List()
	}

	frontier := []ids.ID{advanceTimeBlkID}
	if err := engine.AcceptedFrontier(peerID, *reqID, frontier); err != nil {
		t.Fatal(err)
	}

	externalSender.GetAcceptedF = nil
	externalSender.GetAncestorsF = func(_ ids.ShortID, _ ids.ID, requestID uint32, _ time.Duration, containerID ids.ID) bool {
		*reqID = requestID
		if containerID != advanceTimeBlkID {
			t.Fatalf("wrong block requested")
		}
		return true
	}

	if err := engine.Accepted(peerID, *reqID, frontier); err != nil {
		t.Fatal(err)
	}

	externalSender.GetF = nil
	externalSender.CantPushQuery = false
	externalSender.CantPullQuery = false

	if err := engine.MultiPut(peerID, *reqID, [][]byte{advanceTimeBlkBytes}); err != nil {
		t.Fatal(err)
	}

	externalSender.CantPushQuery = true

	preferred, err = vm.Preferred()
	if err != nil {
		t.Fatal(err)
	}

	if preferred.ID() != advanceTimePreference.ID() {
		t.Fatalf("wrong preference reported after bootstrapping to proposal block\nPreferred: %s\nExpected: %s\nGenesis: %s",
			preferred.ID(),
			advanceTimePreference.ID(),
			preferredID)
	}
	ctx.Lock.Unlock()

	chainRouter.Shutdown()
}

func TestUnverifiedParent(t *testing.T) {
	_, genesisBytes := defaultGenesis()

	dbManager := manager.NewDefaultMemDBManager()

	vm := &VM{Factory: Factory{
		Chains:             chains.MockManager{},
		Validators:         validators.NewManager(),
		MinStakeDuration:   defaultMinStakingDuration,
		MaxStakeDuration:   defaultMaxStakingDuration,
		StakeMintingPeriod: defaultMaxStakingDuration,
	}}

	vm.clock.Set(defaultGenesisTime)
	ctx := defaultContext()
	ctx.Lock.Lock()
	defer func() {
		if err := vm.Shutdown(); err != nil {
			t.Fatal(err)
		}
		ctx.Lock.Unlock()
	}()

	msgChan := make(chan common.Message, 1)
	if err := vm.Initialize(ctx, dbManager, genesisBytes, nil, nil, msgChan, nil); err != nil {
		t.Fatal(err)
	}

	firstAdvanceTimeTx, err := vm.newAdvanceTimeTx(defaultGenesisTime.Add(time.Second))
	if err != nil {
		t.Fatal(err)
	}

	preferred, err := vm.Preferred()
	if err != nil {
		t.Fatal(err)
	}
	preferredID := preferred.ID()
	preferredHeight := preferred.Height()

	firstAdvanceTimeBlk, err := vm.newProposalBlock(preferredID, preferredHeight+1, *firstAdvanceTimeTx)
	if err != nil {
		t.Fatal(err)
	}

	vm.clock.Set(defaultGenesisTime.Add(2 * time.Second))
	if err := firstAdvanceTimeBlk.Verify(); err != nil {
		t.Fatal(err)
	}

	options, err := firstAdvanceTimeBlk.Options()
	if err != nil {
		t.Fatal(err)
	}
	firstOption := options[0]
	secondOption := options[1]

	secondAdvanceTimeTx, err := vm.newAdvanceTimeTx(defaultGenesisTime.Add(2 * time.Second))
	if err != nil {
		t.Fatal(err)
	}
	secondAdvanceTimeBlk, err := vm.newProposalBlock(firstOption.ID(), firstOption.(Block).Height()+1, *secondAdvanceTimeTx)
	if err != nil {
		t.Fatal(err)
	}

	parentBlk := secondAdvanceTimeBlk.Parent()
	if parentBlkID := parentBlk.ID(); parentBlkID != firstOption.ID() {
		t.Fatalf("Wrong parent block ID returned")
	} else if err := firstOption.Verify(); err != nil {
		t.Fatal(err)
	} else if err := secondOption.Verify(); err != nil {
		t.Fatal(err)
	} else if err := secondAdvanceTimeBlk.Verify(); err != nil {
		t.Fatal(err)
	}
}

func TestMaxStakeAmount(t *testing.T) {
	vm, _ := defaultVM()
	vm.ctx.Lock.Lock()
	defer func() {
		if err := vm.Shutdown(); err != nil {
			t.Fatal(err)
		}
		vm.ctx.Lock.Unlock()
	}()

	tests := []struct {
		description    string
		startTime      time.Time
		endTime        time.Time
		validatorID    ids.ShortID
		expectedAmount uint64
	}{
		{
			description:    "startTime after validation period ends",
			startTime:      defaultValidateEndTime.Add(time.Minute),
			endTime:        defaultValidateEndTime.Add(2 * time.Minute),
			validatorID:    keys[0].PublicKey().Address(),
			expectedAmount: 0,
		},
		{
			description:    "startTime when validation period ends",
			startTime:      defaultValidateEndTime,
			endTime:        defaultValidateEndTime.Add(2 * time.Minute),
			validatorID:    keys[0].PublicKey().Address(),
			expectedAmount: defaultWeight,
		},
		{
			description:    "startTime before validation period ends",
			startTime:      defaultValidateEndTime.Add(-time.Minute),
			endTime:        defaultValidateEndTime.Add(2 * time.Minute),
			validatorID:    keys[0].PublicKey().Address(),
			expectedAmount: defaultWeight,
		},
		{
			description:    "endTime after validation period ends",
			startTime:      defaultValidateStartTime,
			endTime:        defaultValidateEndTime.Add(time.Minute),
			validatorID:    keys[0].PublicKey().Address(),
			expectedAmount: defaultWeight,
		},
		{
			description:    "endTime when validation period ends",
			startTime:      defaultValidateStartTime,
			endTime:        defaultValidateEndTime,
			validatorID:    keys[0].PublicKey().Address(),
			expectedAmount: defaultWeight,
		},
		{
			description:    "endTime before validation period ends",
			startTime:      defaultValidateStartTime,
			endTime:        defaultValidateEndTime.Add(-time.Minute),
			validatorID:    keys[0].PublicKey().Address(),
			expectedAmount: defaultWeight,
		},
	}

	for _, test := range tests {
		t.Run(test.description, func(t *testing.T) {
			amount, err := vm.maxStakeAmount(vm.ctx.SubnetID, test.validatorID, test.startTime, test.endTime)
			if err != nil {
				t.Fatal(err)
			}
			if amount != test.expectedAmount {
				t.Fatalf("wrong max stake amount. Expected %d ; Returned %d",
					test.expectedAmount, amount)
			}
		})
	}
}

<<<<<<< HEAD
func TestUptimeReporting(t *testing.T) {
	_, genesisBytes := defaultGenesis()

	// Assert that the uptime is correct and fail with a structured error message
	// if the VM reports an unexpected uptime
	checkUptime := func(vm *VM, nodeID ids.ShortID, expected float64, reason string) {
		uptime, err := vm.calculateUptime(vm.DB, nodeID, defaultGenesisTime)
		if err != nil {
			t.Fatalf("Failed to get uptime for %s: %s", reason, err)
		}
		if uptime != expected {
			t.Fatalf("Expected uptime of %v, but found %v for %s", expected, uptime, reason)
		}
	}
	nodeID0 := keys[0].PublicKey().Address()
	nodeID1 := keys[1].PublicKey().Address()
	nodeID2 := keys[2].PublicKey().Address()

	// Test that the VM reports the correct uptimes for peers
	// connected both during and after bootstrapping completes.
	versionedDBs := []*manager.VersionedDatabase{
		{
			Database: memdb.New(),
			Version:  version.NewDefaultVersion(1, 0, 0),
		},
	}
	baseDBManager, err := manager.NewManagerFromDBs(versionedDBs)
	if err != nil {
		t.Fatal(err)
	}
	firstDBManager := baseDBManager.AddPrefix([]byte{0})

	vm := &VM{
		SnowmanVM:          &core.SnowmanVM{},
		chainManager:       chains.MockManager{},
		minStakeDuration:   defaultMinStakingDuration,
		maxStakeDuration:   defaultMaxStakingDuration,
		stakeMintingPeriod: defaultMaxStakingDuration,
	}

	vm.vdrMgr = validators.NewManager()
	vm.clock.Set(defaultGenesisTime)
	ctx := defaultContext()
	ctx.Lock.Lock()
	defer func() {
		if err := vm.Shutdown(); err != nil {
			t.Fatal(err)
		}
		ctx.Lock.Unlock()
	}()

	msgChan := make(chan common.Message, 1)
	if err := vm.Initialize(ctx, firstDBManager, genesisBytes, nil, nil, msgChan, nil); err != nil {
		t.Fatal(err)
	}

	if err := vm.Bootstrapping(); err != nil {
		t.Fatal(err)
	}

	connectedTime := defaultGenesisTime.Add(5 * time.Second)
	vm.clock.Set(connectedTime)
	vm.Connected(nodeID0)
	vm.Connected(nodeID2)

	finishedBootstrappingTime := connectedTime.Add(5 * time.Second)
	vm.clock.Set(finishedBootstrappingTime)
	if err := vm.Bootstrapped(); err != nil {
		t.Fatal(err)
	}

	afterBootstrappedTime := finishedBootstrappingTime.Add(5 * time.Second)
	vm.clock.Set(afterBootstrappedTime)
	vm.Connected(nodeID1)
	vm.Disconnected(nodeID2)

	endTime := afterBootstrappedTime.Add(5 * time.Second)
	vm.clock.Set(endTime)

	checkUptime(vm, nodeID0, 1, "peer connected during bootstrapping")
	checkUptime(vm, nodeID1, .75, "peer connected after bootstrapping")
	checkUptime(vm, nodeID2, .75, "peer connected during bootstrapping and disconnected after bootstrapping")

	if err := vm.Shutdown(); err != nil {
		t.Fatal(err)
	}

	// Replace the metrics registry to prevent conflicts
	ctx.Metrics = prometheus.NewRegistry()

	// Test that VM reports the correct uptimes after restart.
	vm = &VM{
		SnowmanVM:          &core.SnowmanVM{},
		chainManager:       chains.MockManager{},
		minStakeDuration:   defaultMinStakingDuration,
		maxStakeDuration:   defaultMaxStakingDuration,
		stakeMintingPeriod: defaultMaxStakingDuration,
	}

	vm.clock.Set(endTime)
	vm.vdrMgr = validators.NewManager()
	restartDBManager := baseDBManager.AddPrefix([]byte{0})

	if err := vm.Initialize(ctx, restartDBManager, genesisBytes, nil, nil, msgChan, nil); err != nil {
		t.Fatal(err)
	}

	if err := vm.Bootstrapping(); err != nil {
		t.Fatal(err)
	}

	if err := vm.Bootstrapped(); err != nil {
		t.Fatal(err)
	}

	checkUptime(vm, nodeID0, 1, "peer connected during bootstrapping after restart")
	checkUptime(vm, nodeID1, .75, "peer connected after bootstrapping after restart")
	checkUptime(vm, nodeID2, .75, "peer connected during bootstrapping and disconnected after bootstrapping after restart")

	// Test that VM reports the correct uptimes after database migration
	vm = &VM{
		SnowmanVM:          &core.SnowmanVM{},
		chainManager:       chains.MockManager{},
		minStakeDuration:   defaultMinStakingDuration,
		maxStakeDuration:   defaultMaxStakingDuration,
		stakeMintingPeriod: defaultMaxStakingDuration,
	}

	newVersionedDBs := make([]*manager.VersionedDatabase, len(versionedDBs)+1)
	newVersionedDBs[0] = &manager.VersionedDatabase{
		Database: memdb.New(),
		Version:  version.NewDefaultVersion(1, 3, 3),
	}
	copy(newVersionedDBs[1:], versionedDBs)
	versionedDBs = newVersionedDBs

	newDBManager, err := manager.NewManagerFromDBs(versionedDBs)
	if err != nil {
		t.Fatal(err)
	}

	migrateTime := endTime.Add(5 * time.Second)
	vm.clock.Set(migrateTime)
	vm.vdrMgr = validators.NewManager()
	migratedDBManager := newDBManager.AddPrefix([]byte{0})

	// Replace the metrics registry to prevent conflicts
	ctx.Metrics = prometheus.NewRegistry()
	if err := vm.Initialize(ctx, migratedDBManager, genesisBytes, nil, nil, msgChan, nil); err != nil {
		t.Fatal(err)
	}

	vm.Connected(nodeID0)
	vm.Connected(nodeID1)
	vm.Connected(nodeID2)

	if err := vm.Bootstrapping(); err != nil {
		t.Fatal(err)
	}
	if err := vm.Bootstrapped(); err != nil {
		t.Fatal(err)
	}

	checkUptime(vm, nodeID0, 1, "peer connected during bootstrapping after db migration")
	checkUptime(vm, nodeID1, .8, "peer connected after bootstrapping after db migration")
	checkUptime(vm, nodeID2, .8, "peer connected during bootstrapping and disconnected after bootstrapping after db migration")
}

// Test that calling Verify on a block with an unverified parent doesn't cause a panic.
=======
// Test that calling Verify on a block with an unverified parent doesn't cause a
// panic.
>>>>>>> 633485bb
func TestUnverifiedParentPanic(t *testing.T) {
	_, genesisBytes := defaultGenesis()

	baseDBManager := manager.NewDefaultMemDBManager()

	vm := &VM{Factory: Factory{
		Chains:             chains.MockManager{},
		Validators:         validators.NewManager(),
		MinStakeDuration:   defaultMinStakingDuration,
		MaxStakeDuration:   defaultMaxStakingDuration,
		StakeMintingPeriod: defaultMaxStakingDuration,
	}}

	vm.clock.Set(defaultGenesisTime)
	ctx := defaultContext()
	ctx.Lock.Lock()
	defer func() {
		if err := vm.Shutdown(); err != nil {
			t.Fatal(err)
		}
		ctx.Lock.Unlock()
	}()

	msgChan := make(chan common.Message, 1)
	if err := vm.Initialize(ctx, baseDBManager, genesisBytes, nil, nil, msgChan, nil); err != nil {
		t.Fatal(err)
	}

	key0 := keys[0]
	key1 := keys[1]
	addr0 := key0.PublicKey().Address()
	addr1 := key1.PublicKey().Address()

	addSubnetTx0, err := vm.newCreateSubnetTx(1, []ids.ShortID{addr0}, []*crypto.PrivateKeySECP256K1R{key0}, addr0)
	if err != nil {
		t.Fatal(err)
	}
	addSubnetTx1, err := vm.newCreateSubnetTx(1, []ids.ShortID{addr1}, []*crypto.PrivateKeySECP256K1R{key1}, addr1)
	if err != nil {
		t.Fatal(err)
	}
	addSubnetTx2, err := vm.newCreateSubnetTx(1, []ids.ShortID{addr1}, []*crypto.PrivateKeySECP256K1R{key1}, addr0)
	if err != nil {
		t.Fatal(err)
	}

	preferred, err := vm.Preferred()
	if err != nil {
		t.Fatal(err)
	}
	preferredID := preferred.ID()
	preferredHeight := preferred.Height()

	addSubnetBlk0, err := vm.newStandardBlock(preferredID, preferredHeight+1, []*Tx{addSubnetTx0})
	if err != nil {
		t.Fatal(err)
	}
	addSubnetBlk1, err := vm.newStandardBlock(preferredID, preferredHeight+1, []*Tx{addSubnetTx1})
	if err != nil {
		t.Fatal(err)
	}
	addSubnetBlk2, err := vm.newStandardBlock(addSubnetBlk1.ID(), preferredHeight+2, []*Tx{addSubnetTx2})
	if err != nil {
		t.Fatal(err)
	}

	if _, err := vm.ParseBlock(addSubnetBlk0.Bytes()); err != nil {
		t.Fatal(err)
	}
	if _, err := vm.ParseBlock(addSubnetBlk1.Bytes()); err != nil {
		t.Fatal(err)
	}
	if _, err := vm.ParseBlock(addSubnetBlk2.Bytes()); err != nil {
		t.Fatal(err)
	}

	if err := addSubnetBlk0.Verify(); err != nil {
		t.Fatal(err)
	}
	if err := addSubnetBlk0.Accept(); err != nil {
		t.Fatal(err)
	}
	// Doesn't matter what verify returns as long as it's not panicking.
	_ = addSubnetBlk2.Verify()
}<|MERGE_RESOLUTION|>--- conflicted
+++ resolved
@@ -1721,7 +1721,7 @@
 	_, genesisBytes := defaultGenesis()
 	db := manager.NewDefaultMemDBManager()
 
-	firstDB := db.NewPrefixDBManager([]byte{})
+	firstDB := db.AddPrefix([]byte{})
 	firstVM := &VM{Factory: Factory{
 		Chains:             chains.MockManager{},
 		Validators:         validators.NewManager(),
@@ -1821,7 +1821,7 @@
 		secondCtx.Lock.Unlock()
 	}()
 
-	secondDB := db.NewPrefixDBManager([]byte{})
+	secondDB := db.AddPrefix([]byte{})
 	secondMsgChan := make(chan common.Message, 1)
 	if err := secondVM.Initialize(secondCtx, secondDB, genesisBytes, nil, nil, secondMsgChan, nil); err != nil {
 		t.Fatal(err)
@@ -1842,7 +1842,7 @@
 
 	db := manager.NewDefaultMemDBManager()
 
-	firstDB := db.NewPrefixDBManager([]byte{})
+	firstDB := db.AddPrefix([]byte{})
 	firstVM := &VM{Factory: Factory{
 		Chains:             chains.MockManager{},
 		Validators:         validators.NewManager(),
@@ -1954,7 +1954,7 @@
 		secondCtx.Lock.Unlock()
 	}()
 
-	secondDB := db.NewPrefixDBManager([]byte{})
+	secondDB := db.AddPrefix([]byte{})
 	secondMsgChan := make(chan common.Message, 1)
 	if err := secondVM.Initialize(secondCtx, secondDB, genesisBytes, nil, nil, secondMsgChan, nil); err != nil {
 		t.Fatal(err)
@@ -2327,180 +2327,7 @@
 	}
 }
 
-<<<<<<< HEAD
-func TestUptimeReporting(t *testing.T) {
-	_, genesisBytes := defaultGenesis()
-
-	// Assert that the uptime is correct and fail with a structured error message
-	// if the VM reports an unexpected uptime
-	checkUptime := func(vm *VM, nodeID ids.ShortID, expected float64, reason string) {
-		uptime, err := vm.calculateUptime(vm.DB, nodeID, defaultGenesisTime)
-		if err != nil {
-			t.Fatalf("Failed to get uptime for %s: %s", reason, err)
-		}
-		if uptime != expected {
-			t.Fatalf("Expected uptime of %v, but found %v for %s", expected, uptime, reason)
-		}
-	}
-	nodeID0 := keys[0].PublicKey().Address()
-	nodeID1 := keys[1].PublicKey().Address()
-	nodeID2 := keys[2].PublicKey().Address()
-
-	// Test that the VM reports the correct uptimes for peers
-	// connected both during and after bootstrapping completes.
-	versionedDBs := []*manager.VersionedDatabase{
-		{
-			Database: memdb.New(),
-			Version:  version.NewDefaultVersion(1, 0, 0),
-		},
-	}
-	baseDBManager, err := manager.NewManagerFromDBs(versionedDBs)
-	if err != nil {
-		t.Fatal(err)
-	}
-	firstDBManager := baseDBManager.AddPrefix([]byte{0})
-
-	vm := &VM{
-		SnowmanVM:          &core.SnowmanVM{},
-		chainManager:       chains.MockManager{},
-		minStakeDuration:   defaultMinStakingDuration,
-		maxStakeDuration:   defaultMaxStakingDuration,
-		stakeMintingPeriod: defaultMaxStakingDuration,
-	}
-
-	vm.vdrMgr = validators.NewManager()
-	vm.clock.Set(defaultGenesisTime)
-	ctx := defaultContext()
-	ctx.Lock.Lock()
-	defer func() {
-		if err := vm.Shutdown(); err != nil {
-			t.Fatal(err)
-		}
-		ctx.Lock.Unlock()
-	}()
-
-	msgChan := make(chan common.Message, 1)
-	if err := vm.Initialize(ctx, firstDBManager, genesisBytes, nil, nil, msgChan, nil); err != nil {
-		t.Fatal(err)
-	}
-
-	if err := vm.Bootstrapping(); err != nil {
-		t.Fatal(err)
-	}
-
-	connectedTime := defaultGenesisTime.Add(5 * time.Second)
-	vm.clock.Set(connectedTime)
-	vm.Connected(nodeID0)
-	vm.Connected(nodeID2)
-
-	finishedBootstrappingTime := connectedTime.Add(5 * time.Second)
-	vm.clock.Set(finishedBootstrappingTime)
-	if err := vm.Bootstrapped(); err != nil {
-		t.Fatal(err)
-	}
-
-	afterBootstrappedTime := finishedBootstrappingTime.Add(5 * time.Second)
-	vm.clock.Set(afterBootstrappedTime)
-	vm.Connected(nodeID1)
-	vm.Disconnected(nodeID2)
-
-	endTime := afterBootstrappedTime.Add(5 * time.Second)
-	vm.clock.Set(endTime)
-
-	checkUptime(vm, nodeID0, 1, "peer connected during bootstrapping")
-	checkUptime(vm, nodeID1, .75, "peer connected after bootstrapping")
-	checkUptime(vm, nodeID2, .75, "peer connected during bootstrapping and disconnected after bootstrapping")
-
-	if err := vm.Shutdown(); err != nil {
-		t.Fatal(err)
-	}
-
-	// Replace the metrics registry to prevent conflicts
-	ctx.Metrics = prometheus.NewRegistry()
-
-	// Test that VM reports the correct uptimes after restart.
-	vm = &VM{
-		SnowmanVM:          &core.SnowmanVM{},
-		chainManager:       chains.MockManager{},
-		minStakeDuration:   defaultMinStakingDuration,
-		maxStakeDuration:   defaultMaxStakingDuration,
-		stakeMintingPeriod: defaultMaxStakingDuration,
-	}
-
-	vm.clock.Set(endTime)
-	vm.vdrMgr = validators.NewManager()
-	restartDBManager := baseDBManager.AddPrefix([]byte{0})
-
-	if err := vm.Initialize(ctx, restartDBManager, genesisBytes, nil, nil, msgChan, nil); err != nil {
-		t.Fatal(err)
-	}
-
-	if err := vm.Bootstrapping(); err != nil {
-		t.Fatal(err)
-	}
-
-	if err := vm.Bootstrapped(); err != nil {
-		t.Fatal(err)
-	}
-
-	checkUptime(vm, nodeID0, 1, "peer connected during bootstrapping after restart")
-	checkUptime(vm, nodeID1, .75, "peer connected after bootstrapping after restart")
-	checkUptime(vm, nodeID2, .75, "peer connected during bootstrapping and disconnected after bootstrapping after restart")
-
-	// Test that VM reports the correct uptimes after database migration
-	vm = &VM{
-		SnowmanVM:          &core.SnowmanVM{},
-		chainManager:       chains.MockManager{},
-		minStakeDuration:   defaultMinStakingDuration,
-		maxStakeDuration:   defaultMaxStakingDuration,
-		stakeMintingPeriod: defaultMaxStakingDuration,
-	}
-
-	newVersionedDBs := make([]*manager.VersionedDatabase, len(versionedDBs)+1)
-	newVersionedDBs[0] = &manager.VersionedDatabase{
-		Database: memdb.New(),
-		Version:  version.NewDefaultVersion(1, 3, 3),
-	}
-	copy(newVersionedDBs[1:], versionedDBs)
-	versionedDBs = newVersionedDBs
-
-	newDBManager, err := manager.NewManagerFromDBs(versionedDBs)
-	if err != nil {
-		t.Fatal(err)
-	}
-
-	migrateTime := endTime.Add(5 * time.Second)
-	vm.clock.Set(migrateTime)
-	vm.vdrMgr = validators.NewManager()
-	migratedDBManager := newDBManager.AddPrefix([]byte{0})
-
-	// Replace the metrics registry to prevent conflicts
-	ctx.Metrics = prometheus.NewRegistry()
-	if err := vm.Initialize(ctx, migratedDBManager, genesisBytes, nil, nil, msgChan, nil); err != nil {
-		t.Fatal(err)
-	}
-
-	vm.Connected(nodeID0)
-	vm.Connected(nodeID1)
-	vm.Connected(nodeID2)
-
-	if err := vm.Bootstrapping(); err != nil {
-		t.Fatal(err)
-	}
-	if err := vm.Bootstrapped(); err != nil {
-		t.Fatal(err)
-	}
-
-	checkUptime(vm, nodeID0, 1, "peer connected during bootstrapping after db migration")
-	checkUptime(vm, nodeID1, .8, "peer connected after bootstrapping after db migration")
-	checkUptime(vm, nodeID2, .8, "peer connected during bootstrapping and disconnected after bootstrapping after db migration")
-}
-
 // Test that calling Verify on a block with an unverified parent doesn't cause a panic.
-=======
-// Test that calling Verify on a block with an unverified parent doesn't cause a
-// panic.
->>>>>>> 633485bb
 func TestUnverifiedParentPanic(t *testing.T) {
 	_, genesisBytes := defaultGenesis()
 
