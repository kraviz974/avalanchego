// Copyright (C) 2019-2023, Ava Labs, Inc. All rights reserved.
// See the file LICENSE for licensing terms.

package platformvm

import (
	"bytes"
	"context"
	"fmt"
	"testing"
	"time"

	"github.com/prometheus/client_golang/prometheus"

	"github.com/stretchr/testify/require"

	"github.com/ava-labs/avalanchego/chains"
	"github.com/ava-labs/avalanchego/chains/atomic"
	"github.com/ava-labs/avalanchego/database"
	"github.com/ava-labs/avalanchego/database/memdb"
	"github.com/ava-labs/avalanchego/database/prefixdb"
	"github.com/ava-labs/avalanchego/ids"
	"github.com/ava-labs/avalanchego/message"
	"github.com/ava-labs/avalanchego/proto/pb/p2p"
	"github.com/ava-labs/avalanchego/snow"
	"github.com/ava-labs/avalanchego/snow/choices"
	"github.com/ava-labs/avalanchego/snow/consensus/snowball"
	"github.com/ava-labs/avalanchego/snow/engine/common"
	"github.com/ava-labs/avalanchego/snow/engine/common/queue"
	"github.com/ava-labs/avalanchego/snow/engine/common/tracker"
	"github.com/ava-labs/avalanchego/snow/engine/snowman/bootstrap"
	"github.com/ava-labs/avalanchego/snow/networking/benchlist"
	"github.com/ava-labs/avalanchego/snow/networking/handler"
	"github.com/ava-labs/avalanchego/snow/networking/router"
	"github.com/ava-labs/avalanchego/snow/networking/sender"
	"github.com/ava-labs/avalanchego/snow/networking/timeout"
	"github.com/ava-labs/avalanchego/snow/snowtest"
	"github.com/ava-labs/avalanchego/snow/uptime"
	"github.com/ava-labs/avalanchego/snow/validators"
	"github.com/ava-labs/avalanchego/subnets"
	"github.com/ava-labs/avalanchego/utils/constants"
	"github.com/ava-labs/avalanchego/utils/crypto/secp256k1"
	"github.com/ava-labs/avalanchego/utils/formatting"
	"github.com/ava-labs/avalanchego/utils/formatting/address"
	"github.com/ava-labs/avalanchego/utils/json"
	"github.com/ava-labs/avalanchego/utils/logging"
	"github.com/ava-labs/avalanchego/utils/math/meter"
	"github.com/ava-labs/avalanchego/utils/resource"
	"github.com/ava-labs/avalanchego/utils/set"
	"github.com/ava-labs/avalanchego/utils/timer"
	"github.com/ava-labs/avalanchego/utils/timer/mockable"
	"github.com/ava-labs/avalanchego/utils/units"
	"github.com/ava-labs/avalanchego/version"
	"github.com/ava-labs/avalanchego/vms/components/avax"
	"github.com/ava-labs/avalanchego/vms/platformvm/api"
	"github.com/ava-labs/avalanchego/vms/platformvm/block"
	"github.com/ava-labs/avalanchego/vms/platformvm/config"
	"github.com/ava-labs/avalanchego/vms/platformvm/reward"
	"github.com/ava-labs/avalanchego/vms/platformvm/status"
	"github.com/ava-labs/avalanchego/vms/platformvm/txs"
	"github.com/ava-labs/avalanchego/vms/secp256k1fx"

	smcon "github.com/ava-labs/avalanchego/snow/consensus/snowman"
	smeng "github.com/ava-labs/avalanchego/snow/engine/snowman"
	snowgetter "github.com/ava-labs/avalanchego/snow/engine/snowman/getter"
	timetracker "github.com/ava-labs/avalanchego/snow/networking/tracker"
	blockbuilder "github.com/ava-labs/avalanchego/vms/platformvm/block/builder"
	blockexecutor "github.com/ava-labs/avalanchego/vms/platformvm/block/executor"
	ts "github.com/ava-labs/avalanchego/vms/platformvm/testsetup"
	txbuilder "github.com/ava-labs/avalanchego/vms/platformvm/txs/builder"
	txexecutor "github.com/ava-labs/avalanchego/vms/platformvm/txs/executor"
)

type activeFork uint8

const (
	apricotPhase3 activeFork = iota
	apricotPhase5
	banffFork
	cortinaFork
	durangoFork

	latestFork activeFork = durangoFork
)

var (
	defaultRewardConfig = reward.Config{
		MaxConsumptionRate: .12 * reward.PercentDenominator,
		MinConsumptionRate: .10 * reward.PercentDenominator,
		MintingPeriod:      365 * 24 * time.Hour,
		SupplyCap:          720 * units.MegaAvax,
	}

	defaultTxFee = uint64(100)

	latestForkTime = ts.ValidateEndTime.Add(-5 * ts.MinStakingDuration)

	defaultMinDelegatorStake = 1 * units.MilliAvax

	// subnet that exists at genesis in defaultVM
	// Its controlKeys are ts.SubnetControlKeys
	// Its threshold is 2
<<<<<<< HEAD
	testSubnet1 *txs.Tx

	errMissing = errors.New("missing")
=======
	testSubnet1            *txs.Tx
	testSubnet1ControlKeys = keys[0:3]
>>>>>>> ab1cd0b5
)

type mutableSharedMemory struct {
	atomic.SharedMemory
}

<<<<<<< HEAD
func defaultContext(t *testing.T) *snow.Context {
	require := require.New(t)

	ctx := snow.DefaultContextTest()
	ctx.NetworkID = constants.UnitTestID
	ctx.XChainID = ts.XChainID
	ctx.CChainID = ts.CChainID
	ctx.AVAXAssetID = ts.AvaxAssetID
	aliaser := ids.NewAliaser()

	require.NoError(aliaser.Alias(constants.PlatformChainID, "P"))
	require.NoError(aliaser.Alias(constants.PlatformChainID, constants.PlatformChainID.String()))
	require.NoError(aliaser.Alias(ts.XChainID, "X"))
	require.NoError(aliaser.Alias(ts.XChainID, ts.XChainID.String()))
	require.NoError(aliaser.Alias(ts.CChainID, "C"))
	require.NoError(aliaser.Alias(ts.CChainID, ts.CChainID.String()))

	ctx.BCLookup = aliaser

	ctx.ValidatorState = &validators.TestState{
		GetSubnetIDF: func(_ context.Context, chainID ids.ID) (ids.ID, error) {
			subnetID, ok := map[ids.ID]ids.ID{
				constants.PlatformChainID: constants.PrimaryNetworkID,
				ts.XChainID:               constants.PrimaryNetworkID,
				ts.CChainID:               constants.PrimaryNetworkID,
			}[chainID]
			if !ok {
				return ids.Empty, errMissing
			}
			return subnetID, nil
		},
	}
	return ctx
}

=======
>>>>>>> ab1cd0b5
// Returns:
// 1) The genesis state
// 2) The byte representation of the default genesis for tests
func defaultGenesis(t *testing.T, avaxAssetID ids.ID) (*api.BuildGenesisArgs, []byte) {
	require := require.New(t)

	genesisUTXOs := make([]api.UTXO, len(ts.Keys))
	for i, key := range ts.Keys {
		id := key.PublicKey().Address()
		addr, err := address.FormatBech32(constants.UnitTestHRP, id.Bytes())
		require.NoError(err)
		genesisUTXOs[i] = api.UTXO{
			Amount:  json.Uint64(ts.Balance),
			Address: addr,
		}
	}

	genesisValidators := make([]api.GenesisPermissionlessValidator, len(ts.GenesisNodeIDs))
	for i, nodeID := range ts.GenesisNodeIDs {
		addr, err := address.FormatBech32(constants.UnitTestHRP, nodeID.Bytes())
		require.NoError(err)
		genesisValidators[i] = api.GenesisPermissionlessValidator{
			GenesisValidator: api.GenesisValidator{
				StartTime: json.Uint64(ts.ValidateStartTime.Unix()),
				EndTime:   json.Uint64(ts.ValidateEndTime.Unix()),
				NodeID:    nodeID,
			},
			RewardOwner: &api.Owner{
				Threshold: 1,
				Addresses: []string{addr},
			},
			Staked: []api.UTXO{{
				Amount:  json.Uint64(ts.Weight),
				Address: addr,
			}},
			DelegationFee: reward.PercentDenominator,
		}
	}

	buildGenesisArgs := api.BuildGenesisArgs{
		Encoding:      formatting.Hex,
		NetworkID:     json.Uint32(constants.UnitTestID),
		AvaxAssetID:   ts.AvaxAssetID,
		UTXOs:         genesisUTXOs,
		Validators:    genesisValidators,
		Chains:        nil,
		Time:          json.Uint64(ts.GenesisTime.Unix()),
		InitialSupply: json.Uint64(360 * units.MegaAvax),
	}

	buildGenesisResponse := api.BuildGenesisReply{}
	platformvmSS := api.StaticService{}
	require.NoError(platformvmSS.BuildGenesis(nil, &buildGenesisArgs, &buildGenesisResponse))

	genesisBytes, err := formatting.Decode(buildGenesisResponse.Encoding, buildGenesisResponse.Bytes)
	require.NoError(err)

	return &buildGenesisArgs, genesisBytes
}

<<<<<<< HEAD
// Returns:
// 1) The genesis state
// 2) The byte representation of the default genesis for tests
func BuildGenesisTest(t *testing.T) (*api.BuildGenesisArgs, []byte) {
	return BuildGenesisTestWithArgs(t, nil)
}

// Returns:
// 1) The genesis state
// 2) The byte representation of the default genesis for tests
func BuildGenesisTestWithArgs(t *testing.T, args *api.BuildGenesisArgs) (*api.BuildGenesisArgs, []byte) {
	require := require.New(t)
	genesisUTXOs := make([]api.UTXO, len(ts.Keys))
	for i, key := range ts.Keys {
		id := key.PublicKey().Address()
		addr, err := address.FormatBech32(constants.UnitTestHRP, id.Bytes())
		require.NoError(err)

		genesisUTXOs[i] = api.UTXO{
			Amount:  json.Uint64(ts.Balance),
			Address: addr,
		}
	}

	genesisValidators := make([]api.GenesisPermissionlessValidator, len(ts.GenesisNodeIDs))
	for i, nodeID := range ts.GenesisNodeIDs {
		addr, err := address.FormatBech32(constants.UnitTestHRP, nodeID.Bytes())
		require.NoError(err)

		genesisValidators[i] = api.GenesisPermissionlessValidator{
			GenesisValidator: api.GenesisValidator{
				StartTime: json.Uint64(ts.ValidateStartTime.Unix()),
				EndTime:   json.Uint64(ts.ValidateEndTime.Unix()),
				NodeID:    nodeID,
			},
			RewardOwner: &api.Owner{
				Threshold: 1,
				Addresses: []string{addr},
			},
			Staked: []api.UTXO{{
				Amount:  json.Uint64(ts.Weight),
				Address: addr,
			}},
			DelegationFee: reward.PercentDenominator,
		}
	}

	buildGenesisArgs := api.BuildGenesisArgs{
		NetworkID:     json.Uint32(constants.UnitTestID),
		AvaxAssetID:   ts.AvaxAssetID,
		UTXOs:         genesisUTXOs,
		Validators:    genesisValidators,
		Chains:        nil,
		Time:          json.Uint64(ts.GenesisTime.Unix()),
		InitialSupply: json.Uint64(360 * units.MegaAvax),
		Encoding:      formatting.Hex,
	}

	if args != nil {
		buildGenesisArgs = *args
	}

	buildGenesisResponse := api.BuildGenesisReply{}
	platformvmSS := api.StaticService{}
	require.NoError(platformvmSS.BuildGenesis(nil, &buildGenesisArgs, &buildGenesisResponse))

	genesisBytes, err := formatting.Decode(buildGenesisResponse.Encoding, buildGenesisResponse.Bytes)
	require.NoError(err)

	return &buildGenesisArgs, genesisBytes
}

=======
>>>>>>> ab1cd0b5
func defaultVM(t *testing.T, fork activeFork) (*VM, database.Database, *mutableSharedMemory) {
	require := require.New(t)
	var (
		apricotPhase3Time = mockable.MaxTime
		apricotPhase5Time = mockable.MaxTime
		banffTime         = mockable.MaxTime
		cortinaTime       = mockable.MaxTime
		durangoTime       = mockable.MaxTime
	)

	// always reset latestForkTime (a package level variable)
	// to ensure test independence
	latestForkTime = ts.GenesisTime.Add(time.Second)
	switch fork {
	case durangoFork:
		durangoTime = latestForkTime
		fallthrough
	case cortinaFork:
		cortinaTime = latestForkTime
		fallthrough
	case banffFork:
		banffTime = latestForkTime
		fallthrough
	case apricotPhase5:
		apricotPhase5Time = latestForkTime
		fallthrough
	case apricotPhase3:
		apricotPhase3Time = latestForkTime
	default:
		require.NoError(fmt.Errorf("unhandled fork %d", fork))
	}

	vm := &VM{Config: config.Config{
		Chains:                 chains.TestManager,
		UptimeLockedCalculator: uptime.NewLockedCalculator(),
		SybilProtectionEnabled: true,
		Validators:             validators.NewManager(),
		TxFee:                  defaultTxFee,
		CreateSubnetTxFee:      100 * defaultTxFee,
		TransformSubnetTxFee:   100 * defaultTxFee,
		CreateBlockchainTxFee:  100 * defaultTxFee,
		MinValidatorStake:      ts.MinValidatorStake,
		MaxValidatorStake:      ts.MaxValidatorStake,
		MinDelegatorStake:      defaultMinDelegatorStake,
		MinStakeDuration:       ts.MinStakingDuration,
		MaxStakeDuration:       ts.MaxStakingDuration,
		RewardConfig:           defaultRewardConfig,
		ApricotPhase3Time:      apricotPhase3Time,
		ApricotPhase5Time:      apricotPhase5Time,
		BanffTime:              banffTime,
		CortinaTime:            cortinaTime,
		DurangoTime:            durangoTime,
	}}

	db := memdb.New()
	chainDB := prefixdb.New([]byte{0}, db)
	atomicDB := prefixdb.New([]byte{1}, db)

	vm.clock.Set(latestForkTime)
	msgChan := make(chan common.Message, 1)
	ctx := snowtest.Context(t, snowtest.PChainID)

	m := atomic.NewMemory(atomicDB)
	msm := &mutableSharedMemory{
		SharedMemory: m.NewSharedMemory(ctx.ChainID),
	}
	ctx.SharedMemory = msm

	ctx.Lock.Lock()
	defer ctx.Lock.Unlock()
	_, genesisBytes := defaultGenesis(t, ctx.AVAXAssetID)
	appSender := &common.SenderTest{}
	appSender.CantSendAppGossip = true
	appSender.SendAppGossipF = func(context.Context, []byte) error {
		return nil
	}

	require.NoError(vm.Initialize(
		context.Background(),
		ctx,
		chainDB,
		genesisBytes,
		nil,
		nil,
		msgChan,
		nil,
		appSender,
	))

	// align chain time and local clock
	vm.state.SetTimestamp(vm.clock.Time())

	require.NoError(vm.SetState(context.Background(), snow.NormalOp))

	// Create a subnet and store it in testSubnet1
	// Note: following Banff activation, block acceptance will move
	// chain time ahead
	var err error
	testSubnet1, err = vm.txBuilder.NewCreateSubnetTx(
		2, // threshold; 2 sigs needed to add validator to this subnet
		[]ids.ShortID{
			ts.SubnetControlKeys[0].PublicKey().Address(),
			ts.SubnetControlKeys[1].PublicKey().Address(),
			ts.SubnetControlKeys[2].PublicKey().Address(),
		},
		[]*secp256k1.PrivateKey{ts.Keys[0]}, // pays tx fee
		ts.Keys[0].PublicKey().Address(),    // change addr
	)
	require.NoError(err)
	vm.ctx.Lock.Unlock()
	require.NoError(vm.issueTx(context.Background(), testSubnet1))
	vm.ctx.Lock.Lock()
	blk, err := vm.Builder.BuildBlock(context.Background())
	require.NoError(err)
	require.NoError(blk.Verify(context.Background()))
	require.NoError(blk.Accept(context.Background()))
	require.NoError(vm.SetPreference(context.Background(), vm.manager.LastAccepted()))

	return vm, db, msm
}

// Ensure genesis state is parsed from bytes and stored correctly
func TestGenesis(t *testing.T) {
	require := require.New(t)
	vm, _, _ := defaultVM(t, latestFork)
	vm.ctx.Lock.Lock()
	defer func() {
		require.NoError(vm.Shutdown(context.Background()))
		vm.ctx.Lock.Unlock()
	}()

	// Ensure the genesis block has been accepted and stored
	genesisBlockID, err := vm.LastAccepted(context.Background()) // lastAccepted should be ID of genesis block
	require.NoError(err)

	genesisBlock, err := vm.manager.GetBlock(genesisBlockID)
	require.NoError(err)
	require.Equal(choices.Accepted, genesisBlock.Status())

	genesisState, _ := defaultGenesis(t, vm.ctx.AVAXAssetID)
	// Ensure all the genesis UTXOs are there
	for _, utxo := range genesisState.UTXOs {
		_, addrBytes, err := address.ParseBech32(utxo.Address)
		require.NoError(err)

		addr, err := ids.ToShortID(addrBytes)
		require.NoError(err)

		addrs := set.Of(addr)
		utxos, err := avax.GetAllUTXOs(vm.state, addrs)
		require.NoError(err)
		require.Len(utxos, 1)

		out := utxos[0].Out.(*secp256k1fx.TransferOutput)
		if out.Amount() != uint64(utxo.Amount) {
			id := ts.Keys[0].PublicKey().Address()
			addr, err := address.FormatBech32(constants.UnitTestHRP, id.Bytes())
			require.NoError(err)

			require.Equal(utxo.Address, addr)
			require.Equal(uint64(utxo.Amount)-vm.CreateSubnetTxFee, out.Amount())
		}
	}

	// Ensure current validator set of primary network is correct
	require.Len(genesisState.Validators, vm.Validators.Count(constants.PrimaryNetworkID))

	for _, nodeID := range ts.GenesisNodeIDs {
		_, ok := vm.Validators.GetValidator(constants.PrimaryNetworkID, nodeID)
		require.True(ok)
	}

	// Ensure the new subnet we created exists
	_, _, err = vm.state.GetTx(testSubnet1.ID())
	require.NoError(err)
}

// accept proposal to add validator to primary network
func TestAddValidatorCommit(t *testing.T) {
	require := require.New(t)
	vm, _, _ := defaultVM(t, latestFork)
	vm.ctx.Lock.Lock()
	defer func() {
		require.NoError(vm.Shutdown(context.Background()))
		vm.ctx.Lock.Unlock()
	}()

	var (
		startTime     = vm.clock.Time().Add(txexecutor.SyncBound).Add(1 * time.Second)
		endTime       = startTime.Add(ts.MinStakingDuration)
		nodeID        = ids.GenerateTestNodeID()
		rewardAddress = ids.GenerateTestShortID()
	)

	// create valid tx
	tx, err := vm.txBuilder.NewAddValidatorTx(
		vm.MinValidatorStake,
		uint64(startTime.Unix()),
		uint64(endTime.Unix()),
		nodeID,
		rewardAddress,
		reward.PercentDenominator,
		[]*secp256k1.PrivateKey{ts.Keys[0]},
		ids.ShortEmpty, // change addr
	)
	require.NoError(err)

	// trigger block creation
	vm.ctx.Lock.Unlock()
	require.NoError(vm.issueTx(context.Background(), tx))
	vm.ctx.Lock.Lock()

	blk, err := vm.Builder.BuildBlock(context.Background())
	require.NoError(err)

	require.NoError(blk.Verify(context.Background()))
	require.NoError(blk.Accept(context.Background()))

	_, txStatus, err := vm.state.GetTx(tx.ID())
	require.NoError(err)
	require.Equal(status.Committed, txStatus)

	// Verify that new validator now in current validator set
	_, err = vm.state.GetCurrentValidator(constants.PrimaryNetworkID, nodeID)
	require.NoError(err)
}

// verify invalid attempt to add validator to primary network
func TestInvalidAddValidatorCommit(t *testing.T) {
	require := require.New(t)
	vm, _, _ := defaultVM(t, cortinaFork)
	vm.ctx.Lock.Lock()
	defer func() {
		require.NoError(vm.Shutdown(context.Background()))
		vm.ctx.Lock.Unlock()
	}()

	nodeID := ids.GenerateTestNodeID()
	startTime := ts.GenesisTime.Add(-txexecutor.SyncBound).Add(-1 * time.Second)
	endTime := startTime.Add(ts.MinStakingDuration)

	// create invalid tx
	tx, err := vm.txBuilder.NewAddValidatorTx(
		vm.MinValidatorStake,
		uint64(startTime.Unix()),
		uint64(endTime.Unix()),
		nodeID,
		ids.GenerateTestShortID(),
		reward.PercentDenominator,
		[]*secp256k1.PrivateKey{ts.Keys[0]},
		ids.ShortEmpty, // change addr
	)
	require.NoError(err)

	preferredID := vm.manager.Preferred()
	preferred, err := vm.manager.GetBlock(preferredID)
	require.NoError(err)
	preferredHeight := preferred.Height()

	statelessBlk, err := block.NewBanffStandardBlock(
		preferred.Timestamp(),
		preferredID,
		preferredHeight+1,
		[]*txs.Tx{tx},
	)
	require.NoError(err)

	blkBytes := statelessBlk.Bytes()

	parsedBlock, err := vm.ParseBlock(context.Background(), blkBytes)
	require.NoError(err)

	err = parsedBlock.Verify(context.Background())
	require.ErrorIs(err, txexecutor.ErrTimestampNotBeforeStartTime)

	txID := statelessBlk.Txs()[0].ID()
	reason := vm.Builder.GetDropReason(txID)
	require.ErrorIs(reason, txexecutor.ErrTimestampNotBeforeStartTime)
}

// Reject attempt to add validator to primary network
func TestAddValidatorReject(t *testing.T) {
	require := require.New(t)
	vm, _, _ := defaultVM(t, cortinaFork)
	vm.ctx.Lock.Lock()
	defer func() {
		require.NoError(vm.Shutdown(context.Background()))
		vm.ctx.Lock.Unlock()
	}()

	var (
		startTime     = vm.clock.Time().Add(txexecutor.SyncBound).Add(1 * time.Second)
		endTime       = startTime.Add(ts.MinStakingDuration)
		nodeID        = ids.GenerateTestNodeID()
		rewardAddress = ids.GenerateTestShortID()
	)

	// create valid tx
	tx, err := vm.txBuilder.NewAddValidatorTx(
		vm.MinValidatorStake,
		uint64(startTime.Unix()),
		uint64(endTime.Unix()),
		nodeID,
		rewardAddress,
		reward.PercentDenominator,
		[]*secp256k1.PrivateKey{ts.Keys[0]},
		ids.ShortEmpty, // change addr
	)
	require.NoError(err)

	// trigger block creation
	vm.ctx.Lock.Unlock()
	require.NoError(vm.issueTx(context.Background(), tx))
	vm.ctx.Lock.Lock()

	blk, err := vm.Builder.BuildBlock(context.Background())
	require.NoError(err)

	require.NoError(blk.Verify(context.Background()))
	require.NoError(blk.Reject(context.Background()))

	_, _, err = vm.state.GetTx(tx.ID())
	require.ErrorIs(err, database.ErrNotFound)

	_, err = vm.state.GetPendingValidator(constants.PrimaryNetworkID, nodeID)
	require.ErrorIs(err, database.ErrNotFound)
}

// Reject proposal to add validator to primary network
func TestAddValidatorInvalidNotReissued(t *testing.T) {
	require := require.New(t)
	vm, _, _ := defaultVM(t, latestFork)
	vm.ctx.Lock.Lock()
	defer func() {
		vm.ctx.Lock.Lock()
		require.NoError(vm.Shutdown(context.Background()))
		vm.ctx.Lock.Unlock()
	}()

	// Use nodeID that is already in the genesis
	repeatNodeID := ts.GenesisNodeIDs[0]

	startTime := latestForkTime.Add(txexecutor.SyncBound).Add(1 * time.Second)
	endTime := startTime.Add(ts.MinStakingDuration)

	// create valid tx
	tx, err := vm.txBuilder.NewAddValidatorTx(
		vm.MinValidatorStake,
		uint64(startTime.Unix()),
		uint64(endTime.Unix()),
		repeatNodeID,
		ids.GenerateTestShortID(),
		reward.PercentDenominator,
		[]*secp256k1.PrivateKey{ts.Keys[0]},
		ids.ShortEmpty, // change addr
	)
	require.NoError(err)

	// trigger block creation
	vm.ctx.Lock.Unlock()
	err = vm.issueTx(context.Background(), tx)
	require.ErrorIs(err, txexecutor.ErrAlreadyValidator)
}

// Accept proposal to add validator to subnet
func TestAddSubnetValidatorAccept(t *testing.T) {
	require := require.New(t)
	vm, _, _ := defaultVM(t, latestFork)
	vm.ctx.Lock.Lock()
	defer func() {
		require.NoError(vm.Shutdown(context.Background()))
		vm.ctx.Lock.Unlock()
	}()

	var (
		startTime = vm.clock.Time().Add(txexecutor.SyncBound).Add(1 * time.Second)
		endTime   = startTime.Add(ts.MinStakingDuration)
		nodeID    = ts.GenesisNodeIDs[0]
	)

	// create valid tx
	// note that [startTime, endTime] is a subset of time that test.Keys[0]
	// validates primary network ([test.ValidateStartTime, test.ValidateEndTime])
	tx, err := vm.txBuilder.NewAddSubnetValidatorTx(
		ts.Weight,
		uint64(startTime.Unix()),
		uint64(endTime.Unix()),
		nodeID,
		testSubnet1.ID(),
		[]*secp256k1.PrivateKey{ts.SubnetControlKeys[0], ts.SubnetControlKeys[1]},
		ids.ShortEmpty, // change addr
	)
	require.NoError(err)

	// trigger block creation
	vm.ctx.Lock.Unlock()
	require.NoError(vm.issueTx(context.Background(), tx))
	vm.ctx.Lock.Lock()

	blk, err := vm.Builder.BuildBlock(context.Background())
	require.NoError(err)

	require.NoError(blk.Verify(context.Background()))
	require.NoError(blk.Accept(context.Background()))

	_, txStatus, err := vm.state.GetTx(tx.ID())
	require.NoError(err)
	require.Equal(status.Committed, txStatus)

	// Verify that new validator is in current validator set
	_, err = vm.state.GetCurrentValidator(testSubnet1.ID(), nodeID)
	require.NoError(err)
}

// Reject proposal to add validator to subnet
func TestAddSubnetValidatorReject(t *testing.T) {
	require := require.New(t)
	vm, _, _ := defaultVM(t, latestFork)
	vm.ctx.Lock.Lock()
	defer func() {
		require.NoError(vm.Shutdown(context.Background()))
		vm.ctx.Lock.Unlock()
	}()

	var (
		startTime = vm.clock.Time().Add(txexecutor.SyncBound).Add(1 * time.Second)
		endTime   = startTime.Add(ts.MinStakingDuration)
		nodeID    = ts.GenesisNodeIDs[0]
	)

	// create valid tx
	// note that [startTime, endTime] is a subset of time that test.Keys[0]
	// validates primary network ([test.ValidateStartTime, test.ValidateEndTime])
	tx, err := vm.txBuilder.NewAddSubnetValidatorTx(
		ts.Weight,
		uint64(startTime.Unix()),
		uint64(endTime.Unix()),
		nodeID,
		testSubnet1.ID(),
		[]*secp256k1.PrivateKey{ts.SubnetControlKeys[1], ts.SubnetControlKeys[2]},
		ids.ShortEmpty, // change addr
	)
	require.NoError(err)

	// trigger block creation
	vm.ctx.Lock.Unlock()
	require.NoError(vm.issueTx(context.Background(), tx))
	vm.ctx.Lock.Lock()

	blk, err := vm.Builder.BuildBlock(context.Background())
	require.NoError(err)

	require.NoError(blk.Verify(context.Background()))
	require.NoError(blk.Reject(context.Background()))

	_, _, err = vm.state.GetTx(tx.ID())
	require.ErrorIs(err, database.ErrNotFound)

	// Verify that new validator NOT in validator set
	_, err = vm.state.GetCurrentValidator(testSubnet1.ID(), nodeID)
	require.ErrorIs(err, database.ErrNotFound)
}

// Test case where primary network validator rewarded
func TestRewardValidatorAccept(t *testing.T) {
	require := require.New(t)
	vm, _, _ := defaultVM(t, latestFork)
	vm.ctx.Lock.Lock()
	defer func() {
		require.NoError(vm.Shutdown(context.Background()))
		vm.ctx.Lock.Unlock()
	}()

	// Fast forward clock to time for genesis validators to leave
	vm.clock.Set(ts.ValidateEndTime)

	// Advance time and create proposal to reward a genesis validator
	blk, err := vm.Builder.BuildBlock(context.Background())
	require.NoError(err)
	require.NoError(blk.Verify(context.Background()))

	// Assert preferences are correct
	options, err := blk.(smcon.OracleBlock).Options(context.Background())
	require.NoError(err)

	commit := options[0].(*blockexecutor.Block)
	require.IsType(&block.BanffCommitBlock{}, commit.Block)

	abort := options[1].(*blockexecutor.Block)
	require.IsType(&block.BanffAbortBlock{}, abort.Block)

	// Assert block tries to reward a genesis validator
	rewardTx := blk.(block.Block).Txs()[0].Unsigned
	require.IsType(&txs.RewardValidatorTx{}, rewardTx)

	// Verify options and accept commmit block
	require.NoError(commit.Verify(context.Background()))
	require.NoError(abort.Verify(context.Background()))
	txID := blk.(block.Block).Txs()[0].ID()
	{
		onAbort, ok := vm.manager.GetState(abort.ID())
		require.True(ok)

		_, txStatus, err := onAbort.GetTx(txID)
		require.NoError(err)
		require.Equal(status.Aborted, txStatus)
	}

	require.NoError(blk.Accept(context.Background()))
	require.NoError(commit.Accept(context.Background()))

	// Verify that chain's timestamp has advanced
	timestamp := vm.state.GetTimestamp()
	require.Equal(ts.ValidateEndTime.Unix(), timestamp.Unix())

	// Verify that rewarded validator has been removed.
	// Note that test genesis has multiple validators
	// terminating at the same time. The rewarded validator
	// will the first by txID. To make the test more stable
	// (txID changes every time we change any parameter
	// of the tx creating the validator), we explicitly
	//  check that rewarded validator is removed from staker set.
	_, txStatus, err := vm.state.GetTx(txID)
	require.NoError(err)
	require.Equal(status.Committed, txStatus)

	tx, _, err := vm.state.GetTx(rewardTx.(*txs.RewardValidatorTx).TxID)
	require.NoError(err)
	require.IsType(&txs.AddValidatorTx{}, tx.Unsigned)

	valTx, _ := tx.Unsigned.(*txs.AddValidatorTx)
	_, err = vm.state.GetCurrentValidator(constants.PrimaryNetworkID, valTx.NodeID())
	require.ErrorIs(err, database.ErrNotFound)
}

// Test case where primary network validator not rewarded
func TestRewardValidatorReject(t *testing.T) {
	require := require.New(t)
	vm, _, _ := defaultVM(t, latestFork)
	vm.ctx.Lock.Lock()
	defer func() {
		require.NoError(vm.Shutdown(context.Background()))
		vm.ctx.Lock.Unlock()
	}()

	// Fast forward clock to time for genesis validators to leave
	vm.clock.Set(ts.ValidateEndTime)

	// Advance time and create proposal to reward a genesis validator
	blk, err := vm.Builder.BuildBlock(context.Background())
	require.NoError(err)
	require.NoError(blk.Verify(context.Background()))

	// Assert preferences are correct
	oracleBlk := blk.(smcon.OracleBlock)
	options, err := oracleBlk.Options(context.Background())
	require.NoError(err)

	commit := options[0].(*blockexecutor.Block)
	require.IsType(&block.BanffCommitBlock{}, commit.Block)

	abort := options[1].(*blockexecutor.Block)
	require.IsType(&block.BanffAbortBlock{}, abort.Block)

	// Assert block tries to reward a genesis validator
	rewardTx := oracleBlk.(block.Block).Txs()[0].Unsigned
	require.IsType(&txs.RewardValidatorTx{}, rewardTx)

	// Verify options and accept abort block
	require.NoError(commit.Verify(context.Background()))
	require.NoError(abort.Verify(context.Background()))
	txID := blk.(block.Block).Txs()[0].ID()
	{
		onAccept, ok := vm.manager.GetState(commit.ID())
		require.True(ok)

		_, txStatus, err := onAccept.GetTx(txID)
		require.NoError(err)
		require.Equal(status.Committed, txStatus)
	}

	require.NoError(blk.Accept(context.Background()))
	require.NoError(abort.Accept(context.Background()))

	// Verify that chain's timestamp has advanced
	timestamp := vm.state.GetTimestamp()
	require.Equal(ts.ValidateEndTime.Unix(), timestamp.Unix())

	// Verify that rewarded validator has been removed.
	// Note that test genesis has multiple validators
	// terminating at the same time. The rewarded validator
	// will the first by txID. To make the test more stable
	// (txID changes every time we change any parameter
	// of the tx creating the validator), we explicitly
	//  check that rewarded validator is removed from staker set.
	_, txStatus, err := vm.state.GetTx(txID)
	require.NoError(err)
	require.Equal(status.Aborted, txStatus)

	tx, _, err := vm.state.GetTx(rewardTx.(*txs.RewardValidatorTx).TxID)
	require.NoError(err)
	require.IsType(&txs.AddValidatorTx{}, tx.Unsigned)

	valTx, _ := tx.Unsigned.(*txs.AddValidatorTx)
	_, err = vm.state.GetCurrentValidator(constants.PrimaryNetworkID, valTx.NodeID())
	require.ErrorIs(err, database.ErrNotFound)
}

// Ensure BuildBlock errors when there is no block to build
func TestUnneededBuildBlock(t *testing.T) {
	require := require.New(t)
	vm, _, _ := defaultVM(t, latestFork)
	vm.ctx.Lock.Lock()
	defer func() {
		require.NoError(vm.Shutdown(context.Background()))
		vm.ctx.Lock.Unlock()
	}()
	_, err := vm.Builder.BuildBlock(context.Background())
	require.ErrorIs(err, blockbuilder.ErrNoPendingBlocks)
}

// test acceptance of proposal to create a new chain
func TestCreateChain(t *testing.T) {
	require := require.New(t)
	vm, _, _ := defaultVM(t, latestFork)
	vm.ctx.Lock.Lock()
	defer func() {
		require.NoError(vm.Shutdown(context.Background()))
		vm.ctx.Lock.Unlock()
	}()

	tx, err := vm.txBuilder.NewCreateChainTx(
		testSubnet1.ID(),
		nil,
		ids.ID{'t', 'e', 's', 't', 'v', 'm'},
		nil,
		"name",
		[]*secp256k1.PrivateKey{ts.SubnetControlKeys[0], ts.SubnetControlKeys[1]},
		ids.ShortEmpty, // change addr
	)
	require.NoError(err)

	vm.ctx.Lock.Unlock()
	require.NoError(vm.issueTx(context.Background(), tx))
	vm.ctx.Lock.Lock()

	blk, err := vm.Builder.BuildBlock(context.Background())
	require.NoError(err) // should contain proposal to create chain

	require.NoError(blk.Verify(context.Background()))

	require.NoError(blk.Accept(context.Background()))

	_, txStatus, err := vm.state.GetTx(tx.ID())
	require.NoError(err)
	require.Equal(status.Committed, txStatus)

	// Verify chain was created
	chains, err := vm.state.GetChains(testSubnet1.ID())
	require.NoError(err)

	foundNewChain := false
	for _, chain := range chains {
		if bytes.Equal(chain.Bytes(), tx.Bytes()) {
			foundNewChain = true
		}
	}
	require.True(foundNewChain)
}

// test where we:
// 1) Create a subnet
// 2) Add a validator to the subnet's current validator set
// 3) Advance timestamp to validator's end time (removing validator from current)
func TestCreateSubnet(t *testing.T) {
	require := require.New(t)
	vm, _, _ := defaultVM(t, latestFork)
	vm.ctx.Lock.Lock()
	defer func() {
		require.NoError(vm.Shutdown(context.Background()))
		vm.ctx.Lock.Unlock()
	}()

	nodeID := ts.GenesisNodeIDs[0]
	createSubnetTx, err := vm.txBuilder.NewCreateSubnetTx(
		1, // threshold
		[]ids.ShortID{ // control test.Keys
			ts.SubnetControlKeys[0].PublicKey().Address(),
			ts.SubnetControlKeys[1].PublicKey().Address(),
		},
		[]*secp256k1.PrivateKey{ts.Keys[0]}, // payer
		ts.Keys[0].PublicKey().Address(),    // change addr
	)
	require.NoError(err)

	vm.ctx.Lock.Unlock()
	require.NoError(vm.issueTx(context.Background(), createSubnetTx))
	vm.ctx.Lock.Lock()

	// should contain the CreateSubnetTx
	blk, err := vm.Builder.BuildBlock(context.Background())
	require.NoError(err)

	require.NoError(blk.Verify(context.Background()))
	require.NoError(blk.Accept(context.Background()))
	require.NoError(vm.SetPreference(context.Background(), vm.manager.LastAccepted()))

	_, txStatus, err := vm.state.GetTx(createSubnetTx.ID())
	require.NoError(err)
	require.Equal(status.Committed, txStatus)

	subnets, err := vm.state.GetSubnets()
	require.NoError(err)

	found := false
	for _, subnet := range subnets {
		if subnet.ID() == createSubnetTx.ID() {
			found = true
			break
		}
	}
	require.True(found)

	// Now that we've created a new subnet, add a validator to that subnet
	startTime := vm.clock.Time().Add(txexecutor.SyncBound).Add(1 * time.Second)
	endTime := startTime.Add(ts.MinStakingDuration)
	// [startTime, endTime] is subset of time test.Keys[0] validates default subnet so tx is valid
	addValidatorTx, err := vm.txBuilder.NewAddSubnetValidatorTx(
		ts.Weight,
		uint64(startTime.Unix()),
		uint64(endTime.Unix()),
		nodeID,
		createSubnetTx.ID(),
		[]*secp256k1.PrivateKey{ts.Keys[0]},
		ids.ShortEmpty, // change addr
	)
	require.NoError(err)

	vm.ctx.Lock.Unlock()
	require.NoError(vm.issueTx(context.Background(), addValidatorTx))
	vm.ctx.Lock.Lock()

	blk, err = vm.Builder.BuildBlock(context.Background()) // should add validator to the new subnet
	require.NoError(err)

	require.NoError(blk.Verify(context.Background()))
	require.NoError(blk.Accept(context.Background())) // add the validator to current validator set
	require.NoError(vm.SetPreference(context.Background(), vm.manager.LastAccepted()))

	txID := blk.(block.Block).Txs()[0].ID()
	_, txStatus, err = vm.state.GetTx(txID)
	require.NoError(err)
	require.Equal(status.Committed, txStatus)

	_, err = vm.state.GetPendingValidator(createSubnetTx.ID(), nodeID)
	require.ErrorIs(err, database.ErrNotFound)

	_, err = vm.state.GetCurrentValidator(createSubnetTx.ID(), nodeID)
	require.NoError(err)

	// fast forward clock to time validator should stop validating
	vm.clock.Set(endTime)
	blk, err = vm.Builder.BuildBlock(context.Background())
	require.NoError(err)
	require.NoError(blk.Verify(context.Background()))
	require.NoError(blk.Accept(context.Background())) // remove validator from current validator set

	_, err = vm.state.GetPendingValidator(createSubnetTx.ID(), nodeID)
	require.ErrorIs(err, database.ErrNotFound)

	_, err = vm.state.GetCurrentValidator(createSubnetTx.ID(), nodeID)
	require.ErrorIs(err, database.ErrNotFound)
}

// test asset import
func TestAtomicImport(t *testing.T) {
	require := require.New(t)
	vm, baseDB, mutableSharedMemory := defaultVM(t, latestFork)
	vm.ctx.Lock.Lock()
	defer func() {
		require.NoError(vm.Shutdown(context.Background()))
		vm.ctx.Lock.Unlock()
	}()

	utxoID := avax.UTXOID{
		TxID:        ids.Empty.Prefix(1),
		OutputIndex: 1,
	}
	amount := uint64(50000)
	recipientKey := ts.Keys[1]

	m := atomic.NewMemory(prefixdb.New([]byte{5}, baseDB))

	mutableSharedMemory.SharedMemory = m.NewSharedMemory(vm.ctx.ChainID)
	peerSharedMemory := m.NewSharedMemory(vm.ctx.XChainID)

	_, err := vm.txBuilder.NewImportTx(
		vm.ctx.XChainID,
		recipientKey.PublicKey().Address(),
		[]*secp256k1.PrivateKey{ts.Keys[0]},
		ids.ShortEmpty, // change addr
	)
	require.ErrorIs(err, txbuilder.ErrNoFunds)

	// Provide the avm UTXO

	utxo := &avax.UTXO{
		UTXOID: utxoID,
<<<<<<< HEAD
		Asset:  avax.Asset{ID: ts.AvaxAssetID},
=======
		Asset:  avax.Asset{ID: vm.ctx.AVAXAssetID},
>>>>>>> ab1cd0b5
		Out: &secp256k1fx.TransferOutput{
			Amt: amount,
			OutputOwners: secp256k1fx.OutputOwners{
				Threshold: 1,
				Addrs:     []ids.ShortID{recipientKey.PublicKey().Address()},
			},
		},
	}
	utxoBytes, err := txs.Codec.Marshal(txs.CodecVersion, utxo)
	require.NoError(err)

	inputID := utxo.InputID()
	require.NoError(peerSharedMemory.Apply(map[ids.ID]*atomic.Requests{
		vm.ctx.ChainID: {
			PutRequests: []*atomic.Element{
				{
					Key:   inputID[:],
					Value: utxoBytes,
					Traits: [][]byte{
						recipientKey.PublicKey().Address().Bytes(),
					},
				},
			},
		},
	}))

	tx, err := vm.txBuilder.NewImportTx(
		vm.ctx.XChainID,
		recipientKey.PublicKey().Address(),
		[]*secp256k1.PrivateKey{recipientKey},
		ids.ShortEmpty, // change addr
	)
	require.NoError(err)

	vm.ctx.Lock.Unlock()
	require.NoError(vm.issueTx(context.Background(), tx))
	vm.ctx.Lock.Lock()

	blk, err := vm.Builder.BuildBlock(context.Background())
	require.NoError(err)

	require.NoError(blk.Verify(context.Background()))

	require.NoError(blk.Accept(context.Background()))

	_, txStatus, err := vm.state.GetTx(tx.ID())
	require.NoError(err)
	require.Equal(status.Committed, txStatus)

	inputID = utxoID.InputID()
	_, err = vm.ctx.SharedMemory.Get(vm.ctx.XChainID, [][]byte{inputID[:]})
	require.ErrorIs(err, database.ErrNotFound)
}

// test optimistic asset import
func TestOptimisticAtomicImport(t *testing.T) {
	require := require.New(t)
	vm, _, _ := defaultVM(t, apricotPhase3)
	vm.ctx.Lock.Lock()
	defer func() {
		require.NoError(vm.Shutdown(context.Background()))
		vm.ctx.Lock.Unlock()
	}()

	tx := &txs.Tx{Unsigned: &txs.ImportTx{
		BaseTx: txs.BaseTx{BaseTx: avax.BaseTx{
			NetworkID:    vm.ctx.NetworkID,
			BlockchainID: vm.ctx.ChainID,
		}},
		SourceChain: vm.ctx.XChainID,
		ImportedInputs: []*avax.TransferableInput{{
			UTXOID: avax.UTXOID{
				TxID:        ids.Empty.Prefix(1),
				OutputIndex: 1,
			},
			Asset: avax.Asset{ID: vm.ctx.AVAXAssetID},
			In: &secp256k1fx.TransferInput{
				Amt: 50000,
			},
		}},
	}}
	require.NoError(tx.Initialize(txs.Codec))

	preferredID := vm.manager.Preferred()
	preferred, err := vm.manager.GetBlock(preferredID)
	require.NoError(err)
	preferredHeight := preferred.Height()

	statelessBlk, err := block.NewApricotAtomicBlock(
		preferredID,
		preferredHeight+1,
		tx,
	)
	require.NoError(err)

	blk := vm.manager.NewBlock(statelessBlk)

	err = blk.Verify(context.Background())
	require.ErrorIs(err, database.ErrNotFound) // erred due to missing shared memory UTXOs

	require.NoError(vm.SetState(context.Background(), snow.Bootstrapping))

	require.NoError(blk.Verify(context.Background())) // skips shared memory UTXO verification during bootstrapping

	require.NoError(blk.Accept(context.Background()))

	require.NoError(vm.SetState(context.Background(), snow.NormalOp))

	_, txStatus, err := vm.state.GetTx(tx.ID())
	require.NoError(err)

	require.Equal(status.Committed, txStatus)
}

// test restarting the node
func TestRestartFullyAccepted(t *testing.T) {
	require := require.New(t)
	db := memdb.New()

	firstDB := prefixdb.New([]byte{}, db)
	firstVM := &VM{Config: config.Config{
		Chains:                 chains.TestManager,
		Validators:             validators.NewManager(),
		UptimeLockedCalculator: uptime.NewLockedCalculator(),
		MinStakeDuration:       ts.MinStakingDuration,
		MaxStakeDuration:       ts.MaxStakingDuration,
		RewardConfig:           defaultRewardConfig,
		BanffTime:              latestForkTime,
		CortinaTime:            latestForkTime,
		DurangoTime:            latestForkTime,
	}}

	firstCtx := snowtest.Context(t, snowtest.PChainID)

	_, genesisBytes := defaultGenesis(t, firstCtx.AVAXAssetID)

	baseDB := memdb.New()
	atomicDB := prefixdb.New([]byte{1}, baseDB)
	m := atomic.NewMemory(atomicDB)
	firstCtx.SharedMemory = m.NewSharedMemory(firstCtx.ChainID)

	initialClkTime := latestForkTime.Add(time.Second)
	firstVM.clock.Set(initialClkTime)
	firstCtx.Lock.Lock()

	firstMsgChan := make(chan common.Message, 1)
	require.NoError(firstVM.Initialize(
		context.Background(),
		firstCtx,
		firstDB,
		genesisBytes,
		nil,
		nil,
		firstMsgChan,
		nil,
		nil,
	))

	genesisID, err := firstVM.LastAccepted(context.Background())
	require.NoError(err)

	// include a tx to make the block be accepted
	tx := &txs.Tx{Unsigned: &txs.ImportTx{
		BaseTx: txs.BaseTx{BaseTx: avax.BaseTx{
			NetworkID:    firstVM.ctx.NetworkID,
			BlockchainID: firstVM.ctx.ChainID,
		}},
		SourceChain: firstVM.ctx.XChainID,
		ImportedInputs: []*avax.TransferableInput{{
			UTXOID: avax.UTXOID{
				TxID:        ids.Empty.Prefix(1),
				OutputIndex: 1,
			},
			Asset: avax.Asset{ID: firstVM.ctx.AVAXAssetID},
			In: &secp256k1fx.TransferInput{
				Amt: 50000,
			},
		}},
	}}
	require.NoError(tx.Initialize(txs.Codec))

	nextChainTime := initialClkTime.Add(time.Second)
	firstVM.clock.Set(initialClkTime)

	preferredID := firstVM.manager.Preferred()
	preferred, err := firstVM.manager.GetBlock(preferredID)
	require.NoError(err)
	preferredHeight := preferred.Height()

	statelessBlk, err := block.NewBanffStandardBlock(
		nextChainTime,
		preferredID,
		preferredHeight+1,
		[]*txs.Tx{tx},
	)
	require.NoError(err)

	firstAdvanceTimeBlk := firstVM.manager.NewBlock(statelessBlk)

	nextChainTime = nextChainTime.Add(2 * time.Second)
	firstVM.clock.Set(nextChainTime)
	require.NoError(firstAdvanceTimeBlk.Verify(context.Background()))
	require.NoError(firstAdvanceTimeBlk.Accept(context.Background()))

	require.NoError(firstVM.Shutdown(context.Background()))
	firstCtx.Lock.Unlock()

	secondVM := &VM{Config: config.Config{
		Chains:                 chains.TestManager,
		Validators:             validators.NewManager(),
		UptimeLockedCalculator: uptime.NewLockedCalculator(),
		MinStakeDuration:       ts.MinStakingDuration,
		MaxStakeDuration:       ts.MaxStakingDuration,
		RewardConfig:           defaultRewardConfig,
		BanffTime:              latestForkTime,
		CortinaTime:            latestForkTime,
		DurangoTime:            latestForkTime,
	}}

	secondCtx := snowtest.Context(t, snowtest.PChainID)
	secondCtx.SharedMemory = firstCtx.SharedMemory
	secondVM.clock.Set(initialClkTime)
	secondCtx.Lock.Lock()
	defer func() {
		require.NoError(secondVM.Shutdown(context.Background()))
		secondCtx.Lock.Unlock()
	}()

	secondDB := prefixdb.New([]byte{}, db)
	secondMsgChan := make(chan common.Message, 1)
	require.NoError(secondVM.Initialize(
		context.Background(),
		secondCtx,
		secondDB,
		genesisBytes,
		nil,
		nil,
		secondMsgChan,
		nil,
		nil,
	))

	lastAccepted, err := secondVM.LastAccepted(context.Background())
	require.NoError(err)
	require.Equal(genesisID, lastAccepted)
}

// test bootstrapping the node
func TestBootstrapPartiallyAccepted(t *testing.T) {
	require := require.New(t)

	baseDB := memdb.New()
	vmDB := prefixdb.New([]byte("vm"), baseDB)
	bootstrappingDB := prefixdb.New([]byte("bootstrapping"), baseDB)
	blocked, err := queue.NewWithMissing(bootstrappingDB, "", prometheus.NewRegistry())
	require.NoError(err)

	vm := &VM{Config: config.Config{
		Chains:                 chains.TestManager,
		Validators:             validators.NewManager(),
		UptimeLockedCalculator: uptime.NewLockedCalculator(),
		MinStakeDuration:       ts.MinStakingDuration,
		MaxStakeDuration:       ts.MaxStakingDuration,
		RewardConfig:           defaultRewardConfig,
		BanffTime:              latestForkTime,
		CortinaTime:            latestForkTime,
		DurangoTime:            latestForkTime,
	}}

	initialClkTime := latestForkTime.Add(time.Second)
	vm.clock.Set(initialClkTime)
	ctx := snowtest.Context(t, snowtest.PChainID)

	_, genesisBytes := defaultGenesis(t, ctx.AVAXAssetID)

	atomicDB := prefixdb.New([]byte{1}, baseDB)
	m := atomic.NewMemory(atomicDB)
	ctx.SharedMemory = m.NewSharedMemory(ctx.ChainID)

	consensusCtx := snowtest.ConsensusContext(ctx)
	ctx.Lock.Lock()

	msgChan := make(chan common.Message, 1)
	require.NoError(vm.Initialize(
		context.Background(),
		ctx,
		vmDB,
		genesisBytes,
		nil,
		nil,
		msgChan,
		nil,
		nil,
	))

	// include a tx to make the block be accepted
	tx := &txs.Tx{Unsigned: &txs.ImportTx{
		BaseTx: txs.BaseTx{BaseTx: avax.BaseTx{
			NetworkID:    vm.ctx.NetworkID,
			BlockchainID: vm.ctx.ChainID,
		}},
		SourceChain: vm.ctx.XChainID,
		ImportedInputs: []*avax.TransferableInput{{
			UTXOID: avax.UTXOID{
				TxID:        ids.Empty.Prefix(1),
				OutputIndex: 1,
			},
			Asset: avax.Asset{ID: vm.ctx.AVAXAssetID},
			In: &secp256k1fx.TransferInput{
				Amt: 50000,
			},
		}},
	}}
	require.NoError(tx.Initialize(txs.Codec))

	nextChainTime := initialClkTime.Add(time.Second)

	preferredID := vm.manager.Preferred()
	preferred, err := vm.manager.GetBlock(preferredID)
	require.NoError(err)
	preferredHeight := preferred.Height()

	statelessBlk, err := block.NewBanffStandardBlock(
		nextChainTime,
		preferredID,
		preferredHeight+1,
		[]*txs.Tx{tx},
	)
	require.NoError(err)

	advanceTimeBlk := vm.manager.NewBlock(statelessBlk)
	require.NoError(err)

	advanceTimeBlkID := advanceTimeBlk.ID()
	advanceTimeBlkBytes := advanceTimeBlk.Bytes()

	peerID := ids.BuildTestNodeID([]byte{1, 2, 3, 4, 5, 4, 3, 2, 1})
	beacons := validators.NewManager()
	require.NoError(beacons.AddStaker(ctx.SubnetID, peerID, nil, ids.Empty, 1))

	benchlist := benchlist.NewNoBenchlist()
	timeoutManager, err := timeout.NewManager(
		&timer.AdaptiveTimeoutConfig{
			InitialTimeout:     time.Millisecond,
			MinimumTimeout:     time.Millisecond,
			MaximumTimeout:     10 * time.Second,
			TimeoutHalflife:    5 * time.Minute,
			TimeoutCoefficient: 1.25,
		},
		benchlist,
		"",
		prometheus.NewRegistry(),
	)
	require.NoError(err)

	go timeoutManager.Dispatch()
	defer timeoutManager.Stop()

	chainRouter := &router.ChainRouter{}

	metrics := prometheus.NewRegistry()
	mc, err := message.NewCreator(logging.NoLog{}, metrics, "dummyNamespace", constants.DefaultNetworkCompressionType, 10*time.Second)
	require.NoError(err)

	require.NoError(chainRouter.Initialize(
		ids.EmptyNodeID,
		logging.NoLog{},
		timeoutManager,
		time.Second,
		set.Set[ids.ID]{},
		true,
		set.Set[ids.ID]{},
		nil,
		router.HealthConfig{},
		"",
		prometheus.NewRegistry(),
	))

	externalSender := &sender.ExternalSenderTest{TB: t}
	externalSender.Default(true)

	// Passes messages from the consensus engine to the network
	gossipConfig := subnets.GossipConfig{
		AcceptedFrontierPeerSize:  1,
		OnAcceptPeerSize:          1,
		AppGossipValidatorSize:    1,
		AppGossipNonValidatorSize: 1,
	}
	sender, err := sender.New(
		consensusCtx,
		mc,
		externalSender,
		chainRouter,
		timeoutManager,
		p2p.EngineType_ENGINE_TYPE_SNOWMAN,
		subnets.New(consensusCtx.NodeID, subnets.Config{GossipConfig: gossipConfig}),
	)
	require.NoError(err)

	isBootstrapped := false
	bootstrapTracker := &common.BootstrapTrackerTest{
		T: t,
		IsBootstrappedF: func() bool {
			return isBootstrapped
		},
		BootstrappedF: func(ids.ID) {
			isBootstrapped = true
		},
	}

	peers := tracker.NewPeers()
	totalWeight, err := beacons.TotalWeight(ctx.SubnetID)
	require.NoError(err)
	startup := tracker.NewStartup(peers, (totalWeight+1)/2)
	beacons.RegisterCallbackListener(ctx.SubnetID, startup)

	// The engine handles consensus
	snowGetHandler, err := snowgetter.New(
		vm,
		sender,
		consensusCtx.Log,
		time.Second,
		2000,
		consensusCtx.Registerer,
	)
	require.NoError(err)

	bootstrapConfig := bootstrap.Config{
		AllGetsServer:                  snowGetHandler,
		Ctx:                            consensusCtx,
		Beacons:                        beacons,
		SampleK:                        beacons.Count(ctx.SubnetID),
		StartupTracker:                 startup,
		Sender:                         sender,
		BootstrapTracker:               bootstrapTracker,
		AncestorsMaxContainersReceived: 2000,
		Blocked:                        blocked,
		VM:                             vm,
	}

	// Asynchronously passes messages from the network to the consensus engine
	cpuTracker, err := timetracker.NewResourceTracker(
		prometheus.NewRegistry(),
		resource.NoUsage,
		meter.ContinuousFactory{},
		time.Second,
	)
	require.NoError(err)

	h, err := handler.New(
		bootstrapConfig.Ctx,
		beacons,
		msgChan,
		time.Hour,
		2,
		cpuTracker,
		vm,
		subnets.New(ctx.NodeID, subnets.Config{}),
		tracker.NewPeers(),
	)
	require.NoError(err)

	engineConfig := smeng.Config{
		Ctx:           bootstrapConfig.Ctx,
		AllGetsServer: snowGetHandler,
		VM:            bootstrapConfig.VM,
		Sender:        bootstrapConfig.Sender,
		Validators:    beacons,
		Params: snowball.Parameters{
			K:                     1,
			AlphaPreference:       1,
			AlphaConfidence:       1,
			BetaVirtuous:          20,
			BetaRogue:             20,
			ConcurrentRepolls:     1,
			OptimalProcessing:     1,
			MaxOutstandingItems:   1,
			MaxItemProcessingTime: 1,
		},
		Consensus: &smcon.Topological{},
	}
	engine, err := smeng.New(engineConfig)
	require.NoError(err)

	bootstrapper, err := bootstrap.New(
		bootstrapConfig,
		engine.Start,
	)
	require.NoError(err)

	h.SetEngineManager(&handler.EngineManager{
		Avalanche: &handler.Engine{
			StateSyncer:  nil,
			Bootstrapper: bootstrapper,
			Consensus:    engine,
		},
		Snowman: &handler.Engine{
			StateSyncer:  nil,
			Bootstrapper: bootstrapper,
			Consensus:    engine,
		},
	})

	consensusCtx.State.Set(snow.EngineState{
		Type:  p2p.EngineType_ENGINE_TYPE_SNOWMAN,
		State: snow.NormalOp,
	})

	// Allow incoming messages to be routed to the new chain
	chainRouter.AddChain(context.Background(), h)
	ctx.Lock.Unlock()

	h.Start(context.Background(), false)

	ctx.Lock.Lock()
	var reqID uint32
	externalSender.SendF = func(msg message.OutboundMessage, nodeIDs set.Set[ids.NodeID], _ ids.ID, _ subnets.Allower) set.Set[ids.NodeID] {
		inMsg, err := mc.Parse(msg.Bytes(), ctx.NodeID, func() {})
		require.NoError(err)
		require.Equal(message.GetAcceptedFrontierOp, inMsg.Op())

		requestID, ok := message.GetRequestID(inMsg.Message())
		require.True(ok)

		reqID = requestID
		return nodeIDs
	}

	require.NoError(bootstrapper.Connected(context.Background(), peerID, version.CurrentApp))

	externalSender.SendF = func(msg message.OutboundMessage, nodeIDs set.Set[ids.NodeID], _ ids.ID, _ subnets.Allower) set.Set[ids.NodeID] {
		inMsgIntf, err := mc.Parse(msg.Bytes(), ctx.NodeID, func() {})
		require.NoError(err)
		require.Equal(message.GetAcceptedOp, inMsgIntf.Op())
		inMsg := inMsgIntf.Message().(*p2p.GetAccepted)

		reqID = inMsg.RequestId
		return nodeIDs
	}

	require.NoError(bootstrapper.AcceptedFrontier(context.Background(), peerID, reqID, advanceTimeBlkID))

	externalSender.SendF = func(msg message.OutboundMessage, nodeIDs set.Set[ids.NodeID], _ ids.ID, _ subnets.Allower) set.Set[ids.NodeID] {
		inMsgIntf, err := mc.Parse(msg.Bytes(), ctx.NodeID, func() {})
		require.NoError(err)
		require.Equal(message.GetAncestorsOp, inMsgIntf.Op())
		inMsg := inMsgIntf.Message().(*p2p.GetAncestors)

		reqID = inMsg.RequestId

		containerID, err := ids.ToID(inMsg.ContainerId)
		require.NoError(err)
		require.Equal(advanceTimeBlkID, containerID)
		return nodeIDs
	}

	frontier := set.Of(advanceTimeBlkID)
	require.NoError(bootstrapper.Accepted(context.Background(), peerID, reqID, frontier))

	externalSender.SendF = func(msg message.OutboundMessage, nodeIDs set.Set[ids.NodeID], _ ids.ID, _ subnets.Allower) set.Set[ids.NodeID] {
		inMsg, err := mc.Parse(msg.Bytes(), ctx.NodeID, func() {})
		require.NoError(err)
		require.Equal(message.GetAcceptedFrontierOp, inMsg.Op())

		requestID, ok := message.GetRequestID(inMsg.Message())
		require.True(ok)

		reqID = requestID
		return nodeIDs
	}

	require.NoError(bootstrapper.Ancestors(context.Background(), peerID, reqID, [][]byte{advanceTimeBlkBytes}))

	externalSender.SendF = func(msg message.OutboundMessage, nodeIDs set.Set[ids.NodeID], _ ids.ID, _ subnets.Allower) set.Set[ids.NodeID] {
		inMsgIntf, err := mc.Parse(msg.Bytes(), ctx.NodeID, func() {})
		require.NoError(err)
		require.Equal(message.GetAcceptedOp, inMsgIntf.Op())
		inMsg := inMsgIntf.Message().(*p2p.GetAccepted)

		reqID = inMsg.RequestId
		return nodeIDs
	}

	require.NoError(bootstrapper.AcceptedFrontier(context.Background(), peerID, reqID, advanceTimeBlkID))

	externalSender.SendF = nil
	externalSender.CantSend = false

	require.NoError(bootstrapper.Accepted(context.Background(), peerID, reqID, frontier))
	require.Equal(advanceTimeBlk.ID(), vm.manager.Preferred())

	ctx.Lock.Unlock()
	chainRouter.Shutdown(context.Background())
}

func TestUnverifiedParent(t *testing.T) {
	require := require.New(t)

	vm := &VM{Config: config.Config{
		Chains:                 chains.TestManager,
		Validators:             validators.NewManager(),
		UptimeLockedCalculator: uptime.NewLockedCalculator(),
		MinStakeDuration:       ts.MinStakingDuration,
		MaxStakeDuration:       ts.MaxStakingDuration,
		RewardConfig:           defaultRewardConfig,
		BanffTime:              latestForkTime,
		CortinaTime:            latestForkTime,
		DurangoTime:            latestForkTime,
	}}

	initialClkTime := latestForkTime.Add(time.Second)
	vm.clock.Set(initialClkTime)
	ctx := snowtest.Context(t, snowtest.PChainID)
	ctx.Lock.Lock()
	defer func() {
		require.NoError(vm.Shutdown(context.Background()))
		ctx.Lock.Unlock()
	}()

	_, genesisBytes := defaultGenesis(t, ctx.AVAXAssetID)

	msgChan := make(chan common.Message, 1)
	require.NoError(vm.Initialize(
		context.Background(),
		ctx,
		memdb.New(),
		genesisBytes,
		nil,
		nil,
		msgChan,
		nil,
		nil,
	))

	// include a tx1 to make the block be accepted
	tx1 := &txs.Tx{Unsigned: &txs.ImportTx{
		BaseTx: txs.BaseTx{BaseTx: avax.BaseTx{
			NetworkID:    vm.ctx.NetworkID,
			BlockchainID: vm.ctx.ChainID,
		}},
		SourceChain: vm.ctx.XChainID,
		ImportedInputs: []*avax.TransferableInput{{
			UTXOID: avax.UTXOID{
				TxID:        ids.Empty.Prefix(1),
				OutputIndex: 1,
			},
			Asset: avax.Asset{ID: vm.ctx.AVAXAssetID},
			In: &secp256k1fx.TransferInput{
				Amt: 50000,
			},
		}},
	}}
	require.NoError(tx1.Initialize(txs.Codec))

	nextChainTime := initialClkTime.Add(time.Second)

	preferredID := vm.manager.Preferred()
	preferred, err := vm.manager.GetBlock(preferredID)
	require.NoError(err)
	preferredHeight := preferred.Height()

	statelessBlk, err := block.NewBanffStandardBlock(
		nextChainTime,
		preferredID,
		preferredHeight+1,
		[]*txs.Tx{tx1},
	)
	require.NoError(err)
	firstAdvanceTimeBlk := vm.manager.NewBlock(statelessBlk)
	require.NoError(firstAdvanceTimeBlk.Verify(context.Background()))

	// include a tx2 to make the block be accepted
	tx2 := &txs.Tx{Unsigned: &txs.ImportTx{
		BaseTx: txs.BaseTx{BaseTx: avax.BaseTx{
			NetworkID:    vm.ctx.NetworkID,
			BlockchainID: vm.ctx.ChainID,
		}},
		SourceChain: vm.ctx.XChainID,
		ImportedInputs: []*avax.TransferableInput{{
			UTXOID: avax.UTXOID{
				TxID:        ids.Empty.Prefix(2),
				OutputIndex: 2,
			},
			Asset: avax.Asset{ID: vm.ctx.AVAXAssetID},
			In: &secp256k1fx.TransferInput{
				Amt: 50000,
			},
		}},
	}}
	require.NoError(tx2.Initialize(txs.Codec))
	nextChainTime = nextChainTime.Add(time.Second)
	vm.clock.Set(nextChainTime)
	statelessSecondAdvanceTimeBlk, err := block.NewBanffStandardBlock(
		nextChainTime,
		firstAdvanceTimeBlk.ID(),
		firstAdvanceTimeBlk.Height()+1,
		[]*txs.Tx{tx2},
	)
	require.NoError(err)
	secondAdvanceTimeBlk := vm.manager.NewBlock(statelessSecondAdvanceTimeBlk)

	require.Equal(secondAdvanceTimeBlk.Parent(), firstAdvanceTimeBlk.ID())
	require.NoError(secondAdvanceTimeBlk.Verify(context.Background()))
}

func TestMaxStakeAmount(t *testing.T) {
	vm, _, _ := defaultVM(t, latestFork)
	vm.ctx.Lock.Lock()
	defer func() {
		require.NoError(t, vm.Shutdown(context.Background()))
		vm.ctx.Lock.Unlock()
	}()

	nodeID := ts.GenesisNodeIDs[0]

	tests := []struct {
		description string
		startTime   time.Time
		endTime     time.Time
	}{
		{
			description: "[validator.StartTime] == [startTime] < [endTime] == [validator.EndTime]",
			startTime:   ts.ValidateStartTime,
			endTime:     ts.ValidateEndTime,
		},
		{
			description: "[validator.StartTime] < [startTime] < [endTime] == [validator.EndTime]",
			startTime:   ts.ValidateStartTime.Add(time.Minute),
			endTime:     ts.ValidateEndTime,
		},
		{
			description: "[validator.StartTime] == [startTime] < [endTime] < [validator.EndTime]",
			startTime:   ts.ValidateStartTime,
			endTime:     ts.ValidateEndTime.Add(-time.Minute),
		},
		{
			description: "[validator.StartTime] < [startTime] < [endTime] < [validator.EndTime]",
			startTime:   ts.ValidateStartTime.Add(time.Minute),
			endTime:     ts.ValidateEndTime.Add(-time.Minute),
		},
	}

	for _, test := range tests {
		t.Run(test.description, func(t *testing.T) {
			require := require.New(t)
			staker, err := txexecutor.GetValidator(vm.state, constants.PrimaryNetworkID, nodeID)
			require.NoError(err)

			amount, err := txexecutor.GetMaxWeight(vm.state, staker, test.startTime, test.endTime)
			require.NoError(err)
			require.Equal(ts.Weight, amount)
		})
	}
}

func TestUptimeDisallowedWithRestart(t *testing.T) {
	require := require.New(t)
<<<<<<< HEAD
	latestForkTime = ts.ValidateStartTime.Add(ts.MinStakingDuration)
	_, genesisBytes := defaultGenesis(t)
=======
	latestForkTime = defaultValidateStartTime.Add(defaultMinStakingDuration)
>>>>>>> ab1cd0b5
	db := memdb.New()

	firstDB := prefixdb.New([]byte{}, db)
	const firstUptimePercentage = 20 // 20%
	firstVM := &VM{Config: config.Config{
		Chains:                 chains.TestManager,
		UptimePercentage:       firstUptimePercentage / 100.,
		RewardConfig:           defaultRewardConfig,
		Validators:             validators.NewManager(),
		UptimeLockedCalculator: uptime.NewLockedCalculator(),
		BanffTime:              latestForkTime,
		CortinaTime:            latestForkTime,
		DurangoTime:            latestForkTime,
	}}

	firstCtx := snowtest.Context(t, snowtest.PChainID)
	firstCtx.Lock.Lock()

	_, genesisBytes := defaultGenesis(t, firstCtx.AVAXAssetID)

	firstMsgChan := make(chan common.Message, 1)
	require.NoError(firstVM.Initialize(
		context.Background(),
		firstCtx,
		firstDB,
		genesisBytes,
		nil,
		nil,
		firstMsgChan,
		nil,
		nil,
	))

	initialClkTime := latestForkTime.Add(time.Second)
	firstVM.clock.Set(initialClkTime)

	// Set VM state to NormalOp, to start tracking validators' uptime
	require.NoError(firstVM.SetState(context.Background(), snow.Bootstrapping))
	require.NoError(firstVM.SetState(context.Background(), snow.NormalOp))

	// Fast forward clock so that validators meet 20% uptime required for reward
	durationForReward := ts.ValidateEndTime.Sub(ts.ValidateStartTime) * firstUptimePercentage / 100
	vmStopTime := ts.ValidateStartTime.Add(durationForReward)
	firstVM.clock.Set(vmStopTime)

	// Shutdown VM to stop all genesis validator uptime.
	// At this point they have been validating for the 20% uptime needed to be rewarded
	require.NoError(firstVM.Shutdown(context.Background()))
	firstCtx.Lock.Unlock()

	// Restart the VM with a larger uptime requirement
	secondDB := prefixdb.New([]byte{}, db)
	const secondUptimePercentage = 21 // 21% > firstUptimePercentage, so uptime for reward is not met now
	secondVM := &VM{Config: config.Config{
		Chains:                 chains.TestManager,
		UptimePercentage:       secondUptimePercentage / 100.,
		Validators:             validators.NewManager(),
		UptimeLockedCalculator: uptime.NewLockedCalculator(),
		BanffTime:              latestForkTime,
		CortinaTime:            latestForkTime,
		DurangoTime:            latestForkTime,
	}}

	secondCtx := snowtest.Context(t, snowtest.PChainID)
	secondCtx.Lock.Lock()
	defer func() {
		require.NoError(secondVM.Shutdown(context.Background()))
		secondCtx.Lock.Unlock()
	}()

	atomicDB := prefixdb.New([]byte{1}, db)
	m := atomic.NewMemory(atomicDB)
	secondCtx.SharedMemory = m.NewSharedMemory(secondCtx.ChainID)

	secondMsgChan := make(chan common.Message, 1)
	require.NoError(secondVM.Initialize(
		context.Background(),
		secondCtx,
		secondDB,
		genesisBytes,
		nil,
		nil,
		secondMsgChan,
		nil,
		nil,
	))

	secondVM.clock.Set(vmStopTime)

	// Set VM state to NormalOp, to start tracking validators' uptime
	require.NoError(secondVM.SetState(context.Background(), snow.Bootstrapping))
	require.NoError(secondVM.SetState(context.Background(), snow.NormalOp))

	// after restart and change of uptime required for reward, push validators to their end of life
	secondVM.clock.Set(ts.ValidateEndTime)

	// evaluate a genesis validator for reward
	blk, err := secondVM.Builder.BuildBlock(context.Background())
	require.NoError(err)
	require.NoError(blk.Verify(context.Background()))

	// Assert preferences are correct.
	// secondVM should prefer abort since uptime requirements are not met anymore
	oracleBlk := blk.(smcon.OracleBlock)
	options, err := oracleBlk.Options(context.Background())
	require.NoError(err)

	abort := options[0].(*blockexecutor.Block)
	require.IsType(&block.BanffAbortBlock{}, abort.Block)

	commit := options[1].(*blockexecutor.Block)
	require.IsType(&block.BanffCommitBlock{}, commit.Block)

	// Assert block tries to reward a genesis validator
	rewardTx := oracleBlk.(block.Block).Txs()[0].Unsigned
	require.IsType(&txs.RewardValidatorTx{}, rewardTx)
	txID := blk.(block.Block).Txs()[0].ID()

	// Verify options and accept abort block
	require.NoError(commit.Verify(context.Background()))
	require.NoError(abort.Verify(context.Background()))
	require.NoError(blk.Accept(context.Background()))
	require.NoError(abort.Accept(context.Background()))
	require.NoError(secondVM.SetPreference(context.Background(), secondVM.manager.LastAccepted()))

	// Verify that rewarded validator has been removed.
	// Note that test genesis has multiple validators
	// terminating at the same time. The rewarded validator
	// will the first by txID. To make the test more stable
	// (txID changes every time we change any parameter
	// of the tx creating the validator), we explicitly
	//  check that rewarded validator is removed from staker set.
	_, txStatus, err := secondVM.state.GetTx(txID)
	require.NoError(err)
	require.Equal(status.Aborted, txStatus)

	tx, _, err := secondVM.state.GetTx(rewardTx.(*txs.RewardValidatorTx).TxID)
	require.NoError(err)
	require.IsType(&txs.AddValidatorTx{}, tx.Unsigned)

	valTx, _ := tx.Unsigned.(*txs.AddValidatorTx)
	_, err = secondVM.state.GetCurrentValidator(constants.PrimaryNetworkID, valTx.NodeID())
	require.ErrorIs(err, database.ErrNotFound)
}

func TestUptimeDisallowedAfterNeverConnecting(t *testing.T) {
	require := require.New(t)
<<<<<<< HEAD
	latestForkTime = ts.ValidateStartTime.Add(ts.MinStakingDuration)
	_, genesisBytes := defaultGenesis(t)
=======
	latestForkTime = defaultValidateStartTime.Add(defaultMinStakingDuration)

>>>>>>> ab1cd0b5
	db := memdb.New()

	vm := &VM{Config: config.Config{
		Chains:                 chains.TestManager,
		UptimePercentage:       .2,
		RewardConfig:           defaultRewardConfig,
		Validators:             validators.NewManager(),
		UptimeLockedCalculator: uptime.NewLockedCalculator(),
		BanffTime:              latestForkTime,
		CortinaTime:            latestForkTime,
		DurangoTime:            latestForkTime,
	}}

	ctx := snowtest.Context(t, snowtest.PChainID)
	ctx.Lock.Lock()

	_, genesisBytes := defaultGenesis(t, ctx.AVAXAssetID)

	atomicDB := prefixdb.New([]byte{1}, db)
	m := atomic.NewMemory(atomicDB)
	ctx.SharedMemory = m.NewSharedMemory(ctx.ChainID)

	msgChan := make(chan common.Message, 1)
	appSender := &common.SenderTest{T: t}
	require.NoError(vm.Initialize(
		context.Background(),
		ctx,
		db,
		genesisBytes,
		nil,
		nil,
		msgChan,
		nil,
		appSender,
	))

	defer func() {
		require.NoError(vm.Shutdown(context.Background()))
		ctx.Lock.Unlock()
	}()

	initialClkTime := latestForkTime.Add(time.Second)
	vm.clock.Set(initialClkTime)

	// Set VM state to NormalOp, to start tracking validators' uptime
	require.NoError(vm.SetState(context.Background(), snow.Bootstrapping))
	require.NoError(vm.SetState(context.Background(), snow.NormalOp))

	// Fast forward clock to time for genesis validators to leave
	vm.clock.Set(ts.ValidateEndTime)

	// evaluate a genesis validator for reward
	blk, err := vm.Builder.BuildBlock(context.Background())
	require.NoError(err)
	require.NoError(blk.Verify(context.Background()))

	// Assert preferences are correct.
	// vm should prefer abort since uptime requirements are not met.
	oracleBlk := blk.(smcon.OracleBlock)
	options, err := oracleBlk.Options(context.Background())
	require.NoError(err)

	abort := options[0].(*blockexecutor.Block)
	require.IsType(&block.BanffAbortBlock{}, abort.Block)

	commit := options[1].(*blockexecutor.Block)
	require.IsType(&block.BanffCommitBlock{}, commit.Block)

	// Assert block tries to reward a genesis validator
	rewardTx := oracleBlk.(block.Block).Txs()[0].Unsigned
	require.IsType(&txs.RewardValidatorTx{}, rewardTx)
	txID := blk.(block.Block).Txs()[0].ID()

	// Verify options and accept abort block
	require.NoError(commit.Verify(context.Background()))
	require.NoError(abort.Verify(context.Background()))
	require.NoError(blk.Accept(context.Background()))
	require.NoError(abort.Accept(context.Background()))
	require.NoError(vm.SetPreference(context.Background(), vm.manager.LastAccepted()))

	// Verify that rewarded validator has been removed.
	// Note that test genesis has multiple validators
	// terminating at the same time. The rewarded validator
	// will the first by txID. To make the test more stable
	// (txID changes every time we change any parameter
	// of the tx creating the validator), we explicitly
	//  check that rewarded validator is removed from staker set.
	_, txStatus, err := vm.state.GetTx(txID)
	require.NoError(err)
	require.Equal(status.Aborted, txStatus)

	tx, _, err := vm.state.GetTx(rewardTx.(*txs.RewardValidatorTx).TxID)
	require.NoError(err)
	require.IsType(&txs.AddValidatorTx{}, tx.Unsigned)

	valTx, _ := tx.Unsigned.(*txs.AddValidatorTx)
	_, err = vm.state.GetCurrentValidator(constants.PrimaryNetworkID, valTx.NodeID())
	require.ErrorIs(err, database.ErrNotFound)
}

func TestRemovePermissionedValidatorDuringAddPending(t *testing.T) {
	require := require.New(t)

	vm, _, _ := defaultVM(t, latestFork)

	var (
		chainTime          = vm.state.GetTimestamp()
		validatorStartTime = chainTime.Add(txexecutor.SyncBound - time.Second)
		validatorEndTime   = validatorStartTime.Add(360 * 24 * time.Hour)
	)

	vm.ctx.Lock.Lock()
	defer func() {
		require.NoError(vm.Shutdown(context.Background()))

		vm.ctx.Lock.Unlock()
	}()

	key, err := secp256k1.NewPrivateKey()
	require.NoError(err)

	id := key.PublicKey().Address()
	nodeID := ids.GenerateTestNodeID()

	addValidatorTx, err := vm.txBuilder.NewAddValidatorTx(
		ts.MinValidatorStake,
		uint64(validatorStartTime.Unix()),
		uint64(validatorEndTime.Unix()),
		nodeID,
		id,
		reward.PercentDenominator,
		[]*secp256k1.PrivateKey{ts.Keys[0]},
		ts.Keys[0].Address(),
	)
	require.NoError(err)

	vm.ctx.Lock.Unlock()
	require.NoError(vm.issueTx(context.Background(), addValidatorTx))
	vm.ctx.Lock.Lock()

	// trigger block creation for the validator tx
	addValidatorBlock, err := vm.Builder.BuildBlock(context.Background())
	require.NoError(err)
	require.NoError(addValidatorBlock.Verify(context.Background()))
	require.NoError(addValidatorBlock.Accept(context.Background()))
	require.NoError(vm.SetPreference(context.Background(), vm.manager.LastAccepted()))

	createSubnetTx, err := vm.txBuilder.NewCreateSubnetTx(
		1,
		[]ids.ShortID{id},
		[]*secp256k1.PrivateKey{ts.Keys[0]},
		ts.Keys[0].Address(),
	)
	require.NoError(err)

	vm.ctx.Lock.Unlock()
	require.NoError(vm.issueTx(context.Background(), createSubnetTx))
	vm.ctx.Lock.Lock()

	// trigger block creation for the subnet tx
	createSubnetBlock, err := vm.Builder.BuildBlock(context.Background())
	require.NoError(err)
	require.NoError(createSubnetBlock.Verify(context.Background()))
	require.NoError(createSubnetBlock.Accept(context.Background()))
	require.NoError(vm.SetPreference(context.Background(), vm.manager.LastAccepted()))

	addSubnetValidatorTx, err := vm.txBuilder.NewAddSubnetValidatorTx(
		ts.MinValidatorStake,
		uint64(validatorStartTime.Unix()),
		uint64(validatorEndTime.Unix()),
		nodeID,
		createSubnetTx.ID(),
		[]*secp256k1.PrivateKey{key, ts.Keys[1]},
		ts.Keys[1].Address(),
	)
	require.NoError(err)

	removeSubnetValidatorTx, err := vm.txBuilder.NewRemoveSubnetValidatorTx(
		nodeID,
		createSubnetTx.ID(),
		[]*secp256k1.PrivateKey{key, ts.Keys[2]},
		ts.Keys[2].Address(),
	)
	require.NoError(err)

	statelessBlock, err := block.NewBanffStandardBlock(
		vm.state.GetTimestamp(),
		createSubnetBlock.ID(),
		createSubnetBlock.Height()+1,
		[]*txs.Tx{
			addSubnetValidatorTx,
			removeSubnetValidatorTx,
		},
	)
	require.NoError(err)

	blockBytes := statelessBlock.Bytes()
	block, err := vm.ParseBlock(context.Background(), blockBytes)
	require.NoError(err)
	require.NoError(block.Verify(context.Background()))
	require.NoError(block.Accept(context.Background()))
	require.NoError(vm.SetPreference(context.Background(), vm.manager.LastAccepted()))

	_, err = vm.state.GetPendingValidator(createSubnetTx.ID(), nodeID)
	require.ErrorIs(err, database.ErrNotFound)
}

func TestTransferSubnetOwnershipTx(t *testing.T) {
	require := require.New(t)
	vm, _, _ := defaultVM(t, latestFork)
	vm.ctx.Lock.Lock()
	defer func() {
		require.NoError(vm.Shutdown(context.Background()))
		vm.ctx.Lock.Unlock()
	}()

	// Create a subnet
	createSubnetTx, err := vm.txBuilder.NewCreateSubnetTx(
		1,
		[]ids.ShortID{ts.SubnetControlKeys[0].PublicKey().Address()},
		[]*secp256k1.PrivateKey{ts.Keys[0]},
		ts.Keys[0].Address(),
	)
	require.NoError(err)
	subnetID := createSubnetTx.ID()

	vm.ctx.Lock.Unlock()
	require.NoError(vm.issueTx(context.Background(), createSubnetTx))
	vm.ctx.Lock.Lock()
	createSubnetBlock, err := vm.Builder.BuildBlock(context.Background())
	require.NoError(err)

	createSubnetRawBlock := createSubnetBlock.(*blockexecutor.Block).Block
	require.IsType(&block.BanffStandardBlock{}, createSubnetRawBlock)
	require.Contains(createSubnetRawBlock.Txs(), createSubnetTx)

	require.NoError(createSubnetBlock.Verify(context.Background()))
	require.NoError(createSubnetBlock.Accept(context.Background()))
	require.NoError(vm.SetPreference(context.Background(), vm.manager.LastAccepted()))

	subnetOwner, err := vm.state.GetSubnetOwner(subnetID)
	require.NoError(err)
	expectedOwner := &secp256k1fx.OutputOwners{
		Locktime:  0,
		Threshold: 1,
		Addrs: []ids.ShortID{
			ts.Keys[0].PublicKey().Address(),
		},
	}
	require.Equal(expectedOwner, subnetOwner)

	transferSubnetOwnershipTx, err := vm.txBuilder.NewTransferSubnetOwnershipTx(
		subnetID,
		1,
		[]ids.ShortID{ts.Keys[1].PublicKey().Address()},
		[]*secp256k1.PrivateKey{ts.Keys[0]},
		ids.ShortEmpty, // change addr
	)
	require.NoError(err)

	vm.ctx.Lock.Unlock()
	require.NoError(vm.issueTx(context.Background(), transferSubnetOwnershipTx))
	vm.ctx.Lock.Lock()
	transferSubnetOwnershipBlock, err := vm.Builder.BuildBlock(context.Background())
	require.NoError(err)

	transferSubnetOwnershipRawBlock := transferSubnetOwnershipBlock.(*blockexecutor.Block).Block
	require.IsType(&block.BanffStandardBlock{}, transferSubnetOwnershipRawBlock)
	require.Contains(transferSubnetOwnershipRawBlock.Txs(), transferSubnetOwnershipTx)

	require.NoError(transferSubnetOwnershipBlock.Verify(context.Background()))
	require.NoError(transferSubnetOwnershipBlock.Accept(context.Background()))
	require.NoError(vm.SetPreference(context.Background(), vm.manager.LastAccepted()))

	subnetOwner, err = vm.state.GetSubnetOwner(subnetID)
	require.NoError(err)
	expectedOwner = &secp256k1fx.OutputOwners{
		Locktime:  0,
		Threshold: 1,
		Addrs: []ids.ShortID{
			ts.Keys[1].PublicKey().Address(),
		},
	}
	require.Equal(expectedOwner, subnetOwner)
}

func TestBaseTx(t *testing.T) {
	require := require.New(t)
	vm, _, _ := defaultVM(t, latestFork)
	vm.ctx.Lock.Lock()
	defer func() {
		require.NoError(vm.Shutdown(context.Background()))
		vm.ctx.Lock.Unlock()
	}()

	sendAmt := uint64(100000)
	changeAddr := ids.ShortEmpty

	baseTx, err := vm.txBuilder.NewBaseTx(
		sendAmt,
		secp256k1fx.OutputOwners{
			Threshold: 1,
			Addrs: []ids.ShortID{
				ts.Keys[1].Address(),
			},
		},
		[]*secp256k1.PrivateKey{ts.Keys[0]},
		changeAddr,
	)
	require.NoError(err)

	totalInputAmt := uint64(0)
	key0InputAmt := uint64(0)
	for inputID := range baseTx.Unsigned.InputIDs() {
		utxo, err := vm.state.GetUTXO(inputID)
		require.NoError(err)
		require.IsType(&secp256k1fx.TransferOutput{}, utxo.Out)
		castOut := utxo.Out.(*secp256k1fx.TransferOutput)
		if castOut.AddressesSet().Equals(set.Of(ts.Keys[0].Address())) {
			key0InputAmt += castOut.Amt
		}
		totalInputAmt += castOut.Amt
	}
	require.Equal(totalInputAmt, key0InputAmt)

	totalOutputAmt := uint64(0)
	key0OutputAmt := uint64(0)
	key1OutputAmt := uint64(0)
	changeAddrOutputAmt := uint64(0)
	for _, output := range baseTx.Unsigned.Outputs() {
		require.IsType(&secp256k1fx.TransferOutput{}, output.Out)
		castOut := output.Out.(*secp256k1fx.TransferOutput)
		if castOut.AddressesSet().Equals(set.Of(ts.Keys[0].Address())) {
			key0OutputAmt += castOut.Amt
		}
		if castOut.AddressesSet().Equals(set.Of(ts.Keys[1].Address())) {
			key1OutputAmt += castOut.Amt
		}
		if castOut.AddressesSet().Equals(set.Of(changeAddr)) {
			changeAddrOutputAmt += castOut.Amt
		}
		totalOutputAmt += castOut.Amt
	}
	require.Equal(totalOutputAmt, key0OutputAmt+key1OutputAmt+changeAddrOutputAmt)

	require.Equal(vm.TxFee, totalInputAmt-totalOutputAmt)
	require.Equal(sendAmt, key1OutputAmt)

	vm.ctx.Lock.Unlock()
	require.NoError(vm.issueTx(context.Background(), baseTx))
	vm.ctx.Lock.Lock()
	baseTxBlock, err := vm.Builder.BuildBlock(context.Background())
	require.NoError(err)

	baseTxRawBlock := baseTxBlock.(*blockexecutor.Block).Block
	require.IsType(&block.BanffStandardBlock{}, baseTxRawBlock)
	require.Contains(baseTxRawBlock.Txs(), baseTx)

	require.NoError(baseTxBlock.Verify(context.Background()))
	require.NoError(baseTxBlock.Accept(context.Background()))
	require.NoError(vm.SetPreference(context.Background(), vm.manager.LastAccepted()))
}<|MERGE_RESOLUTION|>--- conflicted
+++ resolved
@@ -100,58 +100,13 @@
 	// subnet that exists at genesis in defaultVM
 	// Its controlKeys are ts.SubnetControlKeys
 	// Its threshold is 2
-<<<<<<< HEAD
 	testSubnet1 *txs.Tx
-
-	errMissing = errors.New("missing")
-=======
-	testSubnet1            *txs.Tx
-	testSubnet1ControlKeys = keys[0:3]
->>>>>>> ab1cd0b5
 )
 
 type mutableSharedMemory struct {
 	atomic.SharedMemory
 }
 
-<<<<<<< HEAD
-func defaultContext(t *testing.T) *snow.Context {
-	require := require.New(t)
-
-	ctx := snow.DefaultContextTest()
-	ctx.NetworkID = constants.UnitTestID
-	ctx.XChainID = ts.XChainID
-	ctx.CChainID = ts.CChainID
-	ctx.AVAXAssetID = ts.AvaxAssetID
-	aliaser := ids.NewAliaser()
-
-	require.NoError(aliaser.Alias(constants.PlatformChainID, "P"))
-	require.NoError(aliaser.Alias(constants.PlatformChainID, constants.PlatformChainID.String()))
-	require.NoError(aliaser.Alias(ts.XChainID, "X"))
-	require.NoError(aliaser.Alias(ts.XChainID, ts.XChainID.String()))
-	require.NoError(aliaser.Alias(ts.CChainID, "C"))
-	require.NoError(aliaser.Alias(ts.CChainID, ts.CChainID.String()))
-
-	ctx.BCLookup = aliaser
-
-	ctx.ValidatorState = &validators.TestState{
-		GetSubnetIDF: func(_ context.Context, chainID ids.ID) (ids.ID, error) {
-			subnetID, ok := map[ids.ID]ids.ID{
-				constants.PlatformChainID: constants.PrimaryNetworkID,
-				ts.XChainID:               constants.PrimaryNetworkID,
-				ts.CChainID:               constants.PrimaryNetworkID,
-			}[chainID]
-			if !ok {
-				return ids.Empty, errMissing
-			}
-			return subnetID, nil
-		},
-	}
-	return ctx
-}
-
-=======
->>>>>>> ab1cd0b5
 // Returns:
 // 1) The genesis state
 // 2) The byte representation of the default genesis for tests
@@ -194,7 +149,7 @@
 	buildGenesisArgs := api.BuildGenesisArgs{
 		Encoding:      formatting.Hex,
 		NetworkID:     json.Uint32(constants.UnitTestID),
-		AvaxAssetID:   ts.AvaxAssetID,
+		AvaxAssetID:   avaxAssetID,
 		UTXOs:         genesisUTXOs,
 		Validators:    genesisValidators,
 		Chains:        nil,
@@ -212,81 +167,6 @@
 	return &buildGenesisArgs, genesisBytes
 }
 
-<<<<<<< HEAD
-// Returns:
-// 1) The genesis state
-// 2) The byte representation of the default genesis for tests
-func BuildGenesisTest(t *testing.T) (*api.BuildGenesisArgs, []byte) {
-	return BuildGenesisTestWithArgs(t, nil)
-}
-
-// Returns:
-// 1) The genesis state
-// 2) The byte representation of the default genesis for tests
-func BuildGenesisTestWithArgs(t *testing.T, args *api.BuildGenesisArgs) (*api.BuildGenesisArgs, []byte) {
-	require := require.New(t)
-	genesisUTXOs := make([]api.UTXO, len(ts.Keys))
-	for i, key := range ts.Keys {
-		id := key.PublicKey().Address()
-		addr, err := address.FormatBech32(constants.UnitTestHRP, id.Bytes())
-		require.NoError(err)
-
-		genesisUTXOs[i] = api.UTXO{
-			Amount:  json.Uint64(ts.Balance),
-			Address: addr,
-		}
-	}
-
-	genesisValidators := make([]api.GenesisPermissionlessValidator, len(ts.GenesisNodeIDs))
-	for i, nodeID := range ts.GenesisNodeIDs {
-		addr, err := address.FormatBech32(constants.UnitTestHRP, nodeID.Bytes())
-		require.NoError(err)
-
-		genesisValidators[i] = api.GenesisPermissionlessValidator{
-			GenesisValidator: api.GenesisValidator{
-				StartTime: json.Uint64(ts.ValidateStartTime.Unix()),
-				EndTime:   json.Uint64(ts.ValidateEndTime.Unix()),
-				NodeID:    nodeID,
-			},
-			RewardOwner: &api.Owner{
-				Threshold: 1,
-				Addresses: []string{addr},
-			},
-			Staked: []api.UTXO{{
-				Amount:  json.Uint64(ts.Weight),
-				Address: addr,
-			}},
-			DelegationFee: reward.PercentDenominator,
-		}
-	}
-
-	buildGenesisArgs := api.BuildGenesisArgs{
-		NetworkID:     json.Uint32(constants.UnitTestID),
-		AvaxAssetID:   ts.AvaxAssetID,
-		UTXOs:         genesisUTXOs,
-		Validators:    genesisValidators,
-		Chains:        nil,
-		Time:          json.Uint64(ts.GenesisTime.Unix()),
-		InitialSupply: json.Uint64(360 * units.MegaAvax),
-		Encoding:      formatting.Hex,
-	}
-
-	if args != nil {
-		buildGenesisArgs = *args
-	}
-
-	buildGenesisResponse := api.BuildGenesisReply{}
-	platformvmSS := api.StaticService{}
-	require.NoError(platformvmSS.BuildGenesis(nil, &buildGenesisArgs, &buildGenesisResponse))
-
-	genesisBytes, err := formatting.Decode(buildGenesisResponse.Encoding, buildGenesisResponse.Bytes)
-	require.NoError(err)
-
-	return &buildGenesisArgs, genesisBytes
-}
-
-=======
->>>>>>> ab1cd0b5
 func defaultVM(t *testing.T, fork activeFork) (*VM, database.Database, *mutableSharedMemory) {
 	require := require.New(t)
 	var (
@@ -1095,11 +975,7 @@
 
 	utxo := &avax.UTXO{
 		UTXOID: utxoID,
-<<<<<<< HEAD
-		Asset:  avax.Asset{ID: ts.AvaxAssetID},
-=======
 		Asset:  avax.Asset{ID: vm.ctx.AVAXAssetID},
->>>>>>> ab1cd0b5
 		Out: &secp256k1fx.TransferOutput{
 			Amt: amount,
 			OutputOwners: secp256k1fx.OutputOwners{
@@ -1857,12 +1733,7 @@
 
 func TestUptimeDisallowedWithRestart(t *testing.T) {
 	require := require.New(t)
-<<<<<<< HEAD
 	latestForkTime = ts.ValidateStartTime.Add(ts.MinStakingDuration)
-	_, genesisBytes := defaultGenesis(t)
-=======
-	latestForkTime = defaultValidateStartTime.Add(defaultMinStakingDuration)
->>>>>>> ab1cd0b5
 	db := memdb.New()
 
 	firstDB := prefixdb.New([]byte{}, db)
@@ -2010,13 +1881,7 @@
 
 func TestUptimeDisallowedAfterNeverConnecting(t *testing.T) {
 	require := require.New(t)
-<<<<<<< HEAD
 	latestForkTime = ts.ValidateStartTime.Add(ts.MinStakingDuration)
-	_, genesisBytes := defaultGenesis(t)
-=======
-	latestForkTime = defaultValidateStartTime.Add(defaultMinStakingDuration)
-
->>>>>>> ab1cd0b5
 	db := memdb.New()
 
 	vm := &VM{Config: config.Config{
