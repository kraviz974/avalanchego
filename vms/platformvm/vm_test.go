// Copyright (C) 2019-2023, Ava Labs, Inc. All rights reserved.
// See the file LICENSE for licensing terms.

package platformvm

import (
	"bytes"
	"context"
	"testing"
	"time"

	"github.com/prometheus/client_golang/prometheus"

	"github.com/stretchr/testify/require"

	"github.com/ava-labs/avalanchego/chains/atomic"
	"github.com/ava-labs/avalanchego/database"
	"github.com/ava-labs/avalanchego/database/memdb"
	"github.com/ava-labs/avalanchego/database/prefixdb"
	"github.com/ava-labs/avalanchego/ids"
	"github.com/ava-labs/avalanchego/message"
	"github.com/ava-labs/avalanchego/proto/pb/p2p"
	"github.com/ava-labs/avalanchego/snow"
	"github.com/ava-labs/avalanchego/snow/choices"
	"github.com/ava-labs/avalanchego/snow/consensus/snowball"
	"github.com/ava-labs/avalanchego/snow/engine/common"
	"github.com/ava-labs/avalanchego/snow/engine/common/queue"
	"github.com/ava-labs/avalanchego/snow/engine/common/tracker"
	"github.com/ava-labs/avalanchego/snow/engine/snowman/bootstrap"
	"github.com/ava-labs/avalanchego/snow/networking/benchlist"
	"github.com/ava-labs/avalanchego/snow/networking/handler"
	"github.com/ava-labs/avalanchego/snow/networking/router"
	"github.com/ava-labs/avalanchego/snow/networking/sender"
	"github.com/ava-labs/avalanchego/snow/networking/timeout"
	"github.com/ava-labs/avalanchego/snow/validators"
	"github.com/ava-labs/avalanchego/subnets"
	"github.com/ava-labs/avalanchego/utils/constants"
	"github.com/ava-labs/avalanchego/utils/crypto/secp256k1"
	"github.com/ava-labs/avalanchego/utils/formatting"
	"github.com/ava-labs/avalanchego/utils/formatting/address"
	"github.com/ava-labs/avalanchego/utils/json"
	"github.com/ava-labs/avalanchego/utils/logging"
	"github.com/ava-labs/avalanchego/utils/math/meter"
	"github.com/ava-labs/avalanchego/utils/resource"
	"github.com/ava-labs/avalanchego/utils/set"
	"github.com/ava-labs/avalanchego/utils/timer"
	"github.com/ava-labs/avalanchego/utils/units"
	"github.com/ava-labs/avalanchego/version"
	"github.com/ava-labs/avalanchego/vms/components/avax"
	"github.com/ava-labs/avalanchego/vms/platformvm/api"
	"github.com/ava-labs/avalanchego/vms/platformvm/block"
	"github.com/ava-labs/avalanchego/vms/platformvm/reward"
	"github.com/ava-labs/avalanchego/vms/platformvm/status"
	"github.com/ava-labs/avalanchego/vms/platformvm/txs"
	"github.com/ava-labs/avalanchego/vms/secp256k1fx"

	smcon "github.com/ava-labs/avalanchego/snow/consensus/snowman"
	smeng "github.com/ava-labs/avalanchego/snow/engine/snowman"
	snowgetter "github.com/ava-labs/avalanchego/snow/engine/snowman/getter"
	timetracker "github.com/ava-labs/avalanchego/snow/networking/tracker"
	blockbuilder "github.com/ava-labs/avalanchego/vms/platformvm/block/builder"
	blockexecutor "github.com/ava-labs/avalanchego/vms/platformvm/block/executor"
	ts "github.com/ava-labs/avalanchego/vms/platformvm/testsetup"
	txbuilder "github.com/ava-labs/avalanchego/vms/platformvm/txs/builder"
	txexecutor "github.com/ava-labs/avalanchego/vms/platformvm/txs/executor"
)

var (
	banffForkTime = ts.ValidateEndTime.Add(-5 * ts.MinStakingDuration)

	// subnet that exists at genesis in defaultVM
	// Its controlKeys are test.Keys[0], test.Keys[1], test.Keys[2]
	// Its threshold is 2
	testSubnet1            *txs.Tx
	testSubnet1ControlKeys = ts.Keys[0:3]
)

// Returns:
// 1) The genesis state
// 2) The byte representation of the default genesis for tests
func defaultGenesis(t *testing.T) (*api.BuildGenesisArgs, []byte) {
	require := require.New(t)

	genesisUTXOs := make([]api.UTXO, len(ts.Keys))
	for i, key := range ts.Keys {
		id := key.PublicKey().Address()
		addr, err := address.FormatBech32(constants.UnitTestHRP, id.Bytes())
		require.NoError(err)
		genesisUTXOs[i] = api.UTXO{
			Amount:  json.Uint64(ts.Balance),
			Address: addr,
		}
	}

	genesisValidators := make([]api.PermissionlessValidator, len(ts.Keys))
	for i, key := range ts.Keys {
		nodeID := ids.NodeID(key.PublicKey().Address())
		addr, err := address.FormatBech32(constants.UnitTestHRP, nodeID.Bytes())
		require.NoError(err)
		genesisValidators[i] = api.PermissionlessValidator{
			Staker: api.Staker{
				StartTime: json.Uint64(ts.ValidateStartTime.Unix()),
				EndTime:   json.Uint64(ts.ValidateEndTime.Unix()),
				NodeID:    nodeID,
			},
			RewardOwner: &api.Owner{
				Threshold: 1,
				Addresses: []string{addr},
			},
			Staked: []api.UTXO{{
				Amount:  json.Uint64(ts.Weight),
				Address: addr,
			}},
			DelegationFee: reward.PercentDenominator,
		}
	}

	buildGenesisArgs := api.BuildGenesisArgs{
		Encoding:      formatting.Hex,
		NetworkID:     json.Uint32(constants.UnitTestID),
		AvaxAssetID:   ts.AvaxAssetID,
		UTXOs:         genesisUTXOs,
		Validators:    genesisValidators,
		Chains:        nil,
		Time:          json.Uint64(ts.GenesisTime.Unix()),
		InitialSupply: json.Uint64(360 * units.MegaAvax),
	}

	buildGenesisResponse := api.BuildGenesisReply{}
	platformvmSS := api.StaticService{}
	require.NoError(platformvmSS.BuildGenesis(nil, &buildGenesisArgs, &buildGenesisResponse))

	genesisBytes, err := formatting.Decode(buildGenesisResponse.Encoding, buildGenesisResponse.Bytes)
	require.NoError(err)

	return &buildGenesisArgs, genesisBytes
}

// Returns:
// 1) The genesis state
// 2) The byte representation of the default genesis for tests
func BuildGenesisTest(t *testing.T) (*api.BuildGenesisArgs, []byte) {
	return BuildGenesisTestWithArgs(t, nil)
}

// Returns:
// 1) The genesis state
// 2) The byte representation of the default genesis for tests
func BuildGenesisTestWithArgs(t *testing.T, args *api.BuildGenesisArgs) (*api.BuildGenesisArgs, []byte) {
	require := require.New(t)
	genesisUTXOs := make([]api.UTXO, len(ts.Keys))
	for i, key := range ts.Keys {
		id := key.PublicKey().Address()
		addr, err := address.FormatBech32(constants.UnitTestHRP, id.Bytes())
		require.NoError(err)

		genesisUTXOs[i] = api.UTXO{
			Amount:  json.Uint64(ts.Balance),
			Address: addr,
		}
	}

	genesisValidators := make([]api.PermissionlessValidator, len(ts.Keys))
	for i, key := range ts.Keys {
		nodeID := ids.NodeID(key.PublicKey().Address())
		addr, err := address.FormatBech32(constants.UnitTestHRP, nodeID.Bytes())
		require.NoError(err)

		genesisValidators[i] = api.PermissionlessValidator{
			Staker: api.Staker{
				StartTime: json.Uint64(ts.ValidateStartTime.Unix()),
				EndTime:   json.Uint64(ts.ValidateEndTime.Unix()),
				NodeID:    nodeID,
			},
			RewardOwner: &api.Owner{
				Threshold: 1,
				Addresses: []string{addr},
			},
			Staked: []api.UTXO{{
				Amount:  json.Uint64(ts.Weight),
				Address: addr,
			}},
			DelegationFee: reward.PercentDenominator,
		}
	}

	buildGenesisArgs := api.BuildGenesisArgs{
		NetworkID:     json.Uint32(constants.UnitTestID),
		AvaxAssetID:   ts.AvaxAssetID,
		UTXOs:         genesisUTXOs,
		Validators:    genesisValidators,
		Chains:        nil,
		Time:          json.Uint64(ts.GenesisTime.Unix()),
		InitialSupply: json.Uint64(360 * units.MegaAvax),
		Encoding:      formatting.Hex,
	}

	if args != nil {
		buildGenesisArgs = *args
	}

	buildGenesisResponse := api.BuildGenesisReply{}
	platformvmSS := api.StaticService{}
	require.NoError(platformvmSS.BuildGenesis(nil, &buildGenesisArgs, &buildGenesisResponse))

	genesisBytes, err := formatting.Decode(buildGenesisResponse.Encoding, buildGenesisResponse.Bytes)
	require.NoError(err)

	return &buildGenesisArgs, genesisBytes
}

func defaultVM(t *testing.T) (*VM, database.Database, *ts.MutableSharedMemory) {
	require := require.New(t)

	vm := &VM{
		Config: *ts.Config(true /*postBanff*/, true /*postCortina*/),
	}
	vm.DTime = vm.CortinaTime // activate DFork as well

<<<<<<< HEAD
	baseDBManager := manager.NewMemDB(version.Semantic1_0_0)
	chainDBManager := baseDBManager.NewPrefixDBManager([]byte{0})
=======
	db := memdb.New()
	chainDB := prefixdb.New([]byte{0}, db)
	atomicDB := prefixdb.New([]byte{1}, db)
>>>>>>> 168b2911

	vm.clock.Set(banffForkTime.Add(time.Second))
	msgChan := make(chan common.Message, 1)
	ctx, msm := ts.Context(require, baseDBManager.Current().Database)

	ctx.Lock.Lock()
	defer ctx.Lock.Unlock()
	_, genesisBytes := defaultGenesis(t)
	appSender := &common.SenderTest{}
	appSender.CantSendAppGossip = true
	appSender.SendAppGossipF = func(context.Context, []byte) error {
		return nil
	}

	require.NoError(vm.Initialize(
		context.Background(),
		ctx,
		chainDB,
		genesisBytes,
		nil,
		nil,
		msgChan,
		nil,
		appSender,
	))

	require.NoError(vm.SetState(context.Background(), snow.NormalOp))

	// Create a subnet and store it in testSubnet1
	// Note: following Banff activation, block acceptance will move
	// chain time ahead
	var err error
	testSubnet1, err = vm.txBuilder.NewCreateSubnetTx(
		2, // threshold; 2 sigs from test.Keys[0], test.Keys[1], test.Keys[2] needed to add validator to this subnet
		// control test.Keys are test.Keys[0], test.Keys[1], test.Keys[2]
		[]ids.ShortID{ts.Keys[0].PublicKey().Address(), ts.Keys[1].PublicKey().Address(), ts.Keys[2].PublicKey().Address()},
		[]*secp256k1.PrivateKey{ts.Keys[0]}, // pays tx fee
		ts.Keys[0].PublicKey().Address(),    // change addr
	)
	require.NoError(err)
	require.NoError(vm.Builder.AddUnverifiedTx(testSubnet1))
	blk, err := vm.Builder.BuildBlock(context.Background())
	require.NoError(err)
	require.NoError(blk.Verify(context.Background()))
	require.NoError(blk.Accept(context.Background()))
	require.NoError(vm.SetPreference(context.Background(), vm.manager.LastAccepted()))

	return vm, db, msm
}

// Ensure genesis state is parsed from bytes and stored correctly
func TestGenesis(t *testing.T) {
	require := require.New(t)
	vm, _, _ := defaultVM(t)
	vm.ctx.Lock.Lock()
	defer func() {
		require.NoError(vm.Shutdown(context.Background()))
		vm.ctx.Lock.Unlock()
	}()

	// Ensure the genesis block has been accepted and stored
	genesisBlockID, err := vm.LastAccepted(context.Background()) // lastAccepted should be ID of genesis block
	require.NoError(err)

	genesisBlock, err := vm.manager.GetBlock(genesisBlockID)
	require.NoError(err)
	require.Equal(choices.Accepted, genesisBlock.Status())

	genesisState, _ := defaultGenesis(t)
	// Ensure all the genesis UTXOs are there
	for _, utxo := range genesisState.UTXOs {
		_, addrBytes, err := address.ParseBech32(utxo.Address)
		require.NoError(err)

		addr, err := ids.ToShortID(addrBytes)
		require.NoError(err)

		addrs := set.Of(addr)
		utxos, err := avax.GetAllUTXOs(vm.state, addrs)
		require.NoError(err)
		require.Len(utxos, 1)

		out := utxos[0].Out.(*secp256k1fx.TransferOutput)
		if out.Amount() != uint64(utxo.Amount) {
			id := ts.Keys[0].PublicKey().Address()
			addr, err := address.FormatBech32(constants.UnitTestHRP, id.Bytes())
			require.NoError(err)

			require.Equal(utxo.Address, addr)
			require.Equal(uint64(utxo.Amount)-vm.TxFee, out.Amount())
		}
	}

	// Ensure current validator set of primary network is correct
	require.Len(genesisState.Validators, vm.Validators.Count(constants.PrimaryNetworkID))

	for _, key := range ts.Keys {
		nodeID := ids.NodeID(key.PublicKey().Address())
		_, ok := vm.Validators.GetValidator(constants.PrimaryNetworkID, nodeID)
		require.True(ok)
	}

	// Ensure the new subnet we created exists
	_, _, err = vm.state.GetTx(testSubnet1.ID())
	require.NoError(err)
}

// accept proposal to add validator to primary network
func TestAddValidatorCommit(t *testing.T) {
	require := require.New(t)
	vm, _, _ := defaultVM(t)
	vm.ctx.Lock.Lock()
	defer func() {
		require.NoError(vm.Shutdown(context.Background()))
		vm.ctx.Lock.Unlock()
	}()

	startTime := vm.clock.Time().Add(txexecutor.SyncBound).Add(1 * time.Second)
	endTime := startTime.Add(ts.MinStakingDuration)
	nodeID := ids.GenerateTestNodeID()
	rewardAddress := ids.GenerateTestShortID()

	// create valid tx
	tx, err := vm.txBuilder.NewAddValidatorTx(
		vm.MinValidatorStake,
		uint64(startTime.Unix()),
		uint64(endTime.Unix()),
		nodeID,
		rewardAddress,
		reward.PercentDenominator,
		[]*secp256k1.PrivateKey{ts.Keys[0]},
		ids.ShortEmpty, // change addr
	)
	require.NoError(err)

	// trigger block creation
	require.NoError(vm.Builder.AddUnverifiedTx(tx))

	blk, err := vm.Builder.BuildBlock(context.Background())
	require.NoError(err)

	require.NoError(blk.Verify(context.Background()))
	require.NoError(blk.Accept(context.Background()))

	_, txStatus, err := vm.state.GetTx(tx.ID())
	require.NoError(err)
	require.Equal(status.Committed, txStatus)

	// Verify that new validator now in pending validator set
	_, err = vm.state.GetPendingValidator(constants.PrimaryNetworkID, nodeID)
	require.NoError(err)
}

// verify invalid attempt to add validator to primary network
func TestInvalidAddValidatorCommit(t *testing.T) {
	require := require.New(t)
	vm, _, _ := defaultVM(t)
	vm.ctx.Lock.Lock()
	defer func() {
		require.NoError(vm.Shutdown(context.Background()))
		vm.ctx.Lock.Unlock()
	}()

	startTime := ts.GenesisTime.Add(-txexecutor.SyncBound).Add(-1 * time.Second)
	endTime := startTime.Add(ts.MinStakingDuration)
	key, _ := secp256k1.NewPrivateKey()
	nodeID := ids.NodeID(key.PublicKey().Address())

	// create invalid tx
	tx, err := vm.txBuilder.NewAddValidatorTx(
		vm.MinValidatorStake,
		uint64(startTime.Unix()),
		uint64(endTime.Unix()),
		nodeID,
		ids.ShortID(nodeID),
		reward.PercentDenominator,
		[]*secp256k1.PrivateKey{ts.Keys[0]},
		ids.ShortEmpty, // change addr
	)
	require.NoError(err)

	preferred, err := vm.Builder.Preferred()
	require.NoError(err)

	preferredID := preferred.ID()
	preferredHeight := preferred.Height()
	statelessBlk, err := block.NewBanffStandardBlock(
		preferred.Timestamp(),
		preferredID,
		preferredHeight+1,
		[]*txs.Tx{tx},
	)
	require.NoError(err)

	blkBytes := statelessBlk.Bytes()

	parsedBlock, err := vm.ParseBlock(context.Background(), blkBytes)
	require.NoError(err)

	err = parsedBlock.Verify(context.Background())
	require.ErrorIs(err, txexecutor.ErrTimestampNotBeforeStartTime)

	txID := statelessBlk.Txs()[0].ID()
	reason := vm.Builder.GetDropReason(txID)
	require.ErrorIs(reason, txexecutor.ErrTimestampNotBeforeStartTime)
}

// Reject attempt to add validator to primary network
func TestAddValidatorReject(t *testing.T) {
	require := require.New(t)
	vm, _, _ := defaultVM(t)
	vm.ctx.Lock.Lock()
	defer func() {
		require.NoError(vm.Shutdown(context.Background()))
		vm.ctx.Lock.Unlock()
	}()

	startTime := vm.clock.Time().Add(txexecutor.SyncBound).Add(1 * time.Second)
	endTime := startTime.Add(ts.MinStakingDuration)
	nodeID := ids.GenerateTestNodeID()
	rewardAddress := ids.GenerateTestShortID()

	// create valid tx
	tx, err := vm.txBuilder.NewAddValidatorTx(
		vm.MinValidatorStake,
		uint64(startTime.Unix()),
		uint64(endTime.Unix()),
		nodeID,
		rewardAddress,
		reward.PercentDenominator,
		[]*secp256k1.PrivateKey{ts.Keys[0]},
		ids.ShortEmpty, // change addr
	)
	require.NoError(err)

	// trigger block creation
	require.NoError(vm.Builder.AddUnverifiedTx(tx))

	blk, err := vm.Builder.BuildBlock(context.Background())
	require.NoError(err)

	require.NoError(blk.Verify(context.Background()))
	require.NoError(blk.Reject(context.Background()))

	_, _, err = vm.state.GetTx(tx.ID())
	require.ErrorIs(err, database.ErrNotFound)

	_, err = vm.state.GetPendingValidator(constants.PrimaryNetworkID, nodeID)
	require.ErrorIs(err, database.ErrNotFound)
}

// Reject proposal to add validator to primary network
func TestAddValidatorInvalidNotReissued(t *testing.T) {
	require := require.New(t)
	vm, _, _ := defaultVM(t)
	vm.ctx.Lock.Lock()
	defer func() {
		require.NoError(vm.Shutdown(context.Background()))
		vm.ctx.Lock.Unlock()
	}()

	// Use nodeID that is already in the genesis
	repeatNodeID := ids.NodeID(ts.Keys[0].PublicKey().Address())

	startTime := banffForkTime.Add(txexecutor.SyncBound).Add(1 * time.Second)
	endTime := startTime.Add(ts.MinStakingDuration)

	// create valid tx
	tx, err := vm.txBuilder.NewAddValidatorTx(
		vm.MinValidatorStake,
		uint64(startTime.Unix()),
		uint64(endTime.Unix()),
		repeatNodeID,
		ids.ShortID(repeatNodeID),
		reward.PercentDenominator,
		[]*secp256k1.PrivateKey{ts.Keys[0]},
		ids.ShortEmpty, // change addr
	)
	require.NoError(err)

	// trigger block creation
	err = vm.Builder.AddUnverifiedTx(tx)
	require.ErrorIs(err, txexecutor.ErrAlreadyValidator)
}

// Accept proposal to add validator to subnet
func TestAddSubnetValidatorAccept(t *testing.T) {
	require := require.New(t)
	vm, _, _ := defaultVM(t)
	vm.ctx.Lock.Lock()
	defer func() {
		require.NoError(vm.Shutdown(context.Background()))
		vm.ctx.Lock.Unlock()
	}()

	startTime := vm.clock.Time().Add(txexecutor.SyncBound).Add(1 * time.Second)
	endTime := startTime.Add(ts.MinStakingDuration)
	nodeID := ids.NodeID(ts.Keys[0].PublicKey().Address())

	// create valid tx
	// note that [startTime, endTime] is a subset of time that test.Keys[0]
	// validates primary network ([test.ValidateStartTime, test.ValidateEndTime])
	tx, err := vm.txBuilder.NewAddSubnetValidatorTx(
		ts.Weight,
		uint64(startTime.Unix()),
		uint64(endTime.Unix()),
		nodeID,
		testSubnet1.ID(),
		[]*secp256k1.PrivateKey{testSubnet1ControlKeys[0], testSubnet1ControlKeys[1]},
		ids.ShortEmpty, // change addr
	)
	require.NoError(err)

	// trigger block creation
	require.NoError(vm.Builder.AddUnverifiedTx(tx))

	blk, err := vm.Builder.BuildBlock(context.Background())
	require.NoError(err)

	require.NoError(blk.Verify(context.Background()))
	require.NoError(blk.Accept(context.Background()))

	_, txStatus, err := vm.state.GetTx(tx.ID())
	require.NoError(err)
	require.Equal(status.Committed, txStatus)

	// Verify that new validator is in pending validator set
	_, err = vm.state.GetPendingValidator(testSubnet1.ID(), nodeID)
	require.NoError(err)
}

// Reject proposal to add validator to subnet
func TestAddSubnetValidatorReject(t *testing.T) {
	require := require.New(t)
	vm, _, _ := defaultVM(t)
	vm.ctx.Lock.Lock()
	defer func() {
		require.NoError(vm.Shutdown(context.Background()))
		vm.ctx.Lock.Unlock()
	}()

	startTime := vm.clock.Time().Add(txexecutor.SyncBound).Add(1 * time.Second)
	endTime := startTime.Add(ts.MinStakingDuration)
	nodeID := ids.NodeID(ts.Keys[0].PublicKey().Address())

	// create valid tx
	// note that [startTime, endTime] is a subset of time that test.Keys[0]
	// validates primary network ([test.ValidateStartTime, test.ValidateEndTime])
	tx, err := vm.txBuilder.NewAddSubnetValidatorTx(
		ts.Weight,
		uint64(startTime.Unix()),
		uint64(endTime.Unix()),
		nodeID,
		testSubnet1.ID(),
		[]*secp256k1.PrivateKey{testSubnet1ControlKeys[1], testSubnet1ControlKeys[2]},
		ids.ShortEmpty, // change addr
	)
	require.NoError(err)

	// trigger block creation
	require.NoError(vm.Builder.AddUnverifiedTx(tx))

	blk, err := vm.Builder.BuildBlock(context.Background())
	require.NoError(err)

	require.NoError(blk.Verify(context.Background()))
	require.NoError(blk.Reject(context.Background()))

	_, _, err = vm.state.GetTx(tx.ID())
	require.ErrorIs(err, database.ErrNotFound)

	// Verify that new validator NOT in pending validator set
	_, err = vm.state.GetPendingValidator(testSubnet1.ID(), nodeID)
	require.ErrorIs(err, database.ErrNotFound)
}

// Test case where primary network validator rewarded
func TestRewardValidatorAccept(t *testing.T) {
	require := require.New(t)
	vm, _, _ := defaultVM(t)
	vm.ctx.Lock.Lock()
	defer func() {
		require.NoError(vm.Shutdown(context.Background()))
		vm.ctx.Lock.Unlock()
	}()

	// Fast forward clock to time for genesis validators to leave
	vm.clock.Set(ts.ValidateEndTime)

	// Advance time and create proposal to reward a genesis validator
	blk, err := vm.Builder.BuildBlock(context.Background())
	require.NoError(err)
	require.NoError(blk.Verify(context.Background()))

	// Assert preferences are correct
	oracleBlk := blk.(smcon.OracleBlock)
	options, err := oracleBlk.Options(context.Background())
	require.NoError(err)

	commit := options[0].(*blockexecutor.Block)
	require.IsType(&block.BanffCommitBlock{}, commit.Block)

	abort := options[1].(*blockexecutor.Block)
	require.IsType(&block.BanffAbortBlock{}, abort.Block)

	// Assert block tries to reward a genesis validator
	rewardTx := oracleBlk.(block.Block).Txs()[0].Unsigned
	require.IsType(&txs.RewardValidatorTx{}, rewardTx)

	// Verify options and accept commmit block
	require.NoError(commit.Verify(context.Background()))
	require.NoError(abort.Verify(context.Background()))
	txID := oracleBlk.(block.Block).Txs()[0].ID()
	{
		onAbort, ok := vm.manager.GetState(abort.ID())
		require.True(ok)

		_, txStatus, err := onAbort.GetTx(txID)
		require.NoError(err)
		require.Equal(status.Aborted, txStatus)
	}

	require.NoError(oracleBlk.Accept(context.Background()))
	require.NoError(commit.Accept(context.Background()))

	// Verify that chain's timestamp has advanced
	timestamp := vm.state.GetTimestamp()
	require.Equal(ts.ValidateEndTime.Unix(), timestamp.Unix())

	// Verify that rewarded validator has been removed.
	// Note that test genesis has multiple validators
	// terminating at the same time. The rewarded validator
	// will the first by txID. To make the test more stable
	// (txID changes every time we change any parameter
	// of the tx creating the validator), we explicitly
	//  check that rewarded validator is removed from staker set.
	_, txStatus, err := vm.state.GetTx(txID)
	require.NoError(err)
	require.Equal(status.Committed, txStatus)

	tx, _, err := vm.state.GetTx(rewardTx.(*txs.RewardValidatorTx).TxID)
	require.NoError(err)
	require.IsType(&txs.AddValidatorTx{}, tx.Unsigned)

	valTx, _ := tx.Unsigned.(*txs.AddValidatorTx)
	_, err = vm.state.GetCurrentValidator(constants.PrimaryNetworkID, valTx.NodeID())
	require.ErrorIs(err, database.ErrNotFound)
}

// Test case where primary network validator not rewarded
func TestRewardValidatorReject(t *testing.T) {
	require := require.New(t)
	vm, _, _ := defaultVM(t)
	vm.ctx.Lock.Lock()
	defer func() {
		require.NoError(vm.Shutdown(context.Background()))
		vm.ctx.Lock.Unlock()
	}()

	// Fast forward clock to time for genesis validators to leave
	vm.clock.Set(ts.ValidateEndTime)

	// Advance time and create proposal to reward a genesis validator
	blk, err := vm.Builder.BuildBlock(context.Background())
	require.NoError(err)

	require.NoError(blk.Verify(context.Background()))

	oracleBlk := blk.(smcon.OracleBlock)
	options, err := oracleBlk.Options(context.Background())
	require.NoError(err)

	commit := options[0].(*blockexecutor.Block)
	require.IsType(&block.BanffCommitBlock{}, commit.Block)

	abort := options[1].(*blockexecutor.Block)
	require.IsType(&block.BanffAbortBlock{}, abort.Block)

	// Assert block tries to reward a genesis validator
	rewardTx := oracleBlk.(block.Block).Txs()[0].Unsigned
	require.IsType(&txs.RewardValidatorTx{}, rewardTx)

	// Verify options and accept abort block
	require.NoError(commit.Verify(context.Background()))
	require.NoError(abort.Verify(context.Background()))
	txID := blk.(block.Block).Txs()[0].ID()
	{
		onAccept, ok := vm.manager.GetState(commit.ID())
		require.True(ok)

		_, txStatus, err := onAccept.GetTx(txID)
		require.NoError(err)
		require.Equal(status.Committed, txStatus)
	}

	require.NoError(blk.Accept(context.Background()))
	require.NoError(abort.Accept(context.Background()))

	// Verify that chain's timestamp has advanced
	timestamp := vm.state.GetTimestamp()
	require.Equal(ts.ValidateEndTime.Unix(), timestamp.Unix())

	// Verify that rewarded validator has been removed.
	// Note that test genesis has multiple validators
	// terminating at the same time. The rewarded validator
	// will the first by txID. To make the test more stable
	// (txID changes every time we change any parameter
	// of the tx creating the validator), we explicitly
	//  check that rewarded validator is removed from staker set.
	_, txStatus, err := vm.state.GetTx(txID)
	require.NoError(err)
	require.Equal(status.Aborted, txStatus)

	tx, _, err := vm.state.GetTx(rewardTx.(*txs.RewardValidatorTx).TxID)
	require.NoError(err)
	require.IsType(&txs.AddValidatorTx{}, tx.Unsigned)

	valTx, _ := tx.Unsigned.(*txs.AddValidatorTx)
	_, err = vm.state.GetCurrentValidator(constants.PrimaryNetworkID, valTx.NodeID())
	require.ErrorIs(err, database.ErrNotFound)
}

// Ensure BuildBlock errors when there is no block to build
func TestUnneededBuildBlock(t *testing.T) {
	require := require.New(t)
	vm, _, _ := defaultVM(t)
	vm.ctx.Lock.Lock()
	defer func() {
		require.NoError(vm.Shutdown(context.Background()))
		vm.ctx.Lock.Unlock()
	}()
	_, err := vm.Builder.BuildBlock(context.Background())
	require.ErrorIs(err, blockbuilder.ErrNoPendingBlocks)
}

// test acceptance of proposal to create a new chain
func TestCreateChain(t *testing.T) {
	require := require.New(t)
	vm, _, _ := defaultVM(t)
	vm.ctx.Lock.Lock()
	defer func() {
		require.NoError(vm.Shutdown(context.Background()))
		vm.ctx.Lock.Unlock()
	}()

	tx, err := vm.txBuilder.NewCreateChainTx(
		testSubnet1.ID(),
		nil,
		ids.ID{'t', 'e', 's', 't', 'v', 'm'},
		nil,
		"name",
		[]*secp256k1.PrivateKey{testSubnet1ControlKeys[0], testSubnet1ControlKeys[1]},
		ids.ShortEmpty, // change addr
	)
	require.NoError(err)

	require.NoError(vm.Builder.AddUnverifiedTx(tx))

	blk, err := vm.Builder.BuildBlock(context.Background())
	require.NoError(err) // should contain proposal to create chain

	require.NoError(blk.Verify(context.Background()))

	require.NoError(blk.Accept(context.Background()))

	_, txStatus, err := vm.state.GetTx(tx.ID())
	require.NoError(err)
	require.Equal(status.Committed, txStatus)

	// Verify chain was created
	chains, err := vm.state.GetChains(testSubnet1.ID())
	require.NoError(err)

	foundNewChain := false
	for _, chain := range chains {
		if bytes.Equal(chain.Bytes(), tx.Bytes()) {
			foundNewChain = true
		}
	}
	require.True(foundNewChain)
}

// test where we:
// 1) Create a subnet
// 2) Add a validator to the subnet's pending validator set
// 3) Advance timestamp to validator's start time (moving the validator from pending to current)
// 4) Advance timestamp to validator's end time (removing validator from current)
func TestCreateSubnet(t *testing.T) {
	require := require.New(t)
	vm, _, _ := defaultVM(t)
	vm.ctx.Lock.Lock()
	defer func() {
		require.NoError(vm.Shutdown(context.Background()))
		vm.ctx.Lock.Unlock()
	}()

	nodeID := ids.NodeID(ts.Keys[0].PublicKey().Address())

	createSubnetTx, err := vm.txBuilder.NewCreateSubnetTx(
		1, // threshold
		[]ids.ShortID{ // control test.Keys
			ts.Keys[0].PublicKey().Address(),
			ts.Keys[1].PublicKey().Address(),
		},
		[]*secp256k1.PrivateKey{ts.Keys[0]}, // payer
		ts.Keys[0].PublicKey().Address(),    // change addr
	)
	require.NoError(err)

	require.NoError(vm.Builder.AddUnverifiedTx(createSubnetTx))

	// should contain proposal to create subnet
	blk, err := vm.Builder.BuildBlock(context.Background())
	require.NoError(err)

	require.NoError(blk.Verify(context.Background()))
	require.NoError(blk.Accept(context.Background()))
	require.NoError(vm.SetPreference(context.Background(), vm.manager.LastAccepted()))

	_, txStatus, err := vm.state.GetTx(createSubnetTx.ID())
	require.NoError(err)
	require.Equal(status.Committed, txStatus)

	subnets, err := vm.state.GetSubnets()
	require.NoError(err)

	found := false
	for _, subnet := range subnets {
		if subnet.ID() == createSubnetTx.ID() {
			found = true
			break
		}
	}
	require.True(found)

	// Now that we've created a new subnet, add a validator to that subnet
	startTime := vm.clock.Time().Add(txexecutor.SyncBound).Add(1 * time.Second)
	endTime := startTime.Add(ts.MinStakingDuration)
	// [startTime, endTime] is subset of time test.Keys[0] validates default subnet so tx is valid
	addValidatorTx, err := vm.txBuilder.NewAddSubnetValidatorTx(
		ts.Weight,
		uint64(startTime.Unix()),
		uint64(endTime.Unix()),
		nodeID,
		createSubnetTx.ID(),
		[]*secp256k1.PrivateKey{ts.Keys[0]},
		ids.ShortEmpty, // change addr
	)
	require.NoError(err)

	require.NoError(vm.Builder.AddUnverifiedTx(addValidatorTx))

	blk, err = vm.Builder.BuildBlock(context.Background()) // should add validator to the new subnet
	require.NoError(err)

	require.NoError(blk.Verify(context.Background()))
	require.NoError(blk.Accept(context.Background())) // add the validator to pending validator set
	require.NoError(vm.SetPreference(context.Background(), vm.manager.LastAccepted()))

	txID := blk.(block.Block).Txs()[0].ID()
	_, txStatus, err = vm.state.GetTx(txID)
	require.NoError(err)
	require.Equal(status.Committed, txStatus)

	_, err = vm.state.GetPendingValidator(createSubnetTx.ID(), nodeID)
	require.NoError(err)

	// Advance time to when new validator should start validating
	// Create a block with an advance time tx that moves validator
	// from pending to current validator set
	vm.clock.Set(startTime)
	blk, err = vm.Builder.BuildBlock(context.Background()) // should be advance time tx
	require.NoError(err)
	require.NoError(blk.Verify(context.Background()))
	require.NoError(blk.Accept(context.Background())) // move validator addValidatorTx from pending to current
	require.NoError(vm.SetPreference(context.Background(), vm.manager.LastAccepted()))

	_, err = vm.state.GetPendingValidator(createSubnetTx.ID(), nodeID)
	require.ErrorIs(err, database.ErrNotFound)

	_, err = vm.state.GetCurrentValidator(createSubnetTx.ID(), nodeID)
	require.NoError(err)

	// fast forward clock to time validator should stop validating
	vm.clock.Set(endTime)
	blk, err = vm.Builder.BuildBlock(context.Background())
	require.NoError(err)
	require.NoError(blk.Verify(context.Background()))
	require.NoError(blk.Accept(context.Background())) // remove validator from current validator set

	_, err = vm.state.GetPendingValidator(createSubnetTx.ID(), nodeID)
	require.ErrorIs(err, database.ErrNotFound)

	_, err = vm.state.GetCurrentValidator(createSubnetTx.ID(), nodeID)
	require.ErrorIs(err, database.ErrNotFound)
}

// test asset import
func TestAtomicImport(t *testing.T) {
	require := require.New(t)
	vm, baseDB, mutableSharedMemory := defaultVM(t)
	vm.ctx.Lock.Lock()
	defer func() {
		require.NoError(vm.Shutdown(context.Background()))
		vm.ctx.Lock.Unlock()
	}()

	utxoID := avax.UTXOID{
		TxID:        ids.Empty.Prefix(1),
		OutputIndex: 1,
	}
	amount := uint64(50000)
	recipientKey := ts.Keys[1]

	m := atomic.NewMemory(prefixdb.New([]byte{5}, baseDB))

	mutableSharedMemory.SharedMemory = m.NewSharedMemory(vm.ctx.ChainID)
	peerSharedMemory := m.NewSharedMemory(vm.ctx.XChainID)

	_, err := vm.txBuilder.NewImportTx(
		vm.ctx.XChainID,
		recipientKey.PublicKey().Address(),
		[]*secp256k1.PrivateKey{ts.Keys[0]},
		ids.ShortEmpty, // change addr
	)
	require.ErrorIs(err, txbuilder.ErrNoFunds)

	// Provide the avm UTXO

	utxo := &avax.UTXO{
		UTXOID: utxoID,
		Asset:  avax.Asset{ID: ts.AvaxAssetID},
		Out: &secp256k1fx.TransferOutput{
			Amt: amount,
			OutputOwners: secp256k1fx.OutputOwners{
				Threshold: 1,
				Addrs:     []ids.ShortID{recipientKey.PublicKey().Address()},
			},
		},
	}
	utxoBytes, err := txs.Codec.Marshal(txs.Version, utxo)
	require.NoError(err)

	inputID := utxo.InputID()
	require.NoError(peerSharedMemory.Apply(map[ids.ID]*atomic.Requests{
		vm.ctx.ChainID: {
			PutRequests: []*atomic.Element{
				{
					Key:   inputID[:],
					Value: utxoBytes,
					Traits: [][]byte{
						recipientKey.PublicKey().Address().Bytes(),
					},
				},
			},
		},
	}))

	tx, err := vm.txBuilder.NewImportTx(
		vm.ctx.XChainID,
		recipientKey.PublicKey().Address(),
		[]*secp256k1.PrivateKey{recipientKey},
		ids.ShortEmpty, // change addr
	)
	require.NoError(err)

	require.NoError(vm.Builder.AddUnverifiedTx(tx))

	blk, err := vm.Builder.BuildBlock(context.Background())
	require.NoError(err)

	require.NoError(blk.Verify(context.Background()))

	require.NoError(blk.Accept(context.Background()))

	_, txStatus, err := vm.state.GetTx(tx.ID())
	require.NoError(err)
	require.Equal(status.Committed, txStatus)

	inputID = utxoID.InputID()
	_, err = vm.ctx.SharedMemory.Get(vm.ctx.XChainID, [][]byte{inputID[:]})
	require.ErrorIs(err, database.ErrNotFound)
}

// test optimistic asset import
func TestOptimisticAtomicImport(t *testing.T) {
	require := require.New(t)
	vm, _, _ := defaultVM(t)
	vm.ctx.Lock.Lock()
	defer func() {
		require.NoError(vm.Shutdown(context.Background()))
		vm.ctx.Lock.Unlock()
	}()

	tx := &txs.Tx{Unsigned: &txs.ImportTx{
		BaseTx: txs.BaseTx{BaseTx: avax.BaseTx{
			NetworkID:    vm.ctx.NetworkID,
			BlockchainID: vm.ctx.ChainID,
		}},
		SourceChain: vm.ctx.XChainID,
		ImportedInputs: []*avax.TransferableInput{{
			UTXOID: avax.UTXOID{
				TxID:        ids.Empty.Prefix(1),
				OutputIndex: 1,
			},
			Asset: avax.Asset{ID: vm.ctx.AVAXAssetID},
			In: &secp256k1fx.TransferInput{
				Amt: 50000,
			},
		}},
	}}
	require.NoError(tx.Initialize(txs.Codec))

	preferred, err := vm.Builder.Preferred()
	require.NoError(err)

	preferredID := preferred.ID()
	preferredHeight := preferred.Height()

	statelessBlk, err := block.NewApricotAtomicBlock(
		preferredID,
		preferredHeight+1,
		tx,
	)
	require.NoError(err)

	blk := vm.manager.NewBlock(statelessBlk)

	err = blk.Verify(context.Background())
	require.ErrorIs(err, database.ErrNotFound) // erred due to missing shared memory UTXOs

	require.NoError(vm.SetState(context.Background(), snow.Bootstrapping))

	require.NoError(blk.Verify(context.Background())) // skips shared memory UTXO verification during bootstrapping

	require.NoError(blk.Accept(context.Background()))

	require.NoError(vm.SetState(context.Background(), snow.NormalOp))

	_, txStatus, err := vm.state.GetTx(tx.ID())
	require.NoError(err)

	require.Equal(status.Committed, txStatus)
}

// test restarting the node
func TestRestartFullyAccepted(t *testing.T) {
	require := require.New(t)
	_, genesisBytes := defaultGenesis(t)
	db := memdb.New()

<<<<<<< HEAD
	firstDB := db.NewPrefixDBManager([]byte{})
	firstVM := &VM{
		Config: *ts.Config(true /*postBanff*/, true /*postCortina*/),
	}

	baseDBManager := manager.NewMemDB(version.Semantic1_0_0)
	firstCtx, _ := ts.Context(require, baseDBManager.Current().Database)
=======
	firstDB := prefixdb.New([]byte{}, db)
	firstVM := &VM{Config: config.Config{
		Chains:                 chains.TestManager,
		Validators:             validators.NewManager(),
		UptimeLockedCalculator: uptime.NewLockedCalculator(),
		MinStakeDuration:       ts.MinStakingDuration,
		MaxStakeDuration:       ts.MaxStakingDuration,
		RewardConfig:           defaultRewardConfig,
		BanffTime:              banffForkTime,
	}}

	firstCtx := defaultContext(t)

	baseDB := memdb.New()
	atomicDB := prefixdb.New([]byte{1}, baseDB)
	m := atomic.NewMemory(atomicDB)
	msm := &mutableSharedMemory{
		SharedMemory: m.NewSharedMemory(firstCtx.ChainID),
	}
	firstCtx.SharedMemory = msm
>>>>>>> 168b2911

	initialClkTime := banffForkTime.Add(time.Second)
	firstVM.clock.Set(initialClkTime)
	firstCtx.Lock.Lock()

	firstMsgChan := make(chan common.Message, 1)
	require.NoError(firstVM.Initialize(
		context.Background(),
		firstCtx,
		firstDB,
		genesisBytes,
		nil,
		nil,
		firstMsgChan,
		nil,
		nil,
	))

	genesisID, err := firstVM.LastAccepted(context.Background())
	require.NoError(err)

	nextChainTime := initialClkTime.Add(time.Second)
	firstVM.clock.Set(initialClkTime)
	preferred, err := firstVM.Builder.Preferred()
	require.NoError(err)
	preferredID := preferred.ID()
	preferredHeight := preferred.Height()

	// include a tx to make the block be accepted
	tx := &txs.Tx{Unsigned: &txs.ImportTx{
		BaseTx: txs.BaseTx{BaseTx: avax.BaseTx{
			NetworkID:    firstVM.ctx.NetworkID,
			BlockchainID: firstVM.ctx.ChainID,
		}},
		SourceChain: firstVM.ctx.XChainID,
		ImportedInputs: []*avax.TransferableInput{{
			UTXOID: avax.UTXOID{
				TxID:        ids.Empty.Prefix(1),
				OutputIndex: 1,
			},
			Asset: avax.Asset{ID: firstVM.ctx.AVAXAssetID},
			In: &secp256k1fx.TransferInput{
				Amt: 50000,
			},
		}},
	}}
	require.NoError(tx.Initialize(txs.Codec))

	statelessBlk, err := block.NewBanffStandardBlock(
		nextChainTime,
		preferredID,
		preferredHeight+1,
		[]*txs.Tx{tx},
	)
	require.NoError(err)

	firstAdvanceTimeBlk := firstVM.manager.NewBlock(statelessBlk)

	nextChainTime = nextChainTime.Add(2 * time.Second)
	firstVM.clock.Set(nextChainTime)
	require.NoError(firstAdvanceTimeBlk.Verify(context.Background()))
	require.NoError(firstAdvanceTimeBlk.Accept(context.Background()))

	require.NoError(firstVM.Shutdown(context.Background()))
	firstCtx.Lock.Unlock()

	secondVM := &VM{
		Config: *ts.Config(true /*postBanff*/, true /*postCortina*/),
	}

	secondCtx, _ := ts.Context(require, baseDBManager.Current().Database)
	secondVM.clock.Set(initialClkTime)
	secondCtx.Lock.Lock()
	defer func() {
		require.NoError(secondVM.Shutdown(context.Background()))
		secondCtx.Lock.Unlock()
	}()

<<<<<<< HEAD
	secondDB := baseDBManager.NewPrefixDBManager([]byte{})
=======
	secondDB := prefixdb.New([]byte{}, db)
>>>>>>> 168b2911
	secondMsgChan := make(chan common.Message, 1)
	require.NoError(secondVM.Initialize(
		context.Background(),
		secondCtx,
		secondDB,
		genesisBytes,
		nil,
		nil,
		secondMsgChan,
		nil,
		nil,
	))

	lastAccepted, err := secondVM.LastAccepted(context.Background())
	require.NoError(err)
	require.Equal(genesisID, lastAccepted)
}

// test bootstrapping the node
func TestBootstrapPartiallyAccepted(t *testing.T) {
	require := require.New(t)

	_, genesisBytes := defaultGenesis(t)

	baseDB := memdb.New()
	vmDB := prefixdb.New([]byte("vm"), baseDB)
	bootstrappingDB := prefixdb.New([]byte("bootstrapping"), baseDB)
	blocked, err := queue.NewWithMissing(bootstrappingDB, "", prometheus.NewRegistry())
	require.NoError(err)

	vm := &VM{
		Config: *ts.Config(true /*postBanff*/, true /*postCortina*/),
	}

	initialClkTime := banffForkTime.Add(time.Second)
	vm.clock.Set(initialClkTime)
<<<<<<< HEAD
	ctx, _ := ts.Context(require, baseDBManager.Current().Database)
=======
	ctx := defaultContext(t)

	atomicDB := prefixdb.New([]byte{1}, baseDB)
	m := atomic.NewMemory(atomicDB)
	msm := &mutableSharedMemory{
		SharedMemory: m.NewSharedMemory(ctx.ChainID),
	}
	ctx.SharedMemory = msm
>>>>>>> 168b2911

	consensusCtx := snow.DefaultConsensusContextTest()
	consensusCtx.Context = ctx
	ctx.Lock.Lock()

	msgChan := make(chan common.Message, 1)
	require.NoError(vm.Initialize(
		context.Background(),
		ctx,
		vmDB,
		genesisBytes,
		nil,
		nil,
		msgChan,
		nil,
		nil,
	))

	preferred, err := vm.Builder.Preferred()
	require.NoError(err)

	// include a tx to make the block be accepted
	tx := &txs.Tx{Unsigned: &txs.ImportTx{
		BaseTx: txs.BaseTx{BaseTx: avax.BaseTx{
			NetworkID:    vm.ctx.NetworkID,
			BlockchainID: vm.ctx.ChainID,
		}},
		SourceChain: vm.ctx.XChainID,
		ImportedInputs: []*avax.TransferableInput{{
			UTXOID: avax.UTXOID{
				TxID:        ids.Empty.Prefix(1),
				OutputIndex: 1,
			},
			Asset: avax.Asset{ID: vm.ctx.AVAXAssetID},
			In: &secp256k1fx.TransferInput{
				Amt: 50000,
			},
		}},
	}}
	require.NoError(tx.Initialize(txs.Codec))

	nextChainTime := initialClkTime.Add(time.Second)
	preferredID := preferred.ID()
	preferredHeight := preferred.Height()
	statelessBlk, err := block.NewBanffStandardBlock(
		nextChainTime,
		preferredID,
		preferredHeight+1,
		[]*txs.Tx{tx},
	)
	require.NoError(err)

	advanceTimeBlk := vm.manager.NewBlock(statelessBlk)
	require.NoError(err)

	advanceTimeBlkID := advanceTimeBlk.ID()
	advanceTimeBlkBytes := advanceTimeBlk.Bytes()

	peerID := ids.NodeID{1, 2, 3, 4, 5, 4, 3, 2, 1}
	beacons := validators.NewManager()
	require.NoError(beacons.AddStaker(ctx.SubnetID, peerID, nil, ids.Empty, 1))

	benchlist := benchlist.NewNoBenchlist()
	timeoutManager, err := timeout.NewManager(
		&timer.AdaptiveTimeoutConfig{
			InitialTimeout:     time.Millisecond,
			MinimumTimeout:     time.Millisecond,
			MaximumTimeout:     10 * time.Second,
			TimeoutHalflife:    5 * time.Minute,
			TimeoutCoefficient: 1.25,
		},
		benchlist,
		"",
		prometheus.NewRegistry(),
	)
	require.NoError(err)

	go timeoutManager.Dispatch()
	defer timeoutManager.Stop()

	chainRouter := &router.ChainRouter{}

	metrics := prometheus.NewRegistry()
	mc, err := message.NewCreator(logging.NoLog{}, metrics, "dummyNamespace", constants.DefaultNetworkCompressionType, 10*time.Second)
	require.NoError(err)

	require.NoError(chainRouter.Initialize(
		ids.EmptyNodeID,
		logging.NoLog{},
		timeoutManager,
		time.Second,
		set.Set[ids.ID]{},
		true,
		set.Set[ids.ID]{},
		nil,
		router.HealthConfig{},
		"",
		prometheus.NewRegistry(),
	))

	externalSender := &sender.ExternalSenderTest{TB: t}
	externalSender.Default(true)

	// Passes messages from the consensus engine to the network
	gossipConfig := subnets.GossipConfig{
		AcceptedFrontierPeerSize:  1,
		OnAcceptPeerSize:          1,
		AppGossipValidatorSize:    1,
		AppGossipNonValidatorSize: 1,
	}
	sender, err := sender.New(
		consensusCtx,
		mc,
		externalSender,
		chainRouter,
		timeoutManager,
		p2p.EngineType_ENGINE_TYPE_SNOWMAN,
		subnets.New(consensusCtx.NodeID, subnets.Config{GossipConfig: gossipConfig}),
	)
	require.NoError(err)

	var reqID uint32
	externalSender.SendF = func(msg message.OutboundMessage, nodeIDs set.Set[ids.NodeID], _ ids.ID, _ subnets.Allower) set.Set[ids.NodeID] {
		inMsg, err := mc.Parse(msg.Bytes(), ctx.NodeID, func() {})
		require.NoError(err)
		require.Equal(message.GetAcceptedFrontierOp, inMsg.Op())

		requestID, ok := message.GetRequestID(inMsg.Message())
		require.True(ok)

		reqID = requestID
		return nodeIDs
	}

	isBootstrapped := false
	bootstrapTracker := &common.BootstrapTrackerTest{
		T: t,
		IsBootstrappedF: func() bool {
			return isBootstrapped
		},
		BootstrappedF: func(ids.ID) {
			isBootstrapped = true
		},
	}

	peers := tracker.NewPeers()
	totalWeight, err := beacons.TotalWeight(ctx.SubnetID)
	require.NoError(err)
	startup := tracker.NewStartup(peers, (totalWeight+1)/2)
	beacons.RegisterCallbackListener(ctx.SubnetID, startup)

	// The engine handles consensus
	consensus := &smcon.Topological{}
	commonCfg := common.Config{
		Ctx:                            consensusCtx,
		Beacons:                        beacons,
		SampleK:                        beacons.Count(ctx.SubnetID),
		StartupTracker:                 startup,
		Alpha:                          (totalWeight + 1) / 2,
		Sender:                         sender,
		BootstrapTracker:               bootstrapTracker,
		AncestorsMaxContainersSent:     2000,
		AncestorsMaxContainersReceived: 2000,
		SharedCfg:                      &common.SharedConfig{},
	}

	snowGetHandler, err := snowgetter.New(vm, commonCfg)
	require.NoError(err)

	bootstrapConfig := bootstrap.Config{
		Config:        commonCfg,
		AllGetsServer: snowGetHandler,
		Blocked:       blocked,
		VM:            vm,
	}

	// Asynchronously passes messages from the network to the consensus engine
	cpuTracker, err := timetracker.NewResourceTracker(
		prometheus.NewRegistry(),
		resource.NoUsage,
		meter.ContinuousFactory{},
		time.Second,
	)
	require.NoError(err)

	h, err := handler.New(
		bootstrapConfig.Ctx,
		beacons,
		msgChan,
		time.Hour,
		2,
		cpuTracker,
		vm,
		subnets.New(ctx.NodeID, subnets.Config{}),
		tracker.NewPeers(),
	)
	require.NoError(err)

	engineConfig := smeng.Config{
		Ctx:           bootstrapConfig.Ctx,
		AllGetsServer: snowGetHandler,
		VM:            bootstrapConfig.VM,
		Sender:        bootstrapConfig.Sender,
		Validators:    beacons,
		Params: snowball.Parameters{
			K:                     1,
			AlphaPreference:       1,
			AlphaConfidence:       1,
			BetaVirtuous:          20,
			BetaRogue:             20,
			ConcurrentRepolls:     1,
			OptimalProcessing:     1,
			MaxOutstandingItems:   1,
			MaxItemProcessingTime: 1,
		},
		Consensus: consensus,
	}
	engine, err := smeng.New(engineConfig)
	require.NoError(err)

	bootstrapper, err := bootstrap.New(
		bootstrapConfig,
		engine.Start,
	)
	require.NoError(err)

	h.SetEngineManager(&handler.EngineManager{
		Avalanche: &handler.Engine{
			StateSyncer:  nil,
			Bootstrapper: bootstrapper,
			Consensus:    engine,
		},
		Snowman: &handler.Engine{
			StateSyncer:  nil,
			Bootstrapper: bootstrapper,
			Consensus:    engine,
		},
	})

	consensusCtx.State.Set(snow.EngineState{
		Type:  p2p.EngineType_ENGINE_TYPE_SNOWMAN,
		State: snow.NormalOp,
	})

	// Allow incoming messages to be routed to the new chain
	chainRouter.AddChain(context.Background(), h)
	ctx.Lock.Unlock()

	h.Start(context.Background(), false)

	ctx.Lock.Lock()
	require.NoError(bootstrapper.Connected(context.Background(), peerID, version.CurrentApp))

	externalSender.SendF = func(msg message.OutboundMessage, nodeIDs set.Set[ids.NodeID], _ ids.ID, _ subnets.Allower) set.Set[ids.NodeID] {
		inMsgIntf, err := mc.Parse(msg.Bytes(), ctx.NodeID, func() {})
		require.NoError(err)
		require.Equal(message.GetAcceptedOp, inMsgIntf.Op())
		inMsg := inMsgIntf.Message().(*p2p.GetAccepted)

		reqID = inMsg.RequestId
		return nodeIDs
	}

	require.NoError(bootstrapper.AcceptedFrontier(context.Background(), peerID, reqID, advanceTimeBlkID))

	externalSender.SendF = func(msg message.OutboundMessage, nodeIDs set.Set[ids.NodeID], _ ids.ID, _ subnets.Allower) set.Set[ids.NodeID] {
		inMsgIntf, err := mc.Parse(msg.Bytes(), ctx.NodeID, func() {})
		require.NoError(err)
		require.Equal(message.GetAncestorsOp, inMsgIntf.Op())
		inMsg := inMsgIntf.Message().(*p2p.GetAncestors)

		reqID = inMsg.RequestId

		containerID, err := ids.ToID(inMsg.ContainerId)
		require.NoError(err)
		require.Equal(advanceTimeBlkID, containerID)
		return nodeIDs
	}

	frontier := []ids.ID{advanceTimeBlkID}
	require.NoError(bootstrapper.Accepted(context.Background(), peerID, reqID, frontier))

	externalSender.SendF = nil
	externalSender.CantSend = false

	require.NoError(bootstrapper.Ancestors(context.Background(), peerID, reqID, [][]byte{advanceTimeBlkBytes}))

	preferred, err = vm.Builder.Preferred()
	require.NoError(err)

	require.Equal(advanceTimeBlk.ID(), preferred.ID())

	ctx.Lock.Unlock()
	chainRouter.Shutdown(context.Background())
}

func TestUnverifiedParent(t *testing.T) {
	require := require.New(t)
	_, genesisBytes := defaultGenesis(t)
<<<<<<< HEAD
	baseDBManager := manager.NewMemDB(version.Semantic1_0_0)

	vm := &VM{
		Config: *ts.Config(true /*postBanff*/, true /*postCortina*/),
	}
=======

	vm := &VM{Config: config.Config{
		Chains:                 chains.TestManager,
		Validators:             validators.NewManager(),
		UptimeLockedCalculator: uptime.NewLockedCalculator(),
		MinStakeDuration:       ts.MinStakingDuration,
		MaxStakeDuration:       ts.MaxStakingDuration,
		RewardConfig:           defaultRewardConfig,
		BanffTime:              banffForkTime,
	}}
>>>>>>> 168b2911

	initialClkTime := banffForkTime.Add(time.Second)
	vm.clock.Set(initialClkTime)
	ctx, _ := ts.Context(require, baseDBManager.Current().Database)
	ctx.Lock.Lock()
	defer func() {
		require.NoError(vm.Shutdown(context.Background()))
		ctx.Lock.Unlock()
	}()

	msgChan := make(chan common.Message, 1)
	require.NoError(vm.Initialize(
		context.Background(),
		ctx,
<<<<<<< HEAD
		baseDBManager,
=======
		memdb.New(),
>>>>>>> 168b2911
		genesisBytes,
		nil,
		nil,
		msgChan,
		nil,
		nil,
	))

	// include a tx1 to make the block be accepted
	tx1 := &txs.Tx{Unsigned: &txs.ImportTx{
		BaseTx: txs.BaseTx{BaseTx: avax.BaseTx{
			NetworkID:    vm.ctx.NetworkID,
			BlockchainID: vm.ctx.ChainID,
		}},
		SourceChain: vm.ctx.XChainID,
		ImportedInputs: []*avax.TransferableInput{{
			UTXOID: avax.UTXOID{
				TxID:        ids.Empty.Prefix(1),
				OutputIndex: 1,
			},
			Asset: avax.Asset{ID: vm.ctx.AVAXAssetID},
			In: &secp256k1fx.TransferInput{
				Amt: 50000,
			},
		}},
	}}
	require.NoError(tx1.Initialize(txs.Codec))

	preferred, err := vm.Builder.Preferred()
	require.NoError(err)
	nextChainTime := initialClkTime.Add(time.Second)
	preferredID := preferred.ID()
	preferredHeight := preferred.Height()

	statelessBlk, err := block.NewBanffStandardBlock(
		nextChainTime,
		preferredID,
		preferredHeight+1,
		[]*txs.Tx{tx1},
	)
	require.NoError(err)
	firstAdvanceTimeBlk := vm.manager.NewBlock(statelessBlk)
	require.NoError(firstAdvanceTimeBlk.Verify(context.Background()))

	// include a tx1 to make the block be accepted
	tx2 := &txs.Tx{Unsigned: &txs.ImportTx{
		BaseTx: txs.BaseTx{BaseTx: avax.BaseTx{
			NetworkID:    vm.ctx.NetworkID,
			BlockchainID: vm.ctx.ChainID,
		}},
		SourceChain: vm.ctx.XChainID,
		ImportedInputs: []*avax.TransferableInput{{
			UTXOID: avax.UTXOID{
				TxID:        ids.Empty.Prefix(2),
				OutputIndex: 2,
			},
			Asset: avax.Asset{ID: vm.ctx.AVAXAssetID},
			In: &secp256k1fx.TransferInput{
				Amt: 50000,
			},
		}},
	}}
	require.NoError(tx1.Initialize(txs.Codec))
	nextChainTime = nextChainTime.Add(time.Second)
	vm.clock.Set(nextChainTime)
	statelessSecondAdvanceTimeBlk, err := block.NewBanffStandardBlock(
		nextChainTime,
		firstAdvanceTimeBlk.ID(),
		firstAdvanceTimeBlk.Height()+1,
		[]*txs.Tx{tx2},
	)
	require.NoError(err)
	secondAdvanceTimeBlk := vm.manager.NewBlock(statelessSecondAdvanceTimeBlk)

	require.Equal(secondAdvanceTimeBlk.Parent(), firstAdvanceTimeBlk.ID())
	require.NoError(secondAdvanceTimeBlk.Verify(context.Background()))
}

func TestMaxStakeAmount(t *testing.T) {
	vm, _, _ := defaultVM(t)
	vm.ctx.Lock.Lock()
	defer func() {
		require.NoError(t, vm.Shutdown(context.Background()))
		vm.ctx.Lock.Unlock()
	}()

	nodeID := ids.NodeID(ts.Keys[0].PublicKey().Address())

	tests := []struct {
		description string
		startTime   time.Time
		endTime     time.Time
	}{
		{
			description: "[validator.StartTime] == [startTime] < [endTime] == [validator.EndTime]",
			startTime:   ts.ValidateStartTime,
			endTime:     ts.ValidateEndTime,
		},
		{
			description: "[validator.StartTime] < [startTime] < [endTime] == [validator.EndTime]",
			startTime:   ts.ValidateStartTime.Add(time.Minute),
			endTime:     ts.ValidateEndTime,
		},
		{
			description: "[validator.StartTime] == [startTime] < [endTime] < [validator.EndTime]",
			startTime:   ts.ValidateStartTime,
			endTime:     ts.ValidateEndTime.Add(-time.Minute),
		},
		{
			description: "[validator.StartTime] < [startTime] < [endTime] < [validator.EndTime]",
			startTime:   ts.ValidateStartTime.Add(time.Minute),
			endTime:     ts.ValidateEndTime.Add(-time.Minute),
		},
	}

	for _, test := range tests {
		t.Run(test.description, func(t *testing.T) {
			require := require.New(t)
			staker, err := txexecutor.GetValidator(vm.state, constants.PrimaryNetworkID, nodeID)
			require.NoError(err)

			amount, err := txexecutor.GetMaxWeight(vm.state, staker, test.startTime, test.endTime)
			require.NoError(err)
			require.Equal(ts.Weight, amount)
		})
	}
}

func TestUptimeDisallowedWithRestart(t *testing.T) {
	require := require.New(t)
	_, genesisBytes := defaultGenesis(t)
<<<<<<< HEAD
	baseDBManager := manager.NewMemDB(version.Semantic1_0_0)
	firstDB := baseDBManager.NewPrefixDBManager([]byte{})

=======
	db := memdb.New()

	firstDB := prefixdb.New([]byte{}, db)
>>>>>>> 168b2911
	const firstUptimePercentage = 20 // 20%
	firstCfg := ts.Config(true /*postBanff*/, true /*postCortina*/)
	firstCfg.UptimePercentage = firstUptimePercentage / 100.
	firstVM := &VM{Config: *firstCfg}

	firstCtx, _ := ts.Context(require, baseDBManager.Current().Database)
	firstCtx.Lock.Lock()

	firstMsgChan := make(chan common.Message, 1)
	require.NoError(firstVM.Initialize(
		context.Background(),
		firstCtx,
		firstDB,
		genesisBytes,
		nil,
		nil,
		firstMsgChan,
		nil,
		nil,
	))

	initialClkTime := ts.ValidateStartTime
	firstVM.clock.Set(initialClkTime)

	// Set VM state to NormalOp, to start tracking validators' uptime
	require.NoError(firstVM.SetState(context.Background(), snow.Bootstrapping))
	require.NoError(firstVM.SetState(context.Background(), snow.NormalOp))

	// Fast forward clock so that validators meet 20% uptime required for reward
	durationForReward := ts.ValidateEndTime.Sub(ts.ValidateStartTime) * firstUptimePercentage / 100
	firstVM.clock.Set(ts.ValidateStartTime.Add(durationForReward))

	// Shutdown VM to stop all genesis validator uptime.
	// At this point they have been validating for the 20% uptime needed to be rewarded
	require.NoError(firstVM.Shutdown(context.Background()))
	firstCtx.Lock.Unlock()

	// Restart the VM with a larger uptime requirement
<<<<<<< HEAD
	secondDB := baseDBManager.NewPrefixDBManager([]byte{})

=======
	secondDB := prefixdb.New([]byte{}, db)
>>>>>>> 168b2911
	const secondUptimePercentage = 21 // 21% > firstUptimePercentage, so uptime for reward is not met now
	secondCfg := ts.Config(true /*postBanff*/, true /*postCortina*/)
	secondCfg.UptimePercentage = secondUptimePercentage / 100.
	secondVM := &VM{Config: *secondCfg}

	secondCtx, _ := ts.Context(require, baseDBManager.Current().Database)
	secondCtx.Lock.Lock()
	defer func() {
		require.NoError(secondVM.Shutdown(context.Background()))
		secondCtx.Lock.Unlock()
	}()

	secondMsgChan := make(chan common.Message, 1)
	require.NoError(secondVM.Initialize(
		context.Background(),
		secondCtx,
		secondDB,
		genesisBytes,
		nil,
		nil,
		secondMsgChan,
		nil,
		nil,
	))

	// set clock to the time we switched firstVM off
	secondVM.clock.Set(ts.ValidateStartTime.Add(durationForReward))

	// Set VM state to NormalOp, to start tracking validators' uptime
	require.NoError(secondVM.SetState(context.Background(), snow.Bootstrapping))
	require.NoError(secondVM.SetState(context.Background(), snow.NormalOp))

	// after restart and change of uptime required for reward, push validators to their end of life
	secondVM.clock.Set(ts.ValidateEndTime)

	// evaluate a genesis validator for reward
	blk, err := secondVM.Builder.BuildBlock(context.Background())
	require.NoError(err)
	require.NoError(blk.Verify(context.Background()))

	// Assert preferences are correct.
	// secondVM should prefer abort since uptime requirements are not met anymore
	oracleBlk := blk.(smcon.OracleBlock)
	options, err := oracleBlk.Options(context.Background())
	require.NoError(err)

	abort := options[0].(*blockexecutor.Block)
	require.IsType(&block.BanffAbortBlock{}, abort.Block)

	commit := options[1].(*blockexecutor.Block)
	require.IsType(&block.BanffCommitBlock{}, commit.Block)

	// Assert block tries to reward a genesis validator
	rewardTx := oracleBlk.(block.Block).Txs()[0].Unsigned
	require.IsType(&txs.RewardValidatorTx{}, rewardTx)
	txID := blk.(block.Block).Txs()[0].ID()

	// Verify options and accept abort block
	require.NoError(commit.Verify(context.Background()))
	require.NoError(abort.Verify(context.Background()))
	require.NoError(blk.Accept(context.Background()))
	require.NoError(abort.Accept(context.Background()))
	require.NoError(secondVM.SetPreference(context.Background(), secondVM.manager.LastAccepted()))

	// Verify that rewarded validator has been removed.
	// Note that test genesis has multiple validators
	// terminating at the same time. The rewarded validator
	// will the first by txID. To make the test more stable
	// (txID changes every time we change any parameter
	// of the tx creating the validator), we explicitly
	//  check that rewarded validator is removed from staker set.
	_, txStatus, err := secondVM.state.GetTx(txID)
	require.NoError(err)
	require.Equal(status.Aborted, txStatus)

	tx, _, err := secondVM.state.GetTx(rewardTx.(*txs.RewardValidatorTx).TxID)
	require.NoError(err)
	require.IsType(&txs.AddValidatorTx{}, tx.Unsigned)

	valTx, _ := tx.Unsigned.(*txs.AddValidatorTx)
	_, err = secondVM.state.GetCurrentValidator(constants.PrimaryNetworkID, valTx.NodeID())
	require.ErrorIs(err, database.ErrNotFound)
}

func TestUptimeDisallowedAfterNeverConnecting(t *testing.T) {
	require := require.New(t)
	_, genesisBytes := defaultGenesis(t)
<<<<<<< HEAD
	baseDBManager := manager.NewMemDB(version.Semantic1_0_0)
=======
	db := memdb.New()
>>>>>>> 168b2911

	cfg := ts.Config(true /*postBanff*/, true /*postCortina*/)
	cfg.UptimePercentage = .2
	vm := &VM{
		Config: *cfg,
	}

	ctx, _ := ts.Context(require, baseDBManager.Current().Database)
	ctx.Lock.Lock()

	msgChan := make(chan common.Message, 1)
	appSender := &common.SenderTest{T: t}
	require.NoError(vm.Initialize(
		context.Background(),
		ctx,
		baseDBManager,
		genesisBytes,
		nil,
		nil,
		msgChan,
		nil,
		appSender,
	))

	defer func() {
		require.NoError(vm.Shutdown(context.Background()))
		ctx.Lock.Unlock()
	}()

	initialClkTime := ts.ValidateStartTime
	vm.clock.Set(initialClkTime)

	// Set VM state to NormalOp, to start tracking validators' uptime
	require.NoError(vm.SetState(context.Background(), snow.Bootstrapping))
	require.NoError(vm.SetState(context.Background(), snow.NormalOp))

	// Fast forward clock to time for genesis validators to leave
	vm.clock.Set(ts.ValidateEndTime)

	// evaluate a genesis validator for reward
	blk, err := vm.Builder.BuildBlock(context.Background())
	require.NoError(err)
	require.NoError(blk.Verify(context.Background()))

	// Assert preferences are correct.
	// vm should prefer abort since uptime requirements are not met.
	oracleBlk := blk.(smcon.OracleBlock)
	options, err := oracleBlk.Options(context.Background())
	require.NoError(err)

	abort := options[0].(*blockexecutor.Block)
	require.IsType(&block.BanffAbortBlock{}, abort.Block)

	commit := options[1].(*blockexecutor.Block)
	require.IsType(&block.BanffCommitBlock{}, commit.Block)

	// Assert block tries to reward a genesis validator
	rewardTx := oracleBlk.(block.Block).Txs()[0].Unsigned
	require.IsType(&txs.RewardValidatorTx{}, rewardTx)
	txID := blk.(block.Block).Txs()[0].ID()

	// Verify options and accept abort block
	require.NoError(commit.Verify(context.Background()))
	require.NoError(abort.Verify(context.Background()))
	require.NoError(blk.Accept(context.Background()))
	require.NoError(abort.Accept(context.Background()))
	require.NoError(vm.SetPreference(context.Background(), vm.manager.LastAccepted()))

	// Verify that rewarded validator has been removed.
	// Note that test genesis has multiple validators
	// terminating at the same time. The rewarded validator
	// will the first by txID. To make the test more stable
	// (txID changes every time we change any parameter
	// of the tx creating the validator), we explicitly
	//  check that rewarded validator is removed from staker set.
	_, txStatus, err := vm.state.GetTx(txID)
	require.NoError(err)
	require.Equal(status.Aborted, txStatus)

	tx, _, err := vm.state.GetTx(rewardTx.(*txs.RewardValidatorTx).TxID)
	require.NoError(err)
	require.IsType(&txs.AddValidatorTx{}, tx.Unsigned)

	valTx, _ := tx.Unsigned.(*txs.AddValidatorTx)
	_, err = vm.state.GetCurrentValidator(constants.PrimaryNetworkID, valTx.NodeID())
	require.ErrorIs(err, database.ErrNotFound)
}

func TestRemovePermissionedValidatorDuringAddPending(t *testing.T) {
	require := require.New(t)

	validatorStartTime := banffForkTime.Add(txexecutor.SyncBound).Add(1 * time.Second)
	validatorEndTime := validatorStartTime.Add(360 * 24 * time.Hour)

	vm, _, _ := defaultVM(t)

	vm.ctx.Lock.Lock()
	defer func() {
		require.NoError(vm.Shutdown(context.Background()))

		vm.ctx.Lock.Unlock()
	}()

	key, err := secp256k1.NewPrivateKey()
	require.NoError(err)

	id := key.PublicKey().Address()

	addValidatorTx, err := vm.txBuilder.NewAddValidatorTx(
		ts.MaxValidatorStake,
		uint64(validatorStartTime.Unix()),
		uint64(validatorEndTime.Unix()),
		ids.NodeID(id),
		id,
		reward.PercentDenominator,
		[]*secp256k1.PrivateKey{ts.Keys[0]},
		ts.Keys[0].Address(),
	)
	require.NoError(err)

	require.NoError(vm.Builder.AddUnverifiedTx(addValidatorTx))

	// trigger block creation for the validator tx
	addValidatorBlock, err := vm.Builder.BuildBlock(context.Background())
	require.NoError(err)
	require.NoError(addValidatorBlock.Verify(context.Background()))
	require.NoError(addValidatorBlock.Accept(context.Background()))
	require.NoError(vm.SetPreference(context.Background(), vm.manager.LastAccepted()))

	createSubnetTx, err := vm.txBuilder.NewCreateSubnetTx(
		1,
		[]ids.ShortID{id},
		[]*secp256k1.PrivateKey{ts.Keys[0]},
		ts.Keys[0].Address(),
	)
	require.NoError(err)

	require.NoError(vm.Builder.AddUnverifiedTx(createSubnetTx))

	// trigger block creation for the subnet tx
	createSubnetBlock, err := vm.Builder.BuildBlock(context.Background())
	require.NoError(err)
	require.NoError(createSubnetBlock.Verify(context.Background()))
	require.NoError(createSubnetBlock.Accept(context.Background()))
	require.NoError(vm.SetPreference(context.Background(), vm.manager.LastAccepted()))

	addSubnetValidatorTx, err := vm.txBuilder.NewAddSubnetValidatorTx(
		ts.MaxValidatorStake,
		uint64(validatorStartTime.Unix()),
		uint64(validatorEndTime.Unix()),
		ids.NodeID(id),
		createSubnetTx.ID(),
		[]*secp256k1.PrivateKey{key, ts.Keys[1]},
		ts.Keys[1].Address(),
	)
	require.NoError(err)

	removeSubnetValidatorTx, err := vm.txBuilder.NewRemoveSubnetValidatorTx(
		ids.NodeID(id),
		createSubnetTx.ID(),
		[]*secp256k1.PrivateKey{key, ts.Keys[2]},
		ts.Keys[2].Address(),
	)
	require.NoError(err)

	statelessBlock, err := block.NewBanffStandardBlock(
		vm.state.GetTimestamp(),
		createSubnetBlock.ID(),
		createSubnetBlock.Height()+1,
		[]*txs.Tx{
			addSubnetValidatorTx,
			removeSubnetValidatorTx,
		},
	)
	require.NoError(err)

	blockBytes := statelessBlock.Bytes()
	block, err := vm.ParseBlock(context.Background(), blockBytes)
	require.NoError(err)
	require.NoError(block.Verify(context.Background()))
	require.NoError(block.Accept(context.Background()))
	require.NoError(vm.SetPreference(context.Background(), vm.manager.LastAccepted()))

	_, err = vm.state.GetPendingValidator(createSubnetTx.ID(), ids.NodeID(id))
	require.ErrorIs(err, database.ErrNotFound)
}

func TestTransferSubnetOwnershipTx(t *testing.T) {
	require := require.New(t)
	vm, _, _ := defaultVM(t)
	vm.ctx.Lock.Lock()
	defer func() {
		require.NoError(vm.Shutdown(context.Background()))
		vm.ctx.Lock.Unlock()
	}()

	// Create a subnet
	createSubnetTx, err := vm.txBuilder.NewCreateSubnetTx(
		1,
		[]ids.ShortID{ts.Keys[0].PublicKey().Address()},
		[]*secp256k1.PrivateKey{ts.Keys[0]},
		ts.Keys[0].Address(),
	)
	require.NoError(err)
	subnetID := createSubnetTx.ID()

	require.NoError(vm.Builder.AddUnverifiedTx(createSubnetTx))
	createSubnetBlock, err := vm.Builder.BuildBlock(context.Background())
	require.NoError(err)

	createSubnetRawBlock := createSubnetBlock.(*blockexecutor.Block).Block
	require.IsType(&block.BanffStandardBlock{}, createSubnetRawBlock)
	require.Contains(createSubnetRawBlock.Txs(), createSubnetTx)

	require.NoError(createSubnetBlock.Verify(context.Background()))
	require.NoError(createSubnetBlock.Accept(context.Background()))
	require.NoError(vm.SetPreference(context.Background(), vm.manager.LastAccepted()))

	subnetOwner, err := vm.state.GetSubnetOwner(subnetID)
	require.NoError(err)
	expectedOwner := &secp256k1fx.OutputOwners{
		Locktime:  0,
		Threshold: 1,
		Addrs: []ids.ShortID{
			ts.Keys[0].PublicKey().Address(),
		},
	}
	require.Equal(expectedOwner, subnetOwner)

	transferSubnetOwnershipTx, err := vm.txBuilder.NewTransferSubnetOwnershipTx(
		subnetID,
		1,
		[]ids.ShortID{ts.Keys[1].PublicKey().Address()},
		[]*secp256k1.PrivateKey{ts.Keys[0]},
		ids.ShortEmpty, // change addr
	)
	require.NoError(err)

	require.NoError(vm.Builder.AddUnverifiedTx(transferSubnetOwnershipTx))
	transferSubnetOwnershipBlock, err := vm.Builder.BuildBlock(context.Background())
	require.NoError(err)

	transferSubnetOwnershipRawBlock := transferSubnetOwnershipBlock.(*blockexecutor.Block).Block
	require.IsType(&block.BanffStandardBlock{}, transferSubnetOwnershipRawBlock)
	require.Contains(transferSubnetOwnershipRawBlock.Txs(), transferSubnetOwnershipTx)

	require.NoError(transferSubnetOwnershipBlock.Verify(context.Background()))
	require.NoError(transferSubnetOwnershipBlock.Accept(context.Background()))
	require.NoError(vm.SetPreference(context.Background(), vm.manager.LastAccepted()))

	subnetOwner, err = vm.state.GetSubnetOwner(subnetID)
	require.NoError(err)
	expectedOwner = &secp256k1fx.OutputOwners{
		Locktime:  0,
		Threshold: 1,
		Addrs: []ids.ShortID{
			ts.Keys[1].PublicKey().Address(),
		},
	}
	require.Equal(expectedOwner, subnetOwner)
}

func TestBaseTx(t *testing.T) {
	require := require.New(t)
	vm, _, _ := defaultVM(t)
	vm.ctx.Lock.Lock()
	defer func() {
		require.NoError(vm.Shutdown(context.Background()))
		vm.ctx.Lock.Unlock()
	}()

	sendAmt := uint64(100000)
	changeAddr := ids.ShortEmpty

	baseTx, err := vm.txBuilder.NewBaseTx(
		sendAmt,
		secp256k1fx.OutputOwners{
			Threshold: 1,
			Addrs: []ids.ShortID{
				ts.Keys[1].Address(),
			},
		},
		[]*secp256k1.PrivateKey{ts.Keys[0]},
		changeAddr,
	)
	require.NoError(err)

	totalInputAmt := uint64(0)
	key0InputAmt := uint64(0)
	for inputID := range baseTx.Unsigned.InputIDs() {
		utxo, err := vm.state.GetUTXO(inputID)
		require.NoError(err)
		require.IsType(&secp256k1fx.TransferOutput{}, utxo.Out)
		castOut := utxo.Out.(*secp256k1fx.TransferOutput)
		if castOut.AddressesSet().Equals(set.Of(ts.Keys[0].Address())) {
			key0InputAmt += castOut.Amt
		}
		totalInputAmt += castOut.Amt
	}
	require.Equal(totalInputAmt, key0InputAmt)

	totalOutputAmt := uint64(0)
	key0OutputAmt := uint64(0)
	key1OutputAmt := uint64(0)
	changeAddrOutputAmt := uint64(0)
	for _, output := range baseTx.Unsigned.Outputs() {
		require.IsType(&secp256k1fx.TransferOutput{}, output.Out)
		castOut := output.Out.(*secp256k1fx.TransferOutput)
		if castOut.AddressesSet().Equals(set.Of(ts.Keys[0].Address())) {
			key0OutputAmt += castOut.Amt
		}
		if castOut.AddressesSet().Equals(set.Of(ts.Keys[1].Address())) {
			key1OutputAmt += castOut.Amt
		}
		if castOut.AddressesSet().Equals(set.Of(changeAddr)) {
			changeAddrOutputAmt += castOut.Amt
		}
		totalOutputAmt += castOut.Amt
	}
	require.Equal(totalOutputAmt, key0OutputAmt+key1OutputAmt+changeAddrOutputAmt)

	require.Equal(vm.TxFee, totalInputAmt-totalOutputAmt)
	require.Equal(sendAmt, key1OutputAmt)

	require.NoError(vm.Builder.AddUnverifiedTx(baseTx))
	baseTxBlock, err := vm.Builder.BuildBlock(context.Background())
	require.NoError(err)

	baseTxRawBlock := baseTxBlock.(*blockexecutor.Block).Block
	require.IsType(&block.BanffStandardBlock{}, baseTxRawBlock)
	require.Contains(baseTxRawBlock.Txs(), baseTx)

	require.NoError(baseTxBlock.Verify(context.Background()))
	require.NoError(baseTxBlock.Accept(context.Background()))
	require.NoError(vm.SetPreference(context.Background(), vm.manager.LastAccepted()))
}<|MERGE_RESOLUTION|>--- conflicted
+++ resolved
@@ -217,18 +217,12 @@
 	}
 	vm.DTime = vm.CortinaTime // activate DFork as well
 
-<<<<<<< HEAD
-	baseDBManager := manager.NewMemDB(version.Semantic1_0_0)
-	chainDBManager := baseDBManager.NewPrefixDBManager([]byte{0})
-=======
-	db := memdb.New()
-	chainDB := prefixdb.New([]byte{0}, db)
-	atomicDB := prefixdb.New([]byte{1}, db)
->>>>>>> 168b2911
+	baseDB := memdb.New()
+	chainDB := prefixdb.New([]byte{0}, baseDB)
 
 	vm.clock.Set(banffForkTime.Add(time.Second))
 	msgChan := make(chan common.Message, 1)
-	ctx, msm := ts.Context(require, baseDBManager.Current().Database)
+	ctx, msm := ts.Context(require, baseDB)
 
 	ctx.Lock.Lock()
 	defer ctx.Lock.Unlock()
@@ -272,7 +266,7 @@
 	require.NoError(blk.Accept(context.Background()))
 	require.NoError(vm.SetPreference(context.Background(), vm.manager.LastAccepted()))
 
-	return vm, db, msm
+	return vm, baseDB, msm
 }
 
 // Ensure genesis state is parsed from bytes and stored correctly
@@ -1076,36 +1070,12 @@
 	_, genesisBytes := defaultGenesis(t)
 	db := memdb.New()
 
-<<<<<<< HEAD
-	firstDB := db.NewPrefixDBManager([]byte{})
+	firstDB := prefixdb.New([]byte{}, db)
 	firstVM := &VM{
 		Config: *ts.Config(true /*postBanff*/, true /*postCortina*/),
 	}
 
-	baseDBManager := manager.NewMemDB(version.Semantic1_0_0)
-	firstCtx, _ := ts.Context(require, baseDBManager.Current().Database)
-=======
-	firstDB := prefixdb.New([]byte{}, db)
-	firstVM := &VM{Config: config.Config{
-		Chains:                 chains.TestManager,
-		Validators:             validators.NewManager(),
-		UptimeLockedCalculator: uptime.NewLockedCalculator(),
-		MinStakeDuration:       ts.MinStakingDuration,
-		MaxStakeDuration:       ts.MaxStakingDuration,
-		RewardConfig:           defaultRewardConfig,
-		BanffTime:              banffForkTime,
-	}}
-
-	firstCtx := defaultContext(t)
-
-	baseDB := memdb.New()
-	atomicDB := prefixdb.New([]byte{1}, baseDB)
-	m := atomic.NewMemory(atomicDB)
-	msm := &mutableSharedMemory{
-		SharedMemory: m.NewSharedMemory(firstCtx.ChainID),
-	}
-	firstCtx.SharedMemory = msm
->>>>>>> 168b2911
+	firstCtx, _ := ts.Context(require, memdb.New())
 
 	initialClkTime := banffForkTime.Add(time.Second)
 	firstVM.clock.Set(initialClkTime)
@@ -1176,7 +1146,7 @@
 		Config: *ts.Config(true /*postBanff*/, true /*postCortina*/),
 	}
 
-	secondCtx, _ := ts.Context(require, baseDBManager.Current().Database)
+	secondCtx, _ := ts.Context(require, db)
 	secondVM.clock.Set(initialClkTime)
 	secondCtx.Lock.Lock()
 	defer func() {
@@ -1184,11 +1154,7 @@
 		secondCtx.Lock.Unlock()
 	}()
 
-<<<<<<< HEAD
-	secondDB := baseDBManager.NewPrefixDBManager([]byte{})
-=======
 	secondDB := prefixdb.New([]byte{}, db)
->>>>>>> 168b2911
 	secondMsgChan := make(chan common.Message, 1)
 	require.NoError(secondVM.Initialize(
 		context.Background(),
@@ -1225,18 +1191,7 @@
 
 	initialClkTime := banffForkTime.Add(time.Second)
 	vm.clock.Set(initialClkTime)
-<<<<<<< HEAD
-	ctx, _ := ts.Context(require, baseDBManager.Current().Database)
-=======
-	ctx := defaultContext(t)
-
-	atomicDB := prefixdb.New([]byte{1}, baseDB)
-	m := atomic.NewMemory(atomicDB)
-	msm := &mutableSharedMemory{
-		SharedMemory: m.NewSharedMemory(ctx.ChainID),
-	}
-	ctx.SharedMemory = msm
->>>>>>> 168b2911
+	ctx, _ := ts.Context(require, baseDB)
 
 	consensusCtx := snow.DefaultConsensusContextTest()
 	consensusCtx.Context = ctx
@@ -1536,28 +1491,15 @@
 func TestUnverifiedParent(t *testing.T) {
 	require := require.New(t)
 	_, genesisBytes := defaultGenesis(t)
-<<<<<<< HEAD
-	baseDBManager := manager.NewMemDB(version.Semantic1_0_0)
+	baseDB := memdb.New()
 
 	vm := &VM{
 		Config: *ts.Config(true /*postBanff*/, true /*postCortina*/),
 	}
-=======
-
-	vm := &VM{Config: config.Config{
-		Chains:                 chains.TestManager,
-		Validators:             validators.NewManager(),
-		UptimeLockedCalculator: uptime.NewLockedCalculator(),
-		MinStakeDuration:       ts.MinStakingDuration,
-		MaxStakeDuration:       ts.MaxStakingDuration,
-		RewardConfig:           defaultRewardConfig,
-		BanffTime:              banffForkTime,
-	}}
->>>>>>> 168b2911
 
 	initialClkTime := banffForkTime.Add(time.Second)
 	vm.clock.Set(initialClkTime)
-	ctx, _ := ts.Context(require, baseDBManager.Current().Database)
+	ctx, _ := ts.Context(require, baseDB)
 	ctx.Lock.Lock()
 	defer func() {
 		require.NoError(vm.Shutdown(context.Background()))
@@ -1568,11 +1510,7 @@
 	require.NoError(vm.Initialize(
 		context.Background(),
 		ctx,
-<<<<<<< HEAD
-		baseDBManager,
-=======
-		memdb.New(),
->>>>>>> 168b2911
+		baseDB,
 		genesisBytes,
 		nil,
 		nil,
@@ -1704,21 +1642,15 @@
 func TestUptimeDisallowedWithRestart(t *testing.T) {
 	require := require.New(t)
 	_, genesisBytes := defaultGenesis(t)
-<<<<<<< HEAD
-	baseDBManager := manager.NewMemDB(version.Semantic1_0_0)
-	firstDB := baseDBManager.NewPrefixDBManager([]byte{})
-
-=======
 	db := memdb.New()
 
 	firstDB := prefixdb.New([]byte{}, db)
->>>>>>> 168b2911
 	const firstUptimePercentage = 20 // 20%
 	firstCfg := ts.Config(true /*postBanff*/, true /*postCortina*/)
 	firstCfg.UptimePercentage = firstUptimePercentage / 100.
 	firstVM := &VM{Config: *firstCfg}
 
-	firstCtx, _ := ts.Context(require, baseDBManager.Current().Database)
+	firstCtx, _ := ts.Context(require, db)
 	firstCtx.Lock.Lock()
 
 	firstMsgChan := make(chan common.Message, 1)
@@ -1751,18 +1683,14 @@
 	firstCtx.Lock.Unlock()
 
 	// Restart the VM with a larger uptime requirement
-<<<<<<< HEAD
-	secondDB := baseDBManager.NewPrefixDBManager([]byte{})
-
-=======
 	secondDB := prefixdb.New([]byte{}, db)
->>>>>>> 168b2911
+
 	const secondUptimePercentage = 21 // 21% > firstUptimePercentage, so uptime for reward is not met now
 	secondCfg := ts.Config(true /*postBanff*/, true /*postCortina*/)
 	secondCfg.UptimePercentage = secondUptimePercentage / 100.
 	secondVM := &VM{Config: *secondCfg}
 
-	secondCtx, _ := ts.Context(require, baseDBManager.Current().Database)
+	secondCtx, _ := ts.Context(require, db)
 	secondCtx.Lock.Lock()
 	defer func() {
 		require.NoError(secondVM.Shutdown(context.Background()))
@@ -1844,11 +1772,7 @@
 func TestUptimeDisallowedAfterNeverConnecting(t *testing.T) {
 	require := require.New(t)
 	_, genesisBytes := defaultGenesis(t)
-<<<<<<< HEAD
-	baseDBManager := manager.NewMemDB(version.Semantic1_0_0)
-=======
 	db := memdb.New()
->>>>>>> 168b2911
 
 	cfg := ts.Config(true /*postBanff*/, true /*postCortina*/)
 	cfg.UptimePercentage = .2
@@ -1856,7 +1780,7 @@
 		Config: *cfg,
 	}
 
-	ctx, _ := ts.Context(require, baseDBManager.Current().Database)
+	ctx, _ := ts.Context(require, db)
 	ctx.Lock.Lock()
 
 	msgChan := make(chan common.Message, 1)
@@ -1864,7 +1788,7 @@
 	require.NoError(vm.Initialize(
 		context.Background(),
 		ctx,
-		baseDBManager,
+		db,
 		genesisBytes,
 		nil,
 		nil,
