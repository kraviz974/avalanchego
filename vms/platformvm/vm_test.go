// Copyright (C) 2019-2024, Ava Labs, Inc. All rights reserved.
// See the file LICENSE for licensing terms.

package platformvm

import (
	"bytes"
	"context"
	"testing"
	"time"

	"github.com/prometheus/client_golang/prometheus"

	"github.com/stretchr/testify/require"

	"github.com/ava-labs/avalanchego/chains"
	"github.com/ava-labs/avalanchego/chains/atomic"
	"github.com/ava-labs/avalanchego/database"
	"github.com/ava-labs/avalanchego/database/memdb"
	"github.com/ava-labs/avalanchego/database/prefixdb"
	"github.com/ava-labs/avalanchego/ids"
	"github.com/ava-labs/avalanchego/message"
	"github.com/ava-labs/avalanchego/proto/pb/p2p"
	"github.com/ava-labs/avalanchego/snow"
	"github.com/ava-labs/avalanchego/snow/choices"
	"github.com/ava-labs/avalanchego/snow/consensus/snowball"
	"github.com/ava-labs/avalanchego/snow/engine/common"
	"github.com/ava-labs/avalanchego/snow/engine/common/queue"
	"github.com/ava-labs/avalanchego/snow/engine/common/tracker"
	"github.com/ava-labs/avalanchego/snow/engine/snowman/bootstrap"
	"github.com/ava-labs/avalanchego/snow/networking/benchlist"
	"github.com/ava-labs/avalanchego/snow/networking/handler"
	"github.com/ava-labs/avalanchego/snow/networking/router"
	"github.com/ava-labs/avalanchego/snow/networking/sender"
	"github.com/ava-labs/avalanchego/snow/networking/timeout"
	"github.com/ava-labs/avalanchego/snow/snowtest"
	"github.com/ava-labs/avalanchego/snow/validators"
	"github.com/ava-labs/avalanchego/subnets"
	"github.com/ava-labs/avalanchego/utils/constants"
	"github.com/ava-labs/avalanchego/utils/crypto/secp256k1"
	"github.com/ava-labs/avalanchego/utils/formatting/address"
	"github.com/ava-labs/avalanchego/utils/logging"
	"github.com/ava-labs/avalanchego/utils/math/meter"
	"github.com/ava-labs/avalanchego/utils/resource"
	"github.com/ava-labs/avalanchego/utils/set"
	"github.com/ava-labs/avalanchego/utils/timer"
	"github.com/ava-labs/avalanchego/version"
	"github.com/ava-labs/avalanchego/vms/components/avax"
	"github.com/ava-labs/avalanchego/vms/platformvm/block"
	"github.com/ava-labs/avalanchego/vms/platformvm/config/configtest"
	"github.com/ava-labs/avalanchego/vms/platformvm/genesis/genesistest"
	"github.com/ava-labs/avalanchego/vms/platformvm/reward"
	"github.com/ava-labs/avalanchego/vms/platformvm/status"
	"github.com/ava-labs/avalanchego/vms/platformvm/txs"
	"github.com/ava-labs/avalanchego/vms/secp256k1fx"

	smcon "github.com/ava-labs/avalanchego/snow/consensus/snowman"
	smeng "github.com/ava-labs/avalanchego/snow/engine/snowman"
	snowgetter "github.com/ava-labs/avalanchego/snow/engine/snowman/getter"
	timetracker "github.com/ava-labs/avalanchego/snow/networking/tracker"
	blockbuilder "github.com/ava-labs/avalanchego/vms/platformvm/block/builder"
	blockexecutor "github.com/ava-labs/avalanchego/vms/platformvm/block/executor"
	txbuilder "github.com/ava-labs/avalanchego/vms/platformvm/txs/builder"
	txexecutor "github.com/ava-labs/avalanchego/vms/platformvm/txs/executor"
)

// subnet that exists at genesis in defaultVM
// Its controlKeys are ts.SubnetControlKeys
// Its threshold is 2
var testSubnet1 *txs.Tx

func defaultVM(t *testing.T, fork configtest.ActiveFork) (*VM, database.Database, *configtest.MutableSharedMemory) {
	require := require.New(t)

	forkTime := genesistest.GenesisTime.Add(time.Second)
	vm := &VM{
		Config: *configtest.Config(fork, forkTime),
	}

	baseDB := memdb.New()
	chainDB := prefixdb.New([]byte{0}, baseDB)

	vm.clock.Set(forkTime.Add(time.Second))
	msgChan := make(chan common.Message, 1)
	ctx, msm := configtest.Context(t, baseDB)

	ctx.Lock.Lock()
	defer ctx.Lock.Unlock()
	_, genesisBytes := genesistest.Genesis(t, ctx)
	appSender := &common.SenderTest{}
	appSender.CantSendAppGossip = true
	appSender.SendAppGossipF = func(context.Context, []byte) error {
		return nil
	}

	require.NoError(vm.Initialize(
		context.Background(),
		ctx,
		chainDB,
		genesisBytes,
		nil,
		nil,
		msgChan,
		nil,
		appSender,
	))

	// align chain time and local clock
	vm.state.SetTimestamp(vm.clock.Time())

	require.NoError(vm.SetState(context.Background(), snow.NormalOp))

	// Create a subnet and store it in testSubnet1
	// Note: following Banff activation, block acceptance will move
	// chain time ahead
	var err error
	testSubnet1, err = vm.txBuilder.NewCreateSubnetTx(
		2, // threshold; 2 sigs needed to add validator to this subnet
		[]ids.ShortID{
			genesistest.SubnetControlKeys[0].PublicKey().Address(),
			genesistest.SubnetControlKeys[1].PublicKey().Address(),
			genesistest.SubnetControlKeys[2].PublicKey().Address(),
		},
		[]*secp256k1.PrivateKey{genesistest.Keys[4]}, // pays tx fee
		genesistest.Keys[4].PublicKey().Address(),    // change addr
	)
	require.NoError(err)
	vm.ctx.Lock.Unlock()
	require.NoError(vm.issueTx(context.Background(), testSubnet1))
	vm.ctx.Lock.Lock()
	blk, err := vm.Builder.BuildBlock(context.Background())
	require.NoError(err)
	require.NoError(blk.Verify(context.Background()))
	require.NoError(blk.Accept(context.Background()))
	require.NoError(vm.SetPreference(context.Background(), vm.manager.LastAccepted()))

	t.Cleanup(func() {
		vm.ctx.Lock.Lock()
		defer vm.ctx.Lock.Unlock()

		require.NoError(vm.Shutdown(context.Background()))
	})

	return vm, baseDB, msm
}

// Ensure genesis state is parsed from bytes and stored correctly
func TestGenesis(t *testing.T) {
	require := require.New(t)
	vm, _, _ := defaultVM(t, configtest.LatestFork)
	vm.ctx.Lock.Lock()
	defer vm.ctx.Lock.Unlock()

	// Ensure the genesis block has been accepted and stored
	genesisBlockID, err := vm.LastAccepted(context.Background()) // lastAccepted should be ID of genesis block
	require.NoError(err)

	genesisBlock, err := vm.manager.GetBlock(genesisBlockID)
	require.NoError(err)
	require.Equal(choices.Accepted, genesisBlock.Status())

	genesisState, _ := genesistest.Genesis(t, vm.ctx)
	// Ensure all the genesis UTXOs are there
	for _, utxo := range genesisState.UTXOs {
		_, addrBytes, err := address.ParseBech32(utxo.Address)
		require.NoError(err)

		addr, err := ids.ToShortID(addrBytes)
		require.NoError(err)

		addrs := set.Of(addr)
		utxos, err := avax.GetAllUTXOs(vm.state, addrs)
		require.NoError(err)
		require.Len(utxos, 1)

		out := utxos[0].Out.(*secp256k1fx.TransferOutput)
		if out.Amount() != uint64(utxo.Amount) {
			id := genesistest.Keys[4].PublicKey().Address()
			addr, err := address.FormatBech32(constants.UnitTestHRP, id.Bytes())
			require.NoError(err)

			require.Equal(utxo.Address, addr)
			require.Equal(uint64(utxo.Amount)-vm.CreateSubnetTxFee, out.Amount())
		}
	}

	// Ensure current validator set of primary network is correct
	require.Len(genesisState.Validators, vm.Validators.Count(constants.PrimaryNetworkID))

	for _, nodeID := range genesistest.GenesisNodeIDs {
		_, ok := vm.Validators.GetValidator(constants.PrimaryNetworkID, nodeID)
		require.True(ok)
	}

	// Ensure the new subnet we created exists
	_, _, err = vm.state.GetTx(testSubnet1.ID())
	require.NoError(err)
}

// accept proposal to add validator to primary network
func TestAddValidatorCommit(t *testing.T) {
	require := require.New(t)
	vm, _, _ := defaultVM(t, configtest.LatestFork)
	vm.ctx.Lock.Lock()
	defer vm.ctx.Lock.Unlock()

	var (
		startTime     = vm.clock.Time().Add(txexecutor.SyncBound).Add(1 * time.Second)
		endTime       = startTime.Add(configtest.MinStakingDuration)
		nodeID        = ids.GenerateTestNodeID()
		rewardAddress = ids.GenerateTestShortID()
	)

	// create valid tx
	tx, err := vm.txBuilder.NewAddValidatorTx(
		vm.MinValidatorStake,
		uint64(startTime.Unix()),
		uint64(endTime.Unix()),
		nodeID,
		rewardAddress,
		reward.PercentDenominator,
		[]*secp256k1.PrivateKey{genesistest.Keys[0]},
		ids.ShortEmpty, // change addr
	)
	require.NoError(err)

	// trigger block creation
	vm.ctx.Lock.Unlock()
	require.NoError(vm.issueTx(context.Background(), tx))
	vm.ctx.Lock.Lock()

	blk, err := vm.Builder.BuildBlock(context.Background())
	require.NoError(err)

	require.NoError(blk.Verify(context.Background()))
	require.NoError(blk.Accept(context.Background()))

	_, txStatus, err := vm.state.GetTx(tx.ID())
	require.NoError(err)
	require.Equal(status.Committed, txStatus)

	// Verify that new validator now in current validator set
	_, err = vm.state.GetCurrentValidator(constants.PrimaryNetworkID, nodeID)
	require.NoError(err)
}

// verify invalid attempt to add validator to primary network
func TestInvalidAddValidatorCommit(t *testing.T) {
	require := require.New(t)
	vm, _, _ := defaultVM(t, configtest.CortinaFork)
	vm.ctx.Lock.Lock()
	defer vm.ctx.Lock.Unlock()

	nodeID := ids.GenerateTestNodeID()
	startTime := genesistest.GenesisTime.Add(-txexecutor.SyncBound).Add(-1 * time.Second)
	endTime := startTime.Add(configtest.MinStakingDuration)

	// create invalid tx
	tx, err := vm.txBuilder.NewAddValidatorTx(
		vm.MinValidatorStake,
		uint64(startTime.Unix()),
		uint64(endTime.Unix()),
		nodeID,
		ids.GenerateTestShortID(),
		reward.PercentDenominator,
		[]*secp256k1.PrivateKey{genesistest.Keys[0]},
		ids.ShortEmpty, // change addr
	)
	require.NoError(err)

	preferredID := vm.manager.Preferred()
	preferred, err := vm.manager.GetBlock(preferredID)
	require.NoError(err)
	preferredHeight := preferred.Height()

	statelessBlk, err := block.NewBanffStandardBlock(
		preferred.Timestamp(),
		preferredID,
		preferredHeight+1,
		[]*txs.Tx{tx},
	)
	require.NoError(err)

	blkBytes := statelessBlk.Bytes()

	parsedBlock, err := vm.ParseBlock(context.Background(), blkBytes)
	require.NoError(err)

	err = parsedBlock.Verify(context.Background())
	require.ErrorIs(err, txexecutor.ErrTimestampNotBeforeStartTime)

	txID := statelessBlk.Txs()[0].ID()
	reason := vm.Builder.GetDropReason(txID)
	require.ErrorIs(reason, txexecutor.ErrTimestampNotBeforeStartTime)
}

// Reject attempt to add validator to primary network
func TestAddValidatorReject(t *testing.T) {
	require := require.New(t)
	vm, _, _ := defaultVM(t, configtest.CortinaFork)
	vm.ctx.Lock.Lock()
	defer vm.ctx.Lock.Unlock()

	var (
		startTime     = vm.clock.Time().Add(txexecutor.SyncBound).Add(1 * time.Second)
		endTime       = startTime.Add(configtest.MinStakingDuration)
		nodeID        = ids.GenerateTestNodeID()
		rewardAddress = ids.GenerateTestShortID()
	)

	// create valid tx
	tx, err := vm.txBuilder.NewAddValidatorTx(
		vm.MinValidatorStake,
		uint64(startTime.Unix()),
		uint64(endTime.Unix()),
		nodeID,
		rewardAddress,
		reward.PercentDenominator,
		[]*secp256k1.PrivateKey{genesistest.Keys[0]},
		ids.ShortEmpty, // change addr
	)
	require.NoError(err)

	// trigger block creation
	vm.ctx.Lock.Unlock()
	require.NoError(vm.issueTx(context.Background(), tx))
	vm.ctx.Lock.Lock()

	blk, err := vm.Builder.BuildBlock(context.Background())
	require.NoError(err)

	require.NoError(blk.Verify(context.Background()))
	require.NoError(blk.Reject(context.Background()))

	_, _, err = vm.state.GetTx(tx.ID())
	require.ErrorIs(err, database.ErrNotFound)

	_, err = vm.state.GetPendingValidator(constants.PrimaryNetworkID, nodeID)
	require.ErrorIs(err, database.ErrNotFound)
}

// Reject proposal to add validator to primary network
func TestAddValidatorInvalidNotReissued(t *testing.T) {
	require := require.New(t)
	vm, _, _ := defaultVM(t, configtest.LatestFork)
	vm.ctx.Lock.Lock()
	defer vm.ctx.Lock.Unlock()

	// Use nodeID that is already in the genesis
	repeatNodeID := genesistest.GenesisNodeIDs[0]

	startTime := vm.clock.Time().Add(txexecutor.SyncBound).Add(1 * time.Second)
	endTime := startTime.Add(configtest.MinStakingDuration)

	// create valid tx
	tx, err := vm.txBuilder.NewAddValidatorTx(
		vm.MinValidatorStake,
		uint64(startTime.Unix()),
		uint64(endTime.Unix()),
		repeatNodeID,
		ids.GenerateTestShortID(),
		reward.PercentDenominator,
		[]*secp256k1.PrivateKey{genesistest.Keys[0]},
		ids.ShortEmpty, // change addr
	)
	require.NoError(err)

	// trigger block creation
	vm.ctx.Lock.Unlock()
	err = vm.issueTx(context.Background(), tx)
	require.ErrorIs(err, txexecutor.ErrAlreadyValidator)
	vm.ctx.Lock.Lock()
}

// Accept proposal to add validator to subnet
func TestAddSubnetValidatorAccept(t *testing.T) {
	require := require.New(t)
	vm, _, _ := defaultVM(t, configtest.LatestFork)
	vm.ctx.Lock.Lock()
	defer vm.ctx.Lock.Unlock()

	var (
		startTime = vm.clock.Time().Add(txexecutor.SyncBound).Add(1 * time.Second)
		endTime   = startTime.Add(configtest.MinStakingDuration)
		nodeID    = genesistest.GenesisNodeIDs[0]
	)

	// create valid tx
	// note that [startTime, endTime] is a subset of time that test.Keys[0]
	// validates primary network ([test.ValidateStartTime, test.ValidateEndTime])
	tx, err := vm.txBuilder.NewAddSubnetValidatorTx(
		configtest.Weight,
		uint64(startTime.Unix()),
		uint64(endTime.Unix()),
		nodeID,
		testSubnet1.ID(),
		[]*secp256k1.PrivateKey{genesistest.SubnetControlKeys[0], genesistest.SubnetControlKeys[1]},
		ids.ShortEmpty, // change addr
	)
	require.NoError(err)

	// trigger block creation
	vm.ctx.Lock.Unlock()
	require.NoError(vm.issueTx(context.Background(), tx))
	vm.ctx.Lock.Lock()

	blk, err := vm.Builder.BuildBlock(context.Background())
	require.NoError(err)

	require.NoError(blk.Verify(context.Background()))
	require.NoError(blk.Accept(context.Background()))

	_, txStatus, err := vm.state.GetTx(tx.ID())
	require.NoError(err)
	require.Equal(status.Committed, txStatus)

	// Verify that new validator is in current validator set
	_, err = vm.state.GetCurrentValidator(testSubnet1.ID(), nodeID)
	require.NoError(err)
}

// Reject proposal to add validator to subnet
func TestAddSubnetValidatorReject(t *testing.T) {
	require := require.New(t)
	vm, _, _ := defaultVM(t, configtest.LatestFork)
	vm.ctx.Lock.Lock()
	defer vm.ctx.Lock.Unlock()

	var (
		startTime = vm.clock.Time().Add(txexecutor.SyncBound).Add(1 * time.Second)
		endTime   = startTime.Add(configtest.MinStakingDuration)
		nodeID    = genesistest.GenesisNodeIDs[0]
	)

	// create valid tx
	// note that [startTime, endTime] is a subset of time that test.Keys[0]
	// validates primary network ([test.ValidateStartTime, test.ValidateEndTime])
	tx, err := vm.txBuilder.NewAddSubnetValidatorTx(
		configtest.Weight,
		uint64(startTime.Unix()),
		uint64(endTime.Unix()),
		nodeID,
		testSubnet1.ID(),
		[]*secp256k1.PrivateKey{genesistest.SubnetControlKeys[1], genesistest.SubnetControlKeys[2]},
		ids.ShortEmpty, // change addr
	)
	require.NoError(err)

	// trigger block creation
	vm.ctx.Lock.Unlock()
	require.NoError(vm.issueTx(context.Background(), tx))
	vm.ctx.Lock.Lock()

	blk, err := vm.Builder.BuildBlock(context.Background())
	require.NoError(err)

	require.NoError(blk.Verify(context.Background()))
	require.NoError(blk.Reject(context.Background()))

	_, _, err = vm.state.GetTx(tx.ID())
	require.ErrorIs(err, database.ErrNotFound)

	// Verify that new validator NOT in validator set
	_, err = vm.state.GetCurrentValidator(testSubnet1.ID(), nodeID)
	require.ErrorIs(err, database.ErrNotFound)
}

// Test case where primary network validator rewarded
func TestRewardValidatorAccept(t *testing.T) {
	require := require.New(t)
	vm, _, _ := defaultVM(t, configtest.LatestFork)
	vm.ctx.Lock.Lock()
	defer vm.ctx.Lock.Unlock()

	// Fast forward clock to time for genesis validators to leave
	vm.clock.Set(genesistest.ValidateEndTime)

	// Advance time and create proposal to reward a genesis validator
	blk, err := vm.Builder.BuildBlock(context.Background())
	require.NoError(err)
	require.NoError(blk.Verify(context.Background()))

	// Assert preferences are correct
	options, err := blk.(smcon.OracleBlock).Options(context.Background())
	require.NoError(err)

	commit := options[0].(*blockexecutor.Block)
	require.IsType(&block.BanffCommitBlock{}, commit.Block)

	abort := options[1].(*blockexecutor.Block)
	require.IsType(&block.BanffAbortBlock{}, abort.Block)

	// Assert block tries to reward a genesis validator
	rewardTx := blk.(block.Block).Txs()[0].Unsigned
	require.IsType(&txs.RewardValidatorTx{}, rewardTx)

	// Verify options and accept commmit block
	require.NoError(commit.Verify(context.Background()))
	require.NoError(abort.Verify(context.Background()))
	txID := blk.(block.Block).Txs()[0].ID()
	{
		onAbort, ok := vm.manager.GetState(abort.ID())
		require.True(ok)

		_, txStatus, err := onAbort.GetTx(txID)
		require.NoError(err)
		require.Equal(status.Aborted, txStatus)
	}

	require.NoError(blk.Accept(context.Background()))
	require.NoError(commit.Accept(context.Background()))

	// Verify that chain's timestamp has advanced
	timestamp := vm.state.GetTimestamp()
	require.Equal(genesistest.ValidateEndTime.Unix(), timestamp.Unix())

	// Verify that rewarded validator has been removed.
	// Note that test genesis has multiple validators
	// terminating at the same time. The rewarded validator
	// will the first by txID. To make the test more stable
	// (txID changes every time we change any parameter
	// of the tx creating the validator), we explicitly
	//  check that rewarded validator is removed from staker set.
	_, txStatus, err := vm.state.GetTx(txID)
	require.NoError(err)
	require.Equal(status.Committed, txStatus)

	tx, _, err := vm.state.GetTx(rewardTx.(*txs.RewardValidatorTx).TxID)
	require.NoError(err)
	require.IsType(&txs.AddValidatorTx{}, tx.Unsigned)

	valTx, _ := tx.Unsigned.(*txs.AddValidatorTx)
	_, err = vm.state.GetCurrentValidator(constants.PrimaryNetworkID, valTx.NodeID())
	require.ErrorIs(err, database.ErrNotFound)
}

// Test case where primary network validator not rewarded
func TestRewardValidatorReject(t *testing.T) {
	require := require.New(t)
	vm, _, _ := defaultVM(t, configtest.LatestFork)
	vm.ctx.Lock.Lock()
	defer vm.ctx.Lock.Unlock()

	// Fast forward clock to time for genesis validators to leave
	vm.clock.Set(genesistest.ValidateEndTime)

	// Advance time and create proposal to reward a genesis validator
	blk, err := vm.Builder.BuildBlock(context.Background())
	require.NoError(err)
	require.NoError(blk.Verify(context.Background()))

	// Assert preferences are correct
	oracleBlk := blk.(smcon.OracleBlock)
	options, err := oracleBlk.Options(context.Background())
	require.NoError(err)

	commit := options[0].(*blockexecutor.Block)
	require.IsType(&block.BanffCommitBlock{}, commit.Block)

	abort := options[1].(*blockexecutor.Block)
	require.IsType(&block.BanffAbortBlock{}, abort.Block)

	// Assert block tries to reward a genesis validator
	rewardTx := oracleBlk.(block.Block).Txs()[0].Unsigned
	require.IsType(&txs.RewardValidatorTx{}, rewardTx)

	// Verify options and accept abort block
	require.NoError(commit.Verify(context.Background()))
	require.NoError(abort.Verify(context.Background()))
	txID := blk.(block.Block).Txs()[0].ID()
	{
		onAccept, ok := vm.manager.GetState(commit.ID())
		require.True(ok)

		_, txStatus, err := onAccept.GetTx(txID)
		require.NoError(err)
		require.Equal(status.Committed, txStatus)
	}

	require.NoError(blk.Accept(context.Background()))
	require.NoError(abort.Accept(context.Background()))

	// Verify that chain's timestamp has advanced
	timestamp := vm.state.GetTimestamp()
	require.Equal(genesistest.ValidateEndTime.Unix(), timestamp.Unix())

	// Verify that rewarded validator has been removed.
	// Note that test genesis has multiple validators
	// terminating at the same time. The rewarded validator
	// will the first by txID. To make the test more stable
	// (txID changes every time we change any parameter
	// of the tx creating the validator), we explicitly
	//  check that rewarded validator is removed from staker set.
	_, txStatus, err := vm.state.GetTx(txID)
	require.NoError(err)
	require.Equal(status.Aborted, txStatus)

	tx, _, err := vm.state.GetTx(rewardTx.(*txs.RewardValidatorTx).TxID)
	require.NoError(err)
	require.IsType(&txs.AddValidatorTx{}, tx.Unsigned)

	valTx, _ := tx.Unsigned.(*txs.AddValidatorTx)
	_, err = vm.state.GetCurrentValidator(constants.PrimaryNetworkID, valTx.NodeID())
	require.ErrorIs(err, database.ErrNotFound)
}

// Ensure BuildBlock errors when there is no block to build
func TestUnneededBuildBlock(t *testing.T) {
	require := require.New(t)
	vm, _, _ := defaultVM(t, configtest.LatestFork)
	vm.ctx.Lock.Lock()
	defer vm.ctx.Lock.Unlock()

	_, err := vm.Builder.BuildBlock(context.Background())
	require.ErrorIs(err, blockbuilder.ErrNoPendingBlocks)
}

// test acceptance of proposal to create a new chain
func TestCreateChain(t *testing.T) {
	require := require.New(t)
	vm, _, _ := defaultVM(t, configtest.LatestFork)
	vm.ctx.Lock.Lock()
	defer vm.ctx.Lock.Unlock()

	tx, err := vm.txBuilder.NewCreateChainTx(
		testSubnet1.ID(),
		nil,
		ids.ID{'t', 'e', 's', 't', 'v', 'm'},
		nil,
		"name",
		[]*secp256k1.PrivateKey{genesistest.SubnetControlKeys[0], genesistest.SubnetControlKeys[1]},
		ids.ShortEmpty, // change addr
	)
	require.NoError(err)

	vm.ctx.Lock.Unlock()
	require.NoError(vm.issueTx(context.Background(), tx))
	vm.ctx.Lock.Lock()

	blk, err := vm.Builder.BuildBlock(context.Background())
	require.NoError(err) // should contain proposal to create chain

	require.NoError(blk.Verify(context.Background()))

	require.NoError(blk.Accept(context.Background()))

	_, txStatus, err := vm.state.GetTx(tx.ID())
	require.NoError(err)
	require.Equal(status.Committed, txStatus)

	// Verify chain was created
	chains, err := vm.state.GetChains(testSubnet1.ID())
	require.NoError(err)

	foundNewChain := false
	for _, chain := range chains {
		if bytes.Equal(chain.Bytes(), tx.Bytes()) {
			foundNewChain = true
		}
	}
	require.True(foundNewChain)
}

// test where we:
// 1) Create a subnet
// 2) Add a validator to the subnet's current validator set
// 3) Advance timestamp to validator's end time (removing validator from current)
func TestCreateSubnet(t *testing.T) {
	require := require.New(t)
	vm, _, _ := defaultVM(t, configtest.LatestFork)
	vm.ctx.Lock.Lock()
	defer vm.ctx.Lock.Unlock()

	nodeID := genesistest.GenesisNodeIDs[0]
	createSubnetTx, err := vm.txBuilder.NewCreateSubnetTx(
		1, // threshold
		[]ids.ShortID{ // control test.Keys
			genesistest.SubnetControlKeys[0].PublicKey().Address(),
			genesistest.SubnetControlKeys[1].PublicKey().Address(),
		},
		[]*secp256k1.PrivateKey{genesistest.Keys[0]}, // payer
		genesistest.Keys[0].PublicKey().Address(),    // change addr
	)
	require.NoError(err)

	vm.ctx.Lock.Unlock()
	require.NoError(vm.issueTx(context.Background(), createSubnetTx))
	vm.ctx.Lock.Lock()

	// should contain the CreateSubnetTx
	blk, err := vm.Builder.BuildBlock(context.Background())
	require.NoError(err)

	require.NoError(blk.Verify(context.Background()))
	require.NoError(blk.Accept(context.Background()))
	require.NoError(vm.SetPreference(context.Background(), vm.manager.LastAccepted()))

	_, txStatus, err := vm.state.GetTx(createSubnetTx.ID())
	require.NoError(err)
	require.Equal(status.Committed, txStatus)

	subnets, err := vm.state.GetSubnets()
	require.NoError(err)

	found := false
	for _, subnet := range subnets {
		if subnet.ID() == createSubnetTx.ID() {
			found = true
			break
		}
	}
	require.True(found)

	// Now that we've created a new subnet, add a validator to that subnet
	startTime := vm.clock.Time().Add(txexecutor.SyncBound).Add(1 * time.Second)
	endTime := startTime.Add(configtest.MinStakingDuration)
	// [startTime, endTime] is subset of time test.Keys[0] validates default subnet so tx is valid
	addValidatorTx, err := vm.txBuilder.NewAddSubnetValidatorTx(
		configtest.Weight,
		uint64(startTime.Unix()),
		uint64(endTime.Unix()),
		nodeID,
		createSubnetTx.ID(),
		[]*secp256k1.PrivateKey{genesistest.Keys[0]},
		ids.ShortEmpty, // change addr
	)
	require.NoError(err)

	vm.ctx.Lock.Unlock()
	require.NoError(vm.issueTx(context.Background(), addValidatorTx))
	vm.ctx.Lock.Lock()

	blk, err = vm.Builder.BuildBlock(context.Background()) // should add validator to the new subnet
	require.NoError(err)

	require.NoError(blk.Verify(context.Background()))
	require.NoError(blk.Accept(context.Background())) // add the validator to current validator set
	require.NoError(vm.SetPreference(context.Background(), vm.manager.LastAccepted()))

	txID := blk.(block.Block).Txs()[0].ID()
	_, txStatus, err = vm.state.GetTx(txID)
	require.NoError(err)
	require.Equal(status.Committed, txStatus)

	_, err = vm.state.GetPendingValidator(createSubnetTx.ID(), nodeID)
	require.ErrorIs(err, database.ErrNotFound)

	_, err = vm.state.GetCurrentValidator(createSubnetTx.ID(), nodeID)
	require.NoError(err)

	// fast forward clock to time validator should stop validating
	vm.clock.Set(endTime)
	blk, err = vm.Builder.BuildBlock(context.Background())
	require.NoError(err)
	require.NoError(blk.Verify(context.Background()))
	require.NoError(blk.Accept(context.Background())) // remove validator from current validator set

	_, err = vm.state.GetPendingValidator(createSubnetTx.ID(), nodeID)
	require.ErrorIs(err, database.ErrNotFound)

	_, err = vm.state.GetCurrentValidator(createSubnetTx.ID(), nodeID)
	require.ErrorIs(err, database.ErrNotFound)
}

// test asset import
func TestAtomicImport(t *testing.T) {
	require := require.New(t)
	vm, baseDB, mutableSharedMemory := defaultVM(t, configtest.LatestFork)
	vm.ctx.Lock.Lock()
	defer vm.ctx.Lock.Unlock()

	utxoID := avax.UTXOID{
		TxID:        ids.Empty.Prefix(1),
		OutputIndex: 1,
	}
	amount := uint64(50000)
	recipientKey := genesistest.Keys[1]

	m := atomic.NewMemory(prefixdb.New([]byte{5}, baseDB))

	mutableSharedMemory.SharedMemory = m.NewSharedMemory(vm.ctx.ChainID)
	peerSharedMemory := m.NewSharedMemory(vm.ctx.XChainID)

	_, err := vm.txBuilder.NewImportTx(
		vm.ctx.XChainID,
		recipientKey.PublicKey().Address(),
		[]*secp256k1.PrivateKey{genesistest.Keys[0]},
		ids.ShortEmpty, // change addr
	)
	require.ErrorIs(err, txbuilder.ErrNoFunds)

	// Provide the avm UTXO

	utxo := &avax.UTXO{
		UTXOID: utxoID,
		Asset:  avax.Asset{ID: vm.ctx.AVAXAssetID},
		Out: &secp256k1fx.TransferOutput{
			Amt: amount,
			OutputOwners: secp256k1fx.OutputOwners{
				Threshold: 1,
				Addrs:     []ids.ShortID{recipientKey.PublicKey().Address()},
			},
		},
	}
	utxoBytes, err := txs.Codec.Marshal(txs.CodecVersion, utxo)
	require.NoError(err)

	inputID := utxo.InputID()
	require.NoError(peerSharedMemory.Apply(map[ids.ID]*atomic.Requests{
		vm.ctx.ChainID: {
			PutRequests: []*atomic.Element{
				{
					Key:   inputID[:],
					Value: utxoBytes,
					Traits: [][]byte{
						recipientKey.PublicKey().Address().Bytes(),
					},
				},
			},
		},
	}))

	tx, err := vm.txBuilder.NewImportTx(
		vm.ctx.XChainID,
		recipientKey.PublicKey().Address(),
		[]*secp256k1.PrivateKey{recipientKey},
		ids.ShortEmpty, // change addr
	)
	require.NoError(err)

	vm.ctx.Lock.Unlock()
	require.NoError(vm.issueTx(context.Background(), tx))
	vm.ctx.Lock.Lock()

	blk, err := vm.Builder.BuildBlock(context.Background())
	require.NoError(err)

	require.NoError(blk.Verify(context.Background()))

	require.NoError(blk.Accept(context.Background()))

	_, txStatus, err := vm.state.GetTx(tx.ID())
	require.NoError(err)
	require.Equal(status.Committed, txStatus)

	inputID = utxoID.InputID()
	_, err = vm.ctx.SharedMemory.Get(vm.ctx.XChainID, [][]byte{inputID[:]})
	require.ErrorIs(err, database.ErrNotFound)
}

// test optimistic asset import
func TestOptimisticAtomicImport(t *testing.T) {
	require := require.New(t)
	vm, _, _ := defaultVM(t, configtest.ApricotPhase3Fork)
	vm.ctx.Lock.Lock()
	defer vm.ctx.Lock.Unlock()

	tx := &txs.Tx{Unsigned: &txs.ImportTx{
		BaseTx: txs.BaseTx{BaseTx: avax.BaseTx{
			NetworkID:    vm.ctx.NetworkID,
			BlockchainID: vm.ctx.ChainID,
		}},
		SourceChain: vm.ctx.XChainID,
		ImportedInputs: []*avax.TransferableInput{{
			UTXOID: avax.UTXOID{
				TxID:        ids.Empty.Prefix(1),
				OutputIndex: 1,
			},
			Asset: avax.Asset{ID: vm.ctx.AVAXAssetID},
			In: &secp256k1fx.TransferInput{
				Amt: 50000,
			},
		}},
	}}
	require.NoError(tx.Initialize(txs.Codec))

	preferredID := vm.manager.Preferred()
	preferred, err := vm.manager.GetBlock(preferredID)
	require.NoError(err)
	preferredHeight := preferred.Height()

	statelessBlk, err := block.NewBanffStandardBlock(
		vm.state.GetTimestamp(),
		preferredID,
		preferredHeight+1,
		[]*txs.Tx{tx},
	)
	require.NoError(err)

	blk := vm.manager.NewBlock(statelessBlk)

	err = blk.Verify(context.Background())
	require.ErrorIs(err, database.ErrNotFound) // erred due to missing shared memory UTXOs

	require.NoError(vm.SetState(context.Background(), snow.Bootstrapping))

	require.NoError(blk.Verify(context.Background())) // skips shared memory UTXO verification during bootstrapping

	require.NoError(blk.Accept(context.Background()))

	require.NoError(vm.SetState(context.Background(), snow.NormalOp))

	_, txStatus, err := vm.state.GetTx(tx.ID())
	require.NoError(err)

	require.Equal(status.Committed, txStatus)
}

// test restarting the node
func TestRestartFullyAccepted(t *testing.T) {
	require := require.New(t)
	db := memdb.New()
	firstDB := prefixdb.New([]byte{}, db)

	var (
		fork     = configtest.LatestFork
		forkTime = genesistest.ValidateEndTime.Add(-2 * time.Second)
	)
	firstVM := &VM{
		Config: *configtest.Config(fork, forkTime),
	}

	firstCtx, _ := configtest.Context(t, memdb.New())
	_, genesisBytes := genesistest.Genesis(t, firstCtx)

	initialClkTime := forkTime
	firstVM.clock.Set(initialClkTime)
	firstCtx.Lock.Lock()

	firstMsgChan := make(chan common.Message, 1)
	require.NoError(firstVM.Initialize(
		context.Background(),
		firstCtx,
		firstDB,
		genesisBytes,
		nil,
		nil,
		firstMsgChan,
		nil,
		nil,
	))

	genesisID, err := firstVM.LastAccepted(context.Background())
	require.NoError(err)

	// include a tx to make the block be accepted
	tx := &txs.Tx{Unsigned: &txs.ImportTx{
		BaseTx: txs.BaseTx{BaseTx: avax.BaseTx{
			NetworkID:    firstVM.ctx.NetworkID,
			BlockchainID: firstVM.ctx.ChainID,
		}},
		SourceChain: firstVM.ctx.XChainID,
		ImportedInputs: []*avax.TransferableInput{{
			UTXOID: avax.UTXOID{
				TxID:        ids.Empty.Prefix(1),
				OutputIndex: 1,
			},
			Asset: avax.Asset{ID: firstVM.ctx.AVAXAssetID},
			In: &secp256k1fx.TransferInput{
				Amt: 50000,
			},
		}},
	}}
	require.NoError(tx.Initialize(txs.Codec))

	nextChainTime := initialClkTime.Add(time.Second)
	firstVM.clock.Set(initialClkTime)

	preferredID := firstVM.manager.Preferred()
	preferred, err := firstVM.manager.GetBlock(preferredID)
	require.NoError(err)
	preferredHeight := preferred.Height()

	statelessBlk, err := block.NewBanffStandardBlock(
		nextChainTime,
		preferredID,
		preferredHeight+1,
		[]*txs.Tx{tx},
	)
	require.NoError(err)

	firstAdvanceTimeBlk := firstVM.manager.NewBlock(statelessBlk)

	nextChainTime = nextChainTime.Add(2 * time.Second)
	firstVM.clock.Set(nextChainTime)
	require.NoError(firstAdvanceTimeBlk.Verify(context.Background()))
	require.NoError(firstAdvanceTimeBlk.Accept(context.Background()))

	require.NoError(firstVM.Shutdown(context.Background()))
	firstCtx.Lock.Unlock()

	secondVM := &VM{
		Config: *configtest.Config(fork, forkTime),
	}

	secondCtx, _ := configtest.Context(t, db)
	secondVM.clock.Set(initialClkTime)
	secondCtx.Lock.Lock()
	defer func() {
		require.NoError(secondVM.Shutdown(context.Background()))
		secondCtx.Lock.Unlock()
	}()

	secondDB := prefixdb.New([]byte{}, db)
	secondMsgChan := make(chan common.Message, 1)
	require.NoError(secondVM.Initialize(
		context.Background(),
		secondCtx,
		secondDB,
		genesisBytes,
		nil,
		nil,
		secondMsgChan,
		nil,
		nil,
	))

	lastAccepted, err := secondVM.LastAccepted(context.Background())
	require.NoError(err)
	require.Equal(genesisID, lastAccepted)
}

// test bootstrapping the node
func TestBootstrapPartiallyAccepted(t *testing.T) {
	require := require.New(t)

	baseDB := memdb.New()
	vmDB := prefixdb.New(chains.VMDBPrefix, baseDB)
	bootstrappingDB := prefixdb.New(chains.ChainBootstrappingDBPrefix, baseDB)
	blocked, err := queue.NewWithMissing(bootstrappingDB, "", prometheus.NewRegistry())
	require.NoError(err)

	var (
		fork     = configtest.LatestFork
		forkTime = genesistest.ValidateEndTime.Add(-2 * time.Second)
	)

	vm := &VM{
		Config: *configtest.Config(fork, forkTime),
	}

	initialClkTime := forkTime
	vm.clock.Set(initialClkTime)
	ctx, _ := configtest.Context(t, baseDB)
	_, genesisBytes := genesistest.Genesis(t, ctx)

	consensusCtx := snowtest.ConsensusContext(ctx)
	ctx.Lock.Lock()

	msgChan := make(chan common.Message, 1)
	require.NoError(vm.Initialize(
		context.Background(),
		ctx,
		vmDB,
		genesisBytes,
		nil,
		nil,
		msgChan,
		nil,
		nil,
	))

	// include a tx to make the block be accepted
	tx := &txs.Tx{Unsigned: &txs.ImportTx{
		BaseTx: txs.BaseTx{BaseTx: avax.BaseTx{
			NetworkID:    vm.ctx.NetworkID,
			BlockchainID: vm.ctx.ChainID,
		}},
		SourceChain: vm.ctx.XChainID,
		ImportedInputs: []*avax.TransferableInput{{
			UTXOID: avax.UTXOID{
				TxID:        ids.Empty.Prefix(1),
				OutputIndex: 1,
			},
			Asset: avax.Asset{ID: vm.ctx.AVAXAssetID},
			In: &secp256k1fx.TransferInput{
				Amt: 50000,
			},
		}},
	}}
	require.NoError(tx.Initialize(txs.Codec))

	nextChainTime := initialClkTime.Add(time.Second)

	preferredID := vm.manager.Preferred()
	preferred, err := vm.manager.GetBlock(preferredID)
	require.NoError(err)
	preferredHeight := preferred.Height()

	statelessBlk, err := block.NewBanffStandardBlock(
		nextChainTime,
		preferredID,
		preferredHeight+1,
		[]*txs.Tx{tx},
	)
	require.NoError(err)

	advanceTimeBlk := vm.manager.NewBlock(statelessBlk)
	require.NoError(err)

	advanceTimeBlkID := advanceTimeBlk.ID()
	advanceTimeBlkBytes := advanceTimeBlk.Bytes()

	peerID := ids.BuildTestNodeID([]byte{1, 2, 3, 4, 5, 4, 3, 2, 1})
	beacons := validators.NewManager()
	require.NoError(beacons.AddStaker(ctx.SubnetID, peerID, nil, ids.Empty, 1))

	benchlist := benchlist.NewNoBenchlist()
	timeoutManager, err := timeout.NewManager(
		&timer.AdaptiveTimeoutConfig{
			InitialTimeout:     time.Millisecond,
			MinimumTimeout:     time.Millisecond,
			MaximumTimeout:     10 * time.Second,
			TimeoutHalflife:    5 * time.Minute,
			TimeoutCoefficient: 1.25,
		},
		benchlist,
		"",
		prometheus.NewRegistry(),
	)
	require.NoError(err)

	go timeoutManager.Dispatch()
	defer timeoutManager.Stop()

	chainRouter := &router.ChainRouter{}

	metrics := prometheus.NewRegistry()
	mc, err := message.NewCreator(logging.NoLog{}, metrics, "dummyNamespace", constants.DefaultNetworkCompressionType, 10*time.Second)
	require.NoError(err)

	require.NoError(chainRouter.Initialize(
		ids.EmptyNodeID,
		logging.NoLog{},
		timeoutManager,
		time.Second,
		set.Set[ids.ID]{},
		true,
		set.Set[ids.ID]{},
		nil,
		router.HealthConfig{},
		"",
		prometheus.NewRegistry(),
	))

	externalSender := &sender.ExternalSenderTest{TB: t}
	externalSender.Default(true)

	// Passes messages from the consensus engine to the network
	gossipConfig := subnets.GossipConfig{
		AcceptedFrontierPeerSize:  1,
		OnAcceptPeerSize:          1,
		AppGossipValidatorSize:    1,
		AppGossipNonValidatorSize: 1,
	}
	sender, err := sender.New(
		consensusCtx,
		mc,
		externalSender,
		chainRouter,
		timeoutManager,
		p2p.EngineType_ENGINE_TYPE_SNOWMAN,
		subnets.New(consensusCtx.NodeID, subnets.Config{GossipConfig: gossipConfig}),
	)
	require.NoError(err)

	isBootstrapped := false
	bootstrapTracker := &common.BootstrapTrackerTest{
		T: t,
		IsBootstrappedF: func() bool {
			return isBootstrapped
		},
		BootstrappedF: func(ids.ID) {
			isBootstrapped = true
		},
	}

	peers := tracker.NewPeers()
	totalWeight, err := beacons.TotalWeight(ctx.SubnetID)
	require.NoError(err)
	startup := tracker.NewStartup(peers, (totalWeight+1)/2)
	beacons.RegisterCallbackListener(ctx.SubnetID, startup)

	// The engine handles consensus
	snowGetHandler, err := snowgetter.New(
		vm,
		sender,
		consensusCtx.Log,
		time.Second,
		2000,
		consensusCtx.Registerer,
	)
	require.NoError(err)

	bootstrapConfig := bootstrap.Config{
		AllGetsServer:                  snowGetHandler,
		Ctx:                            consensusCtx,
		Beacons:                        beacons,
		SampleK:                        beacons.Count(ctx.SubnetID),
		StartupTracker:                 startup,
		Sender:                         sender,
		BootstrapTracker:               bootstrapTracker,
		AncestorsMaxContainersReceived: 2000,
		Blocked:                        blocked,
		VM:                             vm,
	}

	// Asynchronously passes messages from the network to the consensus engine
	cpuTracker, err := timetracker.NewResourceTracker(
		prometheus.NewRegistry(),
		resource.NoUsage,
		meter.ContinuousFactory{},
		time.Second,
	)
	require.NoError(err)

	h, err := handler.New(
		bootstrapConfig.Ctx,
		beacons,
		msgChan,
		time.Hour,
		2,
		cpuTracker,
		vm,
		subnets.New(ctx.NodeID, subnets.Config{}),
		tracker.NewPeers(),
	)
	require.NoError(err)

	engineConfig := smeng.Config{
		Ctx:           bootstrapConfig.Ctx,
		AllGetsServer: snowGetHandler,
		VM:            bootstrapConfig.VM,
		Sender:        bootstrapConfig.Sender,
		Validators:    beacons,
		Params: snowball.Parameters{
			K:                     1,
			AlphaPreference:       1,
			AlphaConfidence:       1,
			BetaVirtuous:          20,
			BetaRogue:             20,
			ConcurrentRepolls:     1,
			OptimalProcessing:     1,
			MaxOutstandingItems:   1,
			MaxItemProcessingTime: 1,
		},
		Consensus: &smcon.Topological{},
	}
	engine, err := smeng.New(engineConfig)
	require.NoError(err)

	bootstrapper, err := bootstrap.New(
		bootstrapConfig,
		engine.Start,
	)
	require.NoError(err)

	h.SetEngineManager(&handler.EngineManager{
		Avalanche: &handler.Engine{
			StateSyncer:  nil,
			Bootstrapper: bootstrapper,
			Consensus:    engine,
		},
		Snowman: &handler.Engine{
			StateSyncer:  nil,
			Bootstrapper: bootstrapper,
			Consensus:    engine,
		},
	})

	consensusCtx.State.Set(snow.EngineState{
		Type:  p2p.EngineType_ENGINE_TYPE_SNOWMAN,
		State: snow.NormalOp,
	})

	// Allow incoming messages to be routed to the new chain
	chainRouter.AddChain(context.Background(), h)
	ctx.Lock.Unlock()

	h.Start(context.Background(), false)

	ctx.Lock.Lock()
	var reqID uint32
	externalSender.SendF = func(msg message.OutboundMessage, nodeIDs set.Set[ids.NodeID], _ ids.ID, _ subnets.Allower) set.Set[ids.NodeID] {
		inMsg, err := mc.Parse(msg.Bytes(), ctx.NodeID, func() {})
		require.NoError(err)
		require.Equal(message.GetAcceptedFrontierOp, inMsg.Op())

		requestID, ok := message.GetRequestID(inMsg.Message())
		require.True(ok)

		reqID = requestID
		return nodeIDs
	}

	require.NoError(bootstrapper.Connected(context.Background(), peerID, version.CurrentApp))

	externalSender.SendF = func(msg message.OutboundMessage, nodeIDs set.Set[ids.NodeID], _ ids.ID, _ subnets.Allower) set.Set[ids.NodeID] {
		inMsgIntf, err := mc.Parse(msg.Bytes(), ctx.NodeID, func() {})
		require.NoError(err)
		require.Equal(message.GetAcceptedOp, inMsgIntf.Op())
		inMsg := inMsgIntf.Message().(*p2p.GetAccepted)

		reqID = inMsg.RequestId
		return nodeIDs
	}

	require.NoError(bootstrapper.AcceptedFrontier(context.Background(), peerID, reqID, advanceTimeBlkID))

	externalSender.SendF = func(msg message.OutboundMessage, nodeIDs set.Set[ids.NodeID], _ ids.ID, _ subnets.Allower) set.Set[ids.NodeID] {
		inMsgIntf, err := mc.Parse(msg.Bytes(), ctx.NodeID, func() {})
		require.NoError(err)
		require.Equal(message.GetAncestorsOp, inMsgIntf.Op())
		inMsg := inMsgIntf.Message().(*p2p.GetAncestors)

		reqID = inMsg.RequestId

		containerID, err := ids.ToID(inMsg.ContainerId)
		require.NoError(err)
		require.Equal(advanceTimeBlkID, containerID)
		return nodeIDs
	}

	frontier := set.Of(advanceTimeBlkID)
	require.NoError(bootstrapper.Accepted(context.Background(), peerID, reqID, frontier))

	externalSender.SendF = func(msg message.OutboundMessage, nodeIDs set.Set[ids.NodeID], _ ids.ID, _ subnets.Allower) set.Set[ids.NodeID] {
		inMsg, err := mc.Parse(msg.Bytes(), ctx.NodeID, func() {})
		require.NoError(err)
		require.Equal(message.GetAcceptedFrontierOp, inMsg.Op())

		requestID, ok := message.GetRequestID(inMsg.Message())
		require.True(ok)

		reqID = requestID
		return nodeIDs
	}

	require.NoError(bootstrapper.Ancestors(context.Background(), peerID, reqID, [][]byte{advanceTimeBlkBytes}))

	externalSender.SendF = func(msg message.OutboundMessage, nodeIDs set.Set[ids.NodeID], _ ids.ID, _ subnets.Allower) set.Set[ids.NodeID] {
		inMsgIntf, err := mc.Parse(msg.Bytes(), ctx.NodeID, func() {})
		require.NoError(err)
		require.Equal(message.GetAcceptedOp, inMsgIntf.Op())
		inMsg := inMsgIntf.Message().(*p2p.GetAccepted)

		reqID = inMsg.RequestId
		return nodeIDs
	}

	require.NoError(bootstrapper.AcceptedFrontier(context.Background(), peerID, reqID, advanceTimeBlkID))

	externalSender.SendF = nil
	externalSender.CantSend = false

	require.NoError(bootstrapper.Accepted(context.Background(), peerID, reqID, frontier))
	require.Equal(advanceTimeBlk.ID(), vm.manager.Preferred())

	ctx.Lock.Unlock()
	chainRouter.Shutdown(context.Background())
}

func TestUnverifiedParent(t *testing.T) {
	require := require.New(t)
	baseDB := memdb.New()

	var (
		fork     = configtest.LatestFork
		forkTime = genesistest.ValidateStartTime
	)

	vm := &VM{
		Config: *configtest.Config(fork, forkTime),
	}

	initialClkTime := forkTime
	vm.clock.Set(initialClkTime)
	ctx, _ := configtest.Context(t, baseDB)
	ctx.Lock.Lock()
	defer func() {
		require.NoError(vm.Shutdown(context.Background()))
		ctx.Lock.Unlock()
	}()

	_, genesisBytes := genesistest.Genesis(t, ctx)

	msgChan := make(chan common.Message, 1)
	require.NoError(vm.Initialize(
		context.Background(),
		ctx,
		baseDB,
		genesisBytes,
		nil,
		nil,
		msgChan,
		nil,
		nil,
	))

	// include a tx1 to make the block be accepted
	tx1 := &txs.Tx{Unsigned: &txs.ImportTx{
		BaseTx: txs.BaseTx{BaseTx: avax.BaseTx{
			NetworkID:    vm.ctx.NetworkID,
			BlockchainID: vm.ctx.ChainID,
		}},
		SourceChain: vm.ctx.XChainID,
		ImportedInputs: []*avax.TransferableInput{{
			UTXOID: avax.UTXOID{
				TxID:        ids.Empty.Prefix(1),
				OutputIndex: 1,
			},
			Asset: avax.Asset{ID: vm.ctx.AVAXAssetID},
			In: &secp256k1fx.TransferInput{
				Amt: 50000,
			},
		}},
	}}
	require.NoError(tx1.Initialize(txs.Codec))

	nextChainTime := initialClkTime.Add(time.Second)

	preferredID := vm.manager.Preferred()
	preferred, err := vm.manager.GetBlock(preferredID)
	require.NoError(err)
	preferredHeight := preferred.Height()

	statelessBlk, err := block.NewBanffStandardBlock(
		nextChainTime,
		preferredID,
		preferredHeight+1,
		[]*txs.Tx{tx1},
	)
	require.NoError(err)
	firstAdvanceTimeBlk := vm.manager.NewBlock(statelessBlk)
	require.NoError(firstAdvanceTimeBlk.Verify(context.Background()))

	// include a tx2 to make the block be accepted
	tx2 := &txs.Tx{Unsigned: &txs.ImportTx{
		BaseTx: txs.BaseTx{BaseTx: avax.BaseTx{
			NetworkID:    vm.ctx.NetworkID,
			BlockchainID: vm.ctx.ChainID,
		}},
		SourceChain: vm.ctx.XChainID,
		ImportedInputs: []*avax.TransferableInput{{
			UTXOID: avax.UTXOID{
				TxID:        ids.Empty.Prefix(2),
				OutputIndex: 2,
			},
			Asset: avax.Asset{ID: vm.ctx.AVAXAssetID},
			In: &secp256k1fx.TransferInput{
				Amt: 50000,
			},
		}},
	}}
	require.NoError(tx2.Initialize(txs.Codec))
	nextChainTime = nextChainTime.Add(time.Second)
	vm.clock.Set(nextChainTime)
	statelessSecondAdvanceTimeBlk, err := block.NewBanffStandardBlock(
		nextChainTime,
		firstAdvanceTimeBlk.ID(),
		firstAdvanceTimeBlk.Height()+1,
		[]*txs.Tx{tx2},
	)
	require.NoError(err)
	secondAdvanceTimeBlk := vm.manager.NewBlock(statelessSecondAdvanceTimeBlk)

	require.Equal(secondAdvanceTimeBlk.Parent(), firstAdvanceTimeBlk.ID())
	require.NoError(secondAdvanceTimeBlk.Verify(context.Background()))
}

func TestMaxStakeAmount(t *testing.T) {
	vm, _, _ := defaultVM(t, configtest.LatestFork)
	vm.ctx.Lock.Lock()
	defer vm.ctx.Lock.Unlock()

	nodeID := genesistest.GenesisNodeIDs[0]

	tests := []struct {
		description string
		startTime   time.Time
		endTime     time.Time
	}{
		{
			description: "[validator.StartTime] == [startTime] < [endTime] == [validator.EndTime]",
			startTime:   genesistest.ValidateStartTime,
			endTime:     genesistest.ValidateEndTime,
		},
		{
			description: "[validator.StartTime] < [startTime] < [endTime] == [validator.EndTime]",
			startTime:   genesistest.ValidateStartTime.Add(time.Minute),
			endTime:     genesistest.ValidateEndTime,
		},
		{
			description: "[validator.StartTime] == [startTime] < [endTime] < [validator.EndTime]",
			startTime:   genesistest.ValidateStartTime,
			endTime:     genesistest.ValidateEndTime.Add(-time.Minute),
		},
		{
			description: "[validator.StartTime] < [startTime] < [endTime] < [validator.EndTime]",
			startTime:   genesistest.ValidateStartTime.Add(time.Minute),
			endTime:     genesistest.ValidateEndTime.Add(-time.Minute),
		},
	}

	for _, test := range tests {
		t.Run(test.description, func(t *testing.T) {
			require := require.New(t)
			staker, err := txexecutor.GetValidator(vm.state, constants.PrimaryNetworkID, nodeID)
			require.NoError(err)

			amount, err := txexecutor.GetMaxWeight(vm.state, staker, test.startTime, test.endTime)
			require.NoError(err)
			require.Equal(configtest.Weight, amount)
		})
	}
}

func TestUptimeDisallowedWithRestart(t *testing.T) {
	require := require.New(t)
	db := memdb.New()

	const firstUptimePercentage = 20 // 20%

	var (
		fork     = configtest.LatestFork
		forkTime = genesistest.ValidateStartTime
		firstCfg = configtest.Config(fork, forkTime)

		firstDB = prefixdb.New([]byte{}, db)
	)

	firstCfg.UptimePercentage = firstUptimePercentage / 100.
	firstVM := &VM{Config: *firstCfg}

	firstCtx, _ := configtest.Context(t, db)
	firstCtx.Lock.Lock()

	_, genesisBytes := genesistest.Genesis(t, firstCtx)

	firstMsgChan := make(chan common.Message, 1)
	require.NoError(firstVM.Initialize(
		context.Background(),
		firstCtx,
		firstDB,
		genesisBytes,
		nil,
		nil,
		firstMsgChan,
		nil,
		nil,
	))

	firstVM.clock.Set(forkTime)

	// Set VM state to NormalOp, to start tracking validators' uptime
	require.NoError(firstVM.SetState(context.Background(), snow.Bootstrapping))
	require.NoError(firstVM.SetState(context.Background(), snow.NormalOp))

	// Fast forward clock so that validators meet 20% uptime required for reward
	durationForReward := genesistest.ValidateEndTime.Sub(genesistest.ValidateStartTime) * firstUptimePercentage / 100
	vmStopTime := genesistest.ValidateStartTime.Add(durationForReward)
	firstVM.clock.Set(vmStopTime)

	// Shutdown VM to stop all genesis validator uptime.
	// At this point they have been validating for the 20% uptime needed to be rewarded
	require.NoError(firstVM.Shutdown(context.Background()))
	firstCtx.Lock.Unlock()

	// Restart the VM with a larger uptime requirement
	secondDB := prefixdb.New([]byte{}, db)

	// Reset vm config for the second VM
	const secondUptimePercentage = 21 // 21% > firstUptimePercentage, so uptime for reward is not met now
	secondCfg := configtest.Config(fork, forkTime)
	secondCfg.UptimePercentage = secondUptimePercentage / 100.
	secondVM := &VM{Config: *secondCfg}

	secondCtx, _ := configtest.Context(t, db)
	secondCtx.Lock.Lock()
	defer func() {
		require.NoError(secondVM.Shutdown(context.Background()))
		secondCtx.Lock.Unlock()
	}()

	atomicDB := prefixdb.New([]byte{1}, db)
	m := atomic.NewMemory(atomicDB)
	secondCtx.SharedMemory = m.NewSharedMemory(secondCtx.ChainID)

	secondMsgChan := make(chan common.Message, 1)
	require.NoError(secondVM.Initialize(
		context.Background(),
		secondCtx,
		secondDB,
		genesisBytes,
		nil,
		nil,
		secondMsgChan,
		nil,
		nil,
	))

	secondVM.clock.Set(vmStopTime)

	// Set VM state to NormalOp, to start tracking validators' uptime
	require.NoError(secondVM.SetState(context.Background(), snow.Bootstrapping))
	require.NoError(secondVM.SetState(context.Background(), snow.NormalOp))

	// after restart and change of uptime required for reward, push validators to their end of life
	secondVM.clock.Set(genesistest.ValidateEndTime)

	// evaluate a genesis validator for reward
	blk, err := secondVM.Builder.BuildBlock(context.Background())
	require.NoError(err)
	require.NoError(blk.Verify(context.Background()))

	// Assert preferences are correct.
	// secondVM should prefer abort since uptime requirements are not met anymore
	oracleBlk := blk.(smcon.OracleBlock)
	options, err := oracleBlk.Options(context.Background())
	require.NoError(err)

	abort := options[0].(*blockexecutor.Block)
	require.IsType(&block.BanffAbortBlock{}, abort.Block)

	commit := options[1].(*blockexecutor.Block)
	require.IsType(&block.BanffCommitBlock{}, commit.Block)

	// Assert block tries to reward a genesis validator
	rewardTx := oracleBlk.(block.Block).Txs()[0].Unsigned
	require.IsType(&txs.RewardValidatorTx{}, rewardTx)
	txID := blk.(block.Block).Txs()[0].ID()

	// Verify options and accept abort block
	require.NoError(commit.Verify(context.Background()))
	require.NoError(abort.Verify(context.Background()))
	require.NoError(blk.Accept(context.Background()))
	require.NoError(abort.Accept(context.Background()))
	require.NoError(secondVM.SetPreference(context.Background(), secondVM.manager.LastAccepted()))

	// Verify that rewarded validator has been removed.
	// Note that test genesis has multiple validators
	// terminating at the same time. The rewarded validator
	// will the first by txID. To make the test more stable
	// (txID changes every time we change any parameter
	// of the tx creating the validator), we explicitly
	//  check that rewarded validator is removed from staker set.
	_, txStatus, err := secondVM.state.GetTx(txID)
	require.NoError(err)
	require.Equal(status.Aborted, txStatus)

	tx, _, err := secondVM.state.GetTx(rewardTx.(*txs.RewardValidatorTx).TxID)
	require.NoError(err)
	require.IsType(&txs.AddValidatorTx{}, tx.Unsigned)

	valTx, _ := tx.Unsigned.(*txs.AddValidatorTx)
	_, err = secondVM.state.GetCurrentValidator(constants.PrimaryNetworkID, valTx.NodeID())
	require.ErrorIs(err, database.ErrNotFound)
}

func TestUptimeDisallowedAfterNeverConnecting(t *testing.T) {
	require := require.New(t)
	db := memdb.New()

	var (
		fork     = configtest.LatestFork
		forkTime = genesistest.ValidateStartTime
	)

	cfg := configtest.Config(fork, forkTime)
	cfg.UptimePercentage = .2
	vm := &VM{
		Config: *cfg,
	}

	ctx, _ := configtest.Context(t, db)
	ctx.Lock.Lock()

	_, genesisBytes := genesistest.Genesis(t, ctx)

	atomicDB := prefixdb.New([]byte{1}, db)
	m := atomic.NewMemory(atomicDB)
	ctx.SharedMemory = m.NewSharedMemory(ctx.ChainID)

	msgChan := make(chan common.Message, 1)
	appSender := &common.SenderTest{T: t}
	require.NoError(vm.Initialize(
		context.Background(),
		ctx,
		db,
		genesisBytes,
		nil,
		nil,
		msgChan,
		nil,
		appSender,
	))

	defer func() {
		require.NoError(vm.Shutdown(context.Background()))
		ctx.Lock.Unlock()
	}()

	vm.clock.Set(forkTime)

	// Set VM state to NormalOp, to start tracking validators' uptime
	require.NoError(vm.SetState(context.Background(), snow.Bootstrapping))
	require.NoError(vm.SetState(context.Background(), snow.NormalOp))

	// Fast forward clock to time for genesis validators to leave
	vm.clock.Set(genesistest.ValidateEndTime)

	// evaluate a genesis validator for reward
	blk, err := vm.Builder.BuildBlock(context.Background())
	require.NoError(err)
	require.NoError(blk.Verify(context.Background()))

	// Assert preferences are correct.
	// vm should prefer abort since uptime requirements are not met.
	oracleBlk := blk.(smcon.OracleBlock)
	options, err := oracleBlk.Options(context.Background())
	require.NoError(err)

	abort := options[0].(*blockexecutor.Block)
	require.IsType(&block.BanffAbortBlock{}, abort.Block)

	commit := options[1].(*blockexecutor.Block)
	require.IsType(&block.BanffCommitBlock{}, commit.Block)

	// Assert block tries to reward a genesis validator
	rewardTx := oracleBlk.(block.Block).Txs()[0].Unsigned
	require.IsType(&txs.RewardValidatorTx{}, rewardTx)
	txID := blk.(block.Block).Txs()[0].ID()

	// Verify options and accept abort block
	require.NoError(commit.Verify(context.Background()))
	require.NoError(abort.Verify(context.Background()))
	require.NoError(blk.Accept(context.Background()))
	require.NoError(abort.Accept(context.Background()))
	require.NoError(vm.SetPreference(context.Background(), vm.manager.LastAccepted()))

	// Verify that rewarded validator has been removed.
	// Note that test genesis has multiple validators
	// terminating at the same time. The rewarded validator
	// will the first by txID. To make the test more stable
	// (txID changes every time we change any parameter
	// of the tx creating the validator), we explicitly
	//  check that rewarded validator is removed from staker set.
	_, txStatus, err := vm.state.GetTx(txID)
	require.NoError(err)
	require.Equal(status.Aborted, txStatus)

	tx, _, err := vm.state.GetTx(rewardTx.(*txs.RewardValidatorTx).TxID)
	require.NoError(err)
	require.IsType(&txs.AddValidatorTx{}, tx.Unsigned)

	valTx, _ := tx.Unsigned.(*txs.AddValidatorTx)
	_, err = vm.state.GetCurrentValidator(constants.PrimaryNetworkID, valTx.NodeID())
	require.ErrorIs(err, database.ErrNotFound)
}

func TestRemovePermissionedValidatorDuringAddPending(t *testing.T) {
	require := require.New(t)

	vm, _, _ := defaultVM(t, configtest.LatestFork)

	vm.ctx.Lock.Lock()
<<<<<<< HEAD
	defer func() {
		require.NoError(vm.Shutdown(context.Background()))
		vm.ctx.Lock.Unlock()
	}()
=======
	defer vm.ctx.Lock.Unlock()
>>>>>>> a67988b4

	validatorStartTime := vm.clock.Time().Add(txexecutor.SyncBound).Add(1 * time.Second)
	validatorEndTime := validatorStartTime.Add(360 * 24 * time.Hour)

	key, err := secp256k1.NewPrivateKey()
	require.NoError(err)

	id := key.PublicKey().Address()
	nodeID := ids.GenerateTestNodeID()

	addValidatorTx, err := vm.txBuilder.NewAddValidatorTx(
		configtest.MinValidatorStake,
		uint64(validatorStartTime.Unix()),
		uint64(validatorEndTime.Unix()),
		nodeID,
		id,
		reward.PercentDenominator,
		[]*secp256k1.PrivateKey{genesistest.Keys[0]},
		genesistest.Keys[0].Address(),
	)
	require.NoError(err)

	vm.ctx.Lock.Unlock()
	require.NoError(vm.issueTx(context.Background(), addValidatorTx))
	vm.ctx.Lock.Lock()

	// trigger block creation for the validator tx
	addValidatorBlock, err := vm.Builder.BuildBlock(context.Background())
	require.NoError(err)
	require.NoError(addValidatorBlock.Verify(context.Background()))
	require.NoError(addValidatorBlock.Accept(context.Background()))
	require.NoError(vm.SetPreference(context.Background(), vm.manager.LastAccepted()))

	createSubnetTx, err := vm.txBuilder.NewCreateSubnetTx(
		1,
		[]ids.ShortID{id},
		[]*secp256k1.PrivateKey{genesistest.Keys[0]},
		genesistest.Keys[0].Address(),
	)
	require.NoError(err)

	vm.ctx.Lock.Unlock()
	require.NoError(vm.issueTx(context.Background(), createSubnetTx))
	vm.ctx.Lock.Lock()

	// trigger block creation for the subnet tx
	createSubnetBlock, err := vm.Builder.BuildBlock(context.Background())
	require.NoError(err)
	require.NoError(createSubnetBlock.Verify(context.Background()))
	require.NoError(createSubnetBlock.Accept(context.Background()))
	require.NoError(vm.SetPreference(context.Background(), vm.manager.LastAccepted()))

	addSubnetValidatorTx, err := vm.txBuilder.NewAddSubnetValidatorTx(
		configtest.MinValidatorStake,
		uint64(validatorStartTime.Unix()),
		uint64(validatorEndTime.Unix()),
		nodeID,
		createSubnetTx.ID(),
		[]*secp256k1.PrivateKey{key, genesistest.Keys[1]},
		genesistest.Keys[1].Address(),
	)
	require.NoError(err)

	removeSubnetValidatorTx, err := vm.txBuilder.NewRemoveSubnetValidatorTx(
		nodeID,
		createSubnetTx.ID(),
		[]*secp256k1.PrivateKey{key, genesistest.Keys[2]},
		genesistest.Keys[2].Address(),
	)
	require.NoError(err)

	statelessBlock, err := block.NewBanffStandardBlock(
		vm.state.GetTimestamp(),
		createSubnetBlock.ID(),
		createSubnetBlock.Height()+1,
		[]*txs.Tx{
			addSubnetValidatorTx,
			removeSubnetValidatorTx,
		},
	)
	require.NoError(err)

	blockBytes := statelessBlock.Bytes()
	block, err := vm.ParseBlock(context.Background(), blockBytes)
	require.NoError(err)
	require.NoError(block.Verify(context.Background()))
	require.NoError(block.Accept(context.Background()))
	require.NoError(vm.SetPreference(context.Background(), vm.manager.LastAccepted()))

	_, err = vm.state.GetPendingValidator(createSubnetTx.ID(), nodeID)
	require.ErrorIs(err, database.ErrNotFound)
}

func TestTransferSubnetOwnershipTx(t *testing.T) {
	require := require.New(t)
	vm, _, _ := defaultVM(t, configtest.LatestFork)
	vm.ctx.Lock.Lock()
	defer vm.ctx.Lock.Unlock()

	// Create a subnet
	createSubnetTx, err := vm.txBuilder.NewCreateSubnetTx(
		1,
		[]ids.ShortID{genesistest.SubnetControlKeys[0].PublicKey().Address()},
		[]*secp256k1.PrivateKey{genesistest.Keys[0]},
		genesistest.Keys[0].Address(),
	)
	require.NoError(err)
	subnetID := createSubnetTx.ID()

	vm.ctx.Lock.Unlock()
	require.NoError(vm.issueTx(context.Background(), createSubnetTx))
	vm.ctx.Lock.Lock()
	createSubnetBlock, err := vm.Builder.BuildBlock(context.Background())
	require.NoError(err)

	createSubnetRawBlock := createSubnetBlock.(*blockexecutor.Block).Block
	require.IsType(&block.BanffStandardBlock{}, createSubnetRawBlock)
	require.Contains(createSubnetRawBlock.Txs(), createSubnetTx)

	require.NoError(createSubnetBlock.Verify(context.Background()))
	require.NoError(createSubnetBlock.Accept(context.Background()))
	require.NoError(vm.SetPreference(context.Background(), vm.manager.LastAccepted()))

	subnetOwner, err := vm.state.GetSubnetOwner(subnetID)
	require.NoError(err)
	expectedOwner := &secp256k1fx.OutputOwners{
		Locktime:  0,
		Threshold: 1,
		Addrs: []ids.ShortID{
			genesistest.Keys[0].PublicKey().Address(),
		},
	}
	require.Equal(expectedOwner, subnetOwner)

	transferSubnetOwnershipTx, err := vm.txBuilder.NewTransferSubnetOwnershipTx(
		subnetID,
		1,
		[]ids.ShortID{genesistest.Keys[1].PublicKey().Address()},
		[]*secp256k1.PrivateKey{genesistest.Keys[0]},
		ids.ShortEmpty, // change addr
	)
	require.NoError(err)

	vm.ctx.Lock.Unlock()
	require.NoError(vm.issueTx(context.Background(), transferSubnetOwnershipTx))
	vm.ctx.Lock.Lock()
	transferSubnetOwnershipBlock, err := vm.Builder.BuildBlock(context.Background())
	require.NoError(err)

	transferSubnetOwnershipRawBlock := transferSubnetOwnershipBlock.(*blockexecutor.Block).Block
	require.IsType(&block.BanffStandardBlock{}, transferSubnetOwnershipRawBlock)
	require.Contains(transferSubnetOwnershipRawBlock.Txs(), transferSubnetOwnershipTx)

	require.NoError(transferSubnetOwnershipBlock.Verify(context.Background()))
	require.NoError(transferSubnetOwnershipBlock.Accept(context.Background()))
	require.NoError(vm.SetPreference(context.Background(), vm.manager.LastAccepted()))

	subnetOwner, err = vm.state.GetSubnetOwner(subnetID)
	require.NoError(err)
	expectedOwner = &secp256k1fx.OutputOwners{
		Locktime:  0,
		Threshold: 1,
		Addrs: []ids.ShortID{
			genesistest.Keys[1].PublicKey().Address(),
		},
	}
	require.Equal(expectedOwner, subnetOwner)
}

func TestBaseTx(t *testing.T) {
	require := require.New(t)
	vm, _, _ := defaultVM(t, configtest.LatestFork)
	vm.ctx.Lock.Lock()
	defer vm.ctx.Lock.Unlock()

	sendAmt := uint64(100000)
	changeAddr := ids.ShortEmpty

	baseTx, err := vm.txBuilder.NewBaseTx(
		sendAmt,
		secp256k1fx.OutputOwners{
			Threshold: 1,
			Addrs: []ids.ShortID{
				genesistest.Keys[1].Address(),
			},
		},
		[]*secp256k1.PrivateKey{genesistest.Keys[0]},
		changeAddr,
	)
	require.NoError(err)

	totalInputAmt := uint64(0)
	key0InputAmt := uint64(0)
	for inputID := range baseTx.Unsigned.InputIDs() {
		utxo, err := vm.state.GetUTXO(inputID)
		require.NoError(err)
		require.IsType(&secp256k1fx.TransferOutput{}, utxo.Out)
		castOut := utxo.Out.(*secp256k1fx.TransferOutput)
		if castOut.AddressesSet().Equals(set.Of(genesistest.Keys[0].Address())) {
			key0InputAmt += castOut.Amt
		}
		totalInputAmt += castOut.Amt
	}
	require.Equal(totalInputAmt, key0InputAmt)

	totalOutputAmt := uint64(0)
	key0OutputAmt := uint64(0)
	key1OutputAmt := uint64(0)
	changeAddrOutputAmt := uint64(0)
	for _, output := range baseTx.Unsigned.Outputs() {
		require.IsType(&secp256k1fx.TransferOutput{}, output.Out)
		castOut := output.Out.(*secp256k1fx.TransferOutput)
		if castOut.AddressesSet().Equals(set.Of(genesistest.Keys[0].Address())) {
			key0OutputAmt += castOut.Amt
		}
		if castOut.AddressesSet().Equals(set.Of(genesistest.Keys[1].Address())) {
			key1OutputAmt += castOut.Amt
		}
		if castOut.AddressesSet().Equals(set.Of(changeAddr)) {
			changeAddrOutputAmt += castOut.Amt
		}
		totalOutputAmt += castOut.Amt
	}
	require.Equal(totalOutputAmt, key0OutputAmt+key1OutputAmt+changeAddrOutputAmt)

	require.Equal(vm.TxFee, totalInputAmt-totalOutputAmt)
	require.Equal(sendAmt, key1OutputAmt)

	vm.ctx.Lock.Unlock()
	require.NoError(vm.issueTx(context.Background(), baseTx))
	vm.ctx.Lock.Lock()
	baseTxBlock, err := vm.Builder.BuildBlock(context.Background())
	require.NoError(err)

	baseTxRawBlock := baseTxBlock.(*blockexecutor.Block).Block
	require.IsType(&block.BanffStandardBlock{}, baseTxRawBlock)
	require.Contains(baseTxRawBlock.Txs(), baseTx)

	require.NoError(baseTxBlock.Verify(context.Background()))
	require.NoError(baseTxBlock.Accept(context.Background()))
	require.NoError(vm.SetPreference(context.Background(), vm.manager.LastAccepted()))
}

func TestPruneMempool(t *testing.T) {
	require := require.New(t)
	vm, _, _ := defaultVM(t, configtest.LatestFork)
	vm.ctx.Lock.Lock()
	defer vm.ctx.Lock.Unlock()

	// Create a tx that will be valid regardless of timestamp.
	sendAmt := uint64(100000)
	changeAddr := ids.ShortEmpty

	baseTx, err := vm.txBuilder.NewBaseTx(
		sendAmt,
		secp256k1fx.OutputOwners{
			Threshold: 1,
			Addrs: []ids.ShortID{
				genesistest.Keys[1].Address(),
			},
		},
		[]*secp256k1.PrivateKey{genesistest.Keys[0]},
		changeAddr,
	)
	require.NoError(err)

	vm.ctx.Lock.Unlock()
	require.NoError(vm.issueTx(context.Background(), baseTx))
	vm.ctx.Lock.Lock()

	// [baseTx] should be in the mempool.
	baseTxID := baseTx.ID()
	_, ok := vm.Builder.Get(baseTxID)
	require.True(ok)

	// Create a tx that will be invalid after time advancement.
	var (
		startTime = vm.clock.Time()
		endTime   = startTime.Add(vm.MinStakeDuration)
	)

	addValidatorTx, err := vm.txBuilder.NewAddValidatorTx(
		configtest.MinValidatorStake,
		uint64(startTime.Unix()),
		uint64(endTime.Unix()),
		ids.GenerateTestNodeID(),
		genesistest.Keys[2].Address(),
		20000,
		[]*secp256k1.PrivateKey{genesistest.Keys[1]},
		ids.ShortEmpty,
	)
	require.NoError(err)

	vm.ctx.Lock.Unlock()
	require.NoError(vm.issueTx(context.Background(), addValidatorTx))
	vm.ctx.Lock.Lock()

	// Advance clock to [endTime], making [addValidatorTx] invalid.
	vm.clock.Set(endTime)

	// [addValidatorTx] and [baseTx] should still be in the mempool.
	addValidatorTxID := addValidatorTx.ID()
	_, ok = vm.Builder.Get(addValidatorTxID)
	require.True(ok)
	_, ok = vm.Builder.Get(baseTxID)
	require.True(ok)

	vm.ctx.Lock.Unlock()
	require.NoError(vm.pruneMempool())
	vm.ctx.Lock.Lock()

	// [addValidatorTx] should be ejected from the mempool.
	// [baseTx] should still be in the mempool.
	_, ok = vm.Builder.Get(addValidatorTxID)
	require.False(ok)
	_, ok = vm.Builder.Get(baseTxID)
	require.True(ok)
}<|MERGE_RESOLUTION|>--- conflicted
+++ resolved
@@ -1764,14 +1764,7 @@
 	vm, _, _ := defaultVM(t, configtest.LatestFork)
 
 	vm.ctx.Lock.Lock()
-<<<<<<< HEAD
-	defer func() {
-		require.NoError(vm.Shutdown(context.Background()))
-		vm.ctx.Lock.Unlock()
-	}()
-=======
 	defer vm.ctx.Lock.Unlock()
->>>>>>> a67988b4
 
 	validatorStartTime := vm.clock.Time().Add(txexecutor.SyncBound).Add(1 * time.Second)
 	validatorEndTime := validatorStartTime.Add(360 * 24 * time.Hour)
