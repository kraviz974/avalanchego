// Copyright (C) 2019-2023, Ava Labs, Inc. All rights reserved.
// See the file LICENSE for licensing terms.

package platformvm

import (
	"bytes"
	"context"
	"errors"
	"fmt"
	"testing"
	"time"

	"github.com/prometheus/client_golang/prometheus"

	"github.com/stretchr/testify/require"

	"github.com/ava-labs/avalanchego/chains"
	"github.com/ava-labs/avalanchego/chains/atomic"
	"github.com/ava-labs/avalanchego/database"
	"github.com/ava-labs/avalanchego/database/manager"
	"github.com/ava-labs/avalanchego/database/prefixdb"
	"github.com/ava-labs/avalanchego/ids"
	"github.com/ava-labs/avalanchego/message"
	"github.com/ava-labs/avalanchego/proto/pb/p2p"
	"github.com/ava-labs/avalanchego/snow"
	"github.com/ava-labs/avalanchego/snow/choices"
	"github.com/ava-labs/avalanchego/snow/consensus/snowball"
	"github.com/ava-labs/avalanchego/snow/engine/common"
	"github.com/ava-labs/avalanchego/snow/engine/common/queue"
	"github.com/ava-labs/avalanchego/snow/engine/common/tracker"
	"github.com/ava-labs/avalanchego/snow/engine/snowman/bootstrap"
	"github.com/ava-labs/avalanchego/snow/networking/benchlist"
	"github.com/ava-labs/avalanchego/snow/networking/handler"
	"github.com/ava-labs/avalanchego/snow/networking/router"
	"github.com/ava-labs/avalanchego/snow/networking/sender"
	"github.com/ava-labs/avalanchego/snow/networking/timeout"
	"github.com/ava-labs/avalanchego/snow/uptime"
	"github.com/ava-labs/avalanchego/snow/validators"
	"github.com/ava-labs/avalanchego/subnets"
	"github.com/ava-labs/avalanchego/utils/constants"
	"github.com/ava-labs/avalanchego/utils/crypto/secp256k1"
	"github.com/ava-labs/avalanchego/utils/formatting"
	"github.com/ava-labs/avalanchego/utils/formatting/address"
	"github.com/ava-labs/avalanchego/utils/json"
	"github.com/ava-labs/avalanchego/utils/logging"
	"github.com/ava-labs/avalanchego/utils/math/meter"
	"github.com/ava-labs/avalanchego/utils/resource"
	"github.com/ava-labs/avalanchego/utils/set"
	"github.com/ava-labs/avalanchego/utils/timer"
	"github.com/ava-labs/avalanchego/utils/timer/mockable"
	"github.com/ava-labs/avalanchego/utils/units"
	"github.com/ava-labs/avalanchego/utils/wrappers"
	"github.com/ava-labs/avalanchego/version"
	"github.com/ava-labs/avalanchego/vms/components/avax"
	"github.com/ava-labs/avalanchego/vms/platformvm/api"
	"github.com/ava-labs/avalanchego/vms/platformvm/blocks"
	"github.com/ava-labs/avalanchego/vms/platformvm/config"
	"github.com/ava-labs/avalanchego/vms/platformvm/reward"
	"github.com/ava-labs/avalanchego/vms/platformvm/status"
	"github.com/ava-labs/avalanchego/vms/platformvm/txs"
	"github.com/ava-labs/avalanchego/vms/secp256k1fx"

	smcon "github.com/ava-labs/avalanchego/snow/consensus/snowman"
	smeng "github.com/ava-labs/avalanchego/snow/engine/snowman"
	snowgetter "github.com/ava-labs/avalanchego/snow/engine/snowman/getter"
	timetracker "github.com/ava-labs/avalanchego/snow/networking/tracker"
	blockbuilder "github.com/ava-labs/avalanchego/vms/platformvm/blocks/builder"
	blockexecutor "github.com/ava-labs/avalanchego/vms/platformvm/blocks/executor"
	txbuilder "github.com/ava-labs/avalanchego/vms/platformvm/txs/builder"
	txexecutor "github.com/ava-labs/avalanchego/vms/platformvm/txs/executor"
)

type activeFork uint8

const (
	defaultWeight uint64 = 10000

<<<<<<< HEAD
	apricotPhase3         activeFork = 0
	apricotPhase5         activeFork = 1
	banffFork             activeFork = 2
	cortinaFork           activeFork = 3
	continuousStakingFork activeFork = 4
	latestFork            activeFork = continuousStakingFork
=======
	apricotPhase3 activeFork = 0
	apricotPhase5 activeFork = 1
	banffFork     activeFork = 2
	cortinaFork   activeFork = 3
	latestFork    activeFork = cortinaFork
>>>>>>> 6716e738
)

var (
	defaultMinStakingDuration = 24 * time.Hour
	defaultMaxStakingDuration = 365 * 24 * time.Hour

	defaultRewardConfig = reward.Config{
		MaxConsumptionRate: .12 * reward.PercentDenominator,
		MinConsumptionRate: .10 * reward.PercentDenominator,
		MintingPeriod:      365 * 24 * time.Hour,
		SupplyCap:          720 * units.MegaAvax,
	}

	// AVAX asset ID in tests
	avaxAssetID = ids.ID{'y', 'e', 'e', 't'}

	defaultTxFee = uint64(100)

	// chain timestamp at genesis
	defaultGenesisTime = time.Date(1997, 1, 1, 0, 0, 0, 0, time.UTC)

	// time that genesis validators start validating
	defaultValidateStartTime = defaultGenesisTime

	// time that genesis validators stop validating
	defaultValidateEndTime = defaultValidateStartTime.Add(10 * defaultMinStakingDuration)

<<<<<<< HEAD
	latestForkTime = defaultValidateEndTime.Add(-5 * defaultMinStakingDuration)
=======
	latestForkTime = defaultGenesisTime
>>>>>>> 6716e738

	// each key controls an address that has [defaultBalance] AVAX at genesis
	keys = secp256k1.TestKeys()

	defaultMinDelegatorStake = 1 * units.MilliAvax
	defaultMinValidatorStake = 5 * defaultMinDelegatorStake
	defaultMaxValidatorStake = 100 * defaultMinValidatorStake
	defaultBalance           = 2 * defaultMaxValidatorStake // amount all genesis validators have in defaultVM

	// subnet that exists at genesis in defaultVM
	// Its controlKeys are keys[0], keys[1], keys[2]
	// Its threshold is 2
	testSubnet1            *txs.Tx
	testSubnet1ControlKeys = keys[0:3]

	xChainID = ids.Empty.Prefix(0)
	cChainID = ids.Empty.Prefix(1)

	// Used to create and use keys.
	testKeyFactory secp256k1.Factory

	errMissing = errors.New("missing")
)

type mutableSharedMemory struct {
	atomic.SharedMemory
}

func defaultContext() *snow.Context {
	ctx := snow.DefaultContextTest()
	ctx.NetworkID = constants.UnitTestID
	ctx.XChainID = xChainID
	ctx.CChainID = cChainID
	ctx.AVAXAssetID = avaxAssetID
	aliaser := ids.NewAliaser()

	errs := wrappers.Errs{}
	errs.Add(
		aliaser.Alias(constants.PlatformChainID, "P"),
		aliaser.Alias(constants.PlatformChainID, constants.PlatformChainID.String()),
		aliaser.Alias(xChainID, "X"),
		aliaser.Alias(xChainID, xChainID.String()),
		aliaser.Alias(cChainID, "C"),
		aliaser.Alias(cChainID, cChainID.String()),
	)
	if errs.Errored() {
		panic(errs.Err)
	}
	ctx.BCLookup = aliaser

	ctx.ValidatorState = &validators.TestState{
		GetSubnetIDF: func(_ context.Context, chainID ids.ID) (ids.ID, error) {
			subnetID, ok := map[ids.ID]ids.ID{
				constants.PlatformChainID: constants.PrimaryNetworkID,
				xChainID:                  constants.PrimaryNetworkID,
				cChainID:                  constants.PrimaryNetworkID,
			}[chainID]
			if !ok {
				return ids.Empty, errMissing
			}
			return subnetID, nil
		},
	}
	return ctx
}

// Returns:
// 1) The genesis state
// 2) The byte representation of the default genesis for tests
func defaultGenesis() (*api.BuildGenesisArgs, []byte) {
	genesisUTXOs := make([]api.UTXO, len(keys))
	for i, key := range keys {
		id := key.PublicKey().Address()
		addr, err := address.FormatBech32(constants.UnitTestHRP, id.Bytes())
		if err != nil {
			panic(err)
		}
		genesisUTXOs[i] = api.UTXO{
			Amount:  json.Uint64(defaultBalance),
			Address: addr,
		}
	}

	genesisValidators := make([]api.PermissionlessValidator, len(keys))
	for i, key := range keys {
		nodeID := ids.NodeID(key.PublicKey().Address())
		addr, err := address.FormatBech32(constants.UnitTestHRP, nodeID.Bytes())
		if err != nil {
			panic(err)
		}
		genesisValidators[i] = api.PermissionlessValidator{
			Staker: api.Staker{
				StartTime: json.Uint64(defaultValidateStartTime.Unix()),
				EndTime:   json.Uint64(defaultValidateEndTime.Unix()),
				NodeID:    nodeID,
			},
			RewardOwner: &api.Owner{
				Threshold: 1,
				Addresses: []string{addr},
			},
			Staked: []api.UTXO{{
				Amount:  json.Uint64(defaultWeight),
				Address: addr,
			}},
			DelegationFee: reward.PercentDenominator,
		}
	}

	buildGenesisArgs := api.BuildGenesisArgs{
		Encoding:      formatting.Hex,
		NetworkID:     json.Uint32(constants.UnitTestID),
		AvaxAssetID:   avaxAssetID,
		UTXOs:         genesisUTXOs,
		Validators:    genesisValidators,
		Chains:        nil,
		Time:          json.Uint64(defaultGenesisTime.Unix()),
		InitialSupply: json.Uint64(360 * units.MegaAvax),
	}

	buildGenesisResponse := api.BuildGenesisReply{}
	platformvmSS := api.StaticService{}
	if err := platformvmSS.BuildGenesis(nil, &buildGenesisArgs, &buildGenesisResponse); err != nil {
		panic(fmt.Errorf("problem while building platform chain's genesis state: %w", err))
	}

	genesisBytes, err := formatting.Decode(buildGenesisResponse.Encoding, buildGenesisResponse.Bytes)
	if err != nil {
		panic(err)
	}

	return &buildGenesisArgs, genesisBytes
}

// Returns:
// 1) The genesis state
// 2) The byte representation of the default genesis for tests
func BuildGenesisTest(t *testing.T) (*api.BuildGenesisArgs, []byte) {
	return BuildGenesisTestWithArgs(t, nil)
}

// Returns:
// 1) The genesis state
// 2) The byte representation of the default genesis for tests
func BuildGenesisTestWithArgs(t *testing.T, args *api.BuildGenesisArgs) (*api.BuildGenesisArgs, []byte) {
	require := require.New(t)
	genesisUTXOs := make([]api.UTXO, len(keys))
	for i, key := range keys {
		id := key.PublicKey().Address()
		addr, err := address.FormatBech32(constants.UnitTestHRP, id.Bytes())
		require.NoError(err)

		genesisUTXOs[i] = api.UTXO{
			Amount:  json.Uint64(defaultBalance),
			Address: addr,
		}
	}

	genesisValidators := make([]api.PermissionlessValidator, len(keys))
	for i, key := range keys {
		nodeID := ids.NodeID(key.PublicKey().Address())
		addr, err := address.FormatBech32(constants.UnitTestHRP, nodeID.Bytes())
		require.NoError(err)

		genesisValidators[i] = api.PermissionlessValidator{
			Staker: api.Staker{
				StartTime: json.Uint64(defaultValidateStartTime.Unix()),
				EndTime:   json.Uint64(defaultValidateEndTime.Unix()),
				NodeID:    nodeID,
			},
			RewardOwner: &api.Owner{
				Threshold: 1,
				Addresses: []string{addr},
			},
			Staked: []api.UTXO{{
				Amount:  json.Uint64(defaultWeight),
				Address: addr,
			}},
			DelegationFee: reward.PercentDenominator,
		}
	}

	buildGenesisArgs := api.BuildGenesisArgs{
		NetworkID:     json.Uint32(constants.UnitTestID),
		AvaxAssetID:   avaxAssetID,
		UTXOs:         genesisUTXOs,
		Validators:    genesisValidators,
		Chains:        nil,
		Time:          json.Uint64(defaultGenesisTime.Unix()),
		InitialSupply: json.Uint64(360 * units.MegaAvax),
		Encoding:      formatting.Hex,
	}

	if args != nil {
		buildGenesisArgs = *args
	}

	buildGenesisResponse := api.BuildGenesisReply{}
	platformvmSS := api.StaticService{}
	require.NoError(platformvmSS.BuildGenesis(nil, &buildGenesisArgs, &buildGenesisResponse))

	genesisBytes, err := formatting.Decode(buildGenesisResponse.Encoding, buildGenesisResponse.Bytes)
	require.NoError(err)

	return &buildGenesisArgs, genesisBytes
}

<<<<<<< HEAD
func defaultVM(fork activeFork) (*VM, database.Database, *mutableSharedMemory) {
=======
func defaultVM(fork activeFork, addSubnet bool) (*VM, database.Database, *mutableSharedMemory) {
>>>>>>> 6716e738
	vdrs := validators.NewManager()
	primaryVdrs := validators.NewSet()
	_ = vdrs.Add(constants.PrimaryNetworkID, primaryVdrs)

	var (
<<<<<<< HEAD
		apricotPhase3Time     = mockable.MaxTime
		apricotPhase5Time     = mockable.MaxTime
		banffTime             = mockable.MaxTime
		cortinaTime           = mockable.MaxTime
		continuousStakingTime = mockable.MaxTime
	)

	switch fork {
	case apricotPhase3:
		apricotPhase3Time = defaultValidateEndTime
	case apricotPhase5:
		apricotPhase5Time = defaultValidateEndTime
		apricotPhase3Time = defaultValidateEndTime
	case banffFork:
		banffTime = latestForkTime
		apricotPhase5Time = defaultValidateEndTime
		apricotPhase3Time = defaultValidateEndTime
	case cortinaFork:
		cortinaTime = latestForkTime
		banffTime = latestForkTime
		apricotPhase5Time = defaultValidateEndTime
		apricotPhase3Time = defaultValidateEndTime
	case continuousStakingFork:
		continuousStakingTime = latestForkTime
		cortinaTime = latestForkTime
		banffTime = latestForkTime
		apricotPhase5Time = defaultValidateEndTime
		apricotPhase3Time = defaultValidateEndTime
=======
		apricotPhase3Time = mockable.MaxTime
		apricotPhase5Time = mockable.MaxTime
		banffTime         = mockable.MaxTime
		cortinaTime       = mockable.MaxTime
	)

	latestForkTime = defaultGenesisTime
	switch fork {
	case apricotPhase3:
		apricotPhase3Time = latestForkTime
	case apricotPhase5:
		apricotPhase5Time = latestForkTime
		apricotPhase3Time = latestForkTime
	case banffFork:
		banffTime = latestForkTime
		apricotPhase5Time = latestForkTime
		apricotPhase3Time = latestForkTime
	case cortinaFork:
		cortinaTime = latestForkTime
		banffTime = latestForkTime
		apricotPhase5Time = latestForkTime
		apricotPhase3Time = latestForkTime
>>>>>>> 6716e738
	default:
		panic(fmt.Errorf("unhandled fork %d", fork))
	}

	vm := &VM{Config: config.Config{
		Chains:                 chains.TestManager,
		UptimeLockedCalculator: uptime.NewLockedCalculator(),
		SybilProtectionEnabled: true,
		Validators:             vdrs,
		TxFee:                  defaultTxFee,
		CreateSubnetTxFee:      100 * defaultTxFee,
		TransformSubnetTxFee:   100 * defaultTxFee,
		CreateBlockchainTxFee:  100 * defaultTxFee,
		MinValidatorStake:      defaultMinValidatorStake,
		MaxValidatorStake:      defaultMaxValidatorStake,
		MinDelegatorStake:      defaultMinDelegatorStake,
		MinStakeDuration:       defaultMinStakingDuration,
		MaxStakeDuration:       defaultMaxStakingDuration,
		RewardConfig:           defaultRewardConfig,
		ApricotPhase3Time:      apricotPhase3Time,
		ApricotPhase5Time:      apricotPhase5Time,
		BanffTime:              banffTime,
		CortinaTime:            cortinaTime,
<<<<<<< HEAD
		ContinuousStakingTime:  continuousStakingTime,
=======
>>>>>>> 6716e738
	}}

	baseDBManager := manager.NewMemDB(version.Semantic1_0_0)
	chainDBManager := baseDBManager.NewPrefixDBManager([]byte{0})
	atomicDB := prefixdb.New([]byte{1}, baseDBManager.Current().Database)

<<<<<<< HEAD
	vm.clock.Set(latestForkTime.Add(time.Second))
=======
	vm.clock.Set(latestForkTime)
>>>>>>> 6716e738
	msgChan := make(chan common.Message, 1)
	ctx := defaultContext()

	m := atomic.NewMemory(atomicDB)
	msm := &mutableSharedMemory{
		SharedMemory: m.NewSharedMemory(ctx.ChainID),
	}
	ctx.SharedMemory = msm

	ctx.Lock.Lock()
	defer ctx.Lock.Unlock()
	_, genesisBytes := defaultGenesis()
	appSender := &common.SenderTest{}
	appSender.CantSendAppGossip = true
	appSender.SendAppGossipF = func(context.Context, []byte) error {
		return nil
	}

	err := vm.Initialize(
		context.Background(),
		ctx,
		chainDBManager,
		genesisBytes,
		nil,
		nil,
		msgChan,
		nil,
		appSender,
	)
	if err != nil {
		panic(err)
	}

	err = vm.SetState(context.Background(), snow.NormalOp)
	if err != nil {
		panic(err)
	}

	if addSubnet {
		// Create a subnet and store it in testSubnet1
		// Note: following Banff activation, block acceptance will move
		// chain time ahead
		testSubnet1, err = vm.txBuilder.NewCreateSubnetTx(
			2, // threshold; 2 sigs from keys[0], keys[1], keys[2] needed to add validator to this subnet
			// control keys are keys[0], keys[1], keys[2]
			[]ids.ShortID{keys[0].PublicKey().Address(), keys[1].PublicKey().Address(), keys[2].PublicKey().Address()},
			[]*secp256k1.PrivateKey{keys[0]}, // pays tx fee
			keys[0].PublicKey().Address(),    // change addr
		)
		if err != nil {
			panic(err)
		} else if err := vm.Builder.AddUnverifiedTx(testSubnet1); err != nil {
			panic(err)
		} else if blk, err := vm.Builder.BuildBlock(context.Background()); err != nil {
			panic(err)
		} else if err := blk.Verify(context.Background()); err != nil {
			panic(err)
		} else if err := blk.Accept(context.Background()); err != nil {
			panic(err)
		} else if err := vm.SetPreference(context.Background(), vm.manager.LastAccepted()); err != nil {
			panic(err)
		}
		defaultBalance -= vm.Config.GetCreateBlockchainTxFee(vm.clock.Time())
	}

	return vm, baseDBManager.Current().Database, msm
}

func GenesisVMWithArgs(t *testing.T, args *api.BuildGenesisArgs) ([]byte, chan common.Message, *VM, *atomic.Memory) {
	require := require.New(t)

	var genesisBytes []byte
	if args != nil {
		_, genesisBytes = BuildGenesisTestWithArgs(t, args)
	} else {
		_, genesisBytes = BuildGenesisTest(t)
	}

	vdrs := validators.NewManager()
	primaryVdrs := validators.NewSet()
	_ = vdrs.Add(constants.PrimaryNetworkID, primaryVdrs)
	vm := &VM{Config: config.Config{
		Chains:                 chains.TestManager,
		Validators:             vdrs,
		UptimeLockedCalculator: uptime.NewLockedCalculator(),
		TxFee:                  defaultTxFee,
		MinValidatorStake:      defaultMinValidatorStake,
		MaxValidatorStake:      defaultMaxValidatorStake,
		MinDelegatorStake:      defaultMinDelegatorStake,
		MinStakeDuration:       defaultMinStakingDuration,
		MaxStakeDuration:       defaultMaxStakingDuration,
		RewardConfig:           defaultRewardConfig,
		BanffTime:              latestForkTime,
		CortinaTime:            latestForkTime,
<<<<<<< HEAD
		ContinuousStakingTime:  latestForkTime,
=======
>>>>>>> 6716e738
	}}

	baseDBManager := manager.NewMemDB(version.Semantic1_0_0)
	chainDBManager := baseDBManager.NewPrefixDBManager([]byte{0})
	atomicDB := prefixdb.New([]byte{1}, baseDBManager.Current().Database)

	vm.clock.Set(defaultGenesisTime)
	msgChan := make(chan common.Message, 1)
	ctx := defaultContext()

	m := atomic.NewMemory(atomicDB)

	ctx.SharedMemory = m.NewSharedMemory(ctx.ChainID)

	ctx.Lock.Lock()
	defer ctx.Lock.Unlock()
	appSender := &common.SenderTest{T: t}
	appSender.CantSendAppGossip = true
	appSender.SendAppGossipF = func(context.Context, []byte) error {
		return nil
	}
	require.NoError(vm.Initialize(
		context.Background(),
		ctx,
		chainDBManager,
		genesisBytes,
		nil,
		nil,
		msgChan,
		nil,
		appSender,
	))

	require.NoError(vm.SetState(context.Background(), snow.NormalOp))

	// Create a subnet and store it in testSubnet1
	// Note: testSubnet1 is a global and should be set when calling this
	// function.
	var err error
	testSubnet1, err = vm.txBuilder.NewCreateSubnetTx(
		2, // threshold; 2 sigs from keys[0], keys[1], keys[2] needed to add validator to this subnet
		// control keys are keys[0], keys[1], keys[2]
		[]ids.ShortID{keys[0].PublicKey().Address(), keys[1].PublicKey().Address(), keys[2].PublicKey().Address()},
		[]*secp256k1.PrivateKey{keys[0]}, // pays tx fee
		keys[0].PublicKey().Address(),    // change addr
	)
	require.NoError(err)

	require.NoError(vm.Builder.AddUnverifiedTx(testSubnet1))

	blk, err := vm.Builder.BuildBlock(context.Background())
	require.NoError(err)

	require.NoError(blk.Verify(context.Background()))

	require.NoError(blk.Accept(context.Background()))

	return genesisBytes, msgChan, vm, m
}

// Ensure genesis state is parsed from bytes and stored correctly
func TestGenesis(t *testing.T) {
	require := require.New(t)
<<<<<<< HEAD
	vm, _, _ := defaultVM(latestFork)
=======
	vm, _, _ := defaultVM(latestFork, false /*addSubnet*/)
>>>>>>> 6716e738
	vm.ctx.Lock.Lock()
	defer func() {
		require.NoError(vm.Shutdown(context.Background()))
		vm.ctx.Lock.Unlock()
	}()

	// Ensure the genesis block has been accepted and stored
	genesisBlockID, err := vm.LastAccepted(context.Background()) // lastAccepted should be ID of genesis block
	require.NoError(err)

	genesisBlock, err := vm.manager.GetBlock(genesisBlockID)
	require.NoError(err)
	require.Equal(choices.Accepted, genesisBlock.Status())

	genesisState, _ := defaultGenesis()
	// Ensure all the genesis UTXOs are there
	for _, utxo := range genesisState.UTXOs {
		_, addrBytes, err := address.ParseBech32(utxo.Address)
		require.NoError(err)

		addr, err := ids.ToShortID(addrBytes)
		require.NoError(err)

		addrs := set.Set[ids.ShortID]{}
		addrs.Add(addr)
		utxos, err := avax.GetAllUTXOs(vm.state, addrs)
		require.NoError(err)
		require.Len(utxos, 1)

		out := utxos[0].Out.(*secp256k1fx.TransferOutput)
		if out.Amount() != uint64(utxo.Amount) {
			id := keys[1].PublicKey().Address()
			addr, err := address.FormatBech32(constants.UnitTestHRP, id.Bytes())
			require.NoError(err)

			require.Equal(utxo.Address, addr)
			require.Equal(uint64(utxo.Amount)-vm.TxFee, out.Amount())
		}
	}

	// Ensure current validator set of primary network is correct
	vdrSet, ok := vm.Validators.Get(constants.PrimaryNetworkID)
	require.True(ok)

	currentValidators := vdrSet.List()
	require.Len(genesisState.Validators, len(currentValidators))

	for _, key := range keys {
		nodeID := ids.NodeID(key.PublicKey().Address())
		require.True(vdrSet.Contains(nodeID))
	}
}

// accept proposal to add validator to primary network
func TestAddValidatorCommit(t *testing.T) {
	require := require.New(t)
<<<<<<< HEAD
	vm, _, _ := defaultVM(latestFork)
=======
	vm, _, _ := defaultVM(latestFork, false /*addSubnet*/)
>>>>>>> 6716e738
	vm.ctx.Lock.Lock()
	defer func() {
		require.NoError(vm.Shutdown(context.Background()))
		vm.ctx.Lock.Unlock()
	}()

	var (
		startTime     = vm.clock.Time().Add(txexecutor.SyncBound).Add(1 * time.Second)
		endTime       = startTime.Add(defaultMinStakingDuration)
		nodeID        = ids.GenerateTestNodeID()
		rewardAddress = ids.GenerateTestShortID()
	)

	// create valid tx
	tx, err := vm.txBuilder.NewAddValidatorTx(
		vm.MinValidatorStake,
		uint64(startTime.Unix()),
		uint64(endTime.Unix()),
		nodeID,
		rewardAddress,
		reward.PercentDenominator,
		[]*secp256k1.PrivateKey{keys[0]},
		ids.ShortEmpty, // change addr
	)
	require.NoError(err)

	// trigger block creation
	require.NoError(vm.Builder.AddUnverifiedTx(tx))

	blk, err := vm.Builder.BuildBlock(context.Background())
	require.NoError(err)

	require.NoError(blk.Verify(context.Background()))
	require.NoError(blk.Accept(context.Background()))

	_, txStatus, err := vm.state.GetTx(tx.ID())
	require.NoError(err)
	require.Equal(status.Committed, txStatus)

	// Verify that new validator now in current validator set
	// (ContinuousStakingFork is active)
	_, err = vm.state.GetCurrentValidator(constants.PrimaryNetworkID, nodeID)
	require.NoError(err)
}

// verify invalid attempt to add validator to primary network
func TestInvalidAddValidatorCommit(t *testing.T) {
	require := require.New(t)
<<<<<<< HEAD
	vm, _, _ := defaultVM(cortinaFork)
=======
	vm, _, _ := defaultVM(latestFork, false /*addSubnet*/)
>>>>>>> 6716e738
	vm.ctx.Lock.Lock()
	defer func() {
		require.NoError(vm.Shutdown(context.Background()))
		vm.ctx.Lock.Unlock()
	}()

	startTime := defaultGenesisTime.Add(-txexecutor.SyncBound).Add(-1 * time.Second)
	endTime := startTime.Add(defaultMinStakingDuration)
	key, _ := testKeyFactory.NewPrivateKey()
	nodeID := ids.NodeID(key.PublicKey().Address())

	// create invalid tx
	tx, err := vm.txBuilder.NewAddValidatorTx(
		vm.MinValidatorStake,
		uint64(startTime.Unix()),
		uint64(endTime.Unix()),
		nodeID,
		ids.ShortID(nodeID),
		reward.PercentDenominator,
		[]*secp256k1.PrivateKey{keys[0]},
		ids.ShortEmpty, // change addr
	)
	require.NoError(err)

	preferred, err := vm.Builder.Preferred()
	require.NoError(err)

	preferredID := preferred.ID()
	preferredHeight := preferred.Height()
	statelessBlk, err := blocks.NewBanffStandardBlock(
		preferred.Timestamp(),
		preferredID,
		preferredHeight+1,
		[]*txs.Tx{tx},
	)
	require.NoError(err)

	blkBytes := statelessBlk.Bytes()

	parsedBlock, err := vm.ParseBlock(context.Background(), blkBytes)
	require.NoError(err)

	err = parsedBlock.Verify(context.Background())
	require.ErrorIs(err, txexecutor.ErrTimestampNotBeforeStartTime)

	txID := statelessBlk.Txs()[0].ID()
	reason := vm.Builder.GetDropReason(txID)
	require.ErrorIs(reason, txexecutor.ErrTimestampNotBeforeStartTime)
}

// Reject attempt to add validator to primary network
func TestAddValidatorReject(t *testing.T) {
	require := require.New(t)
<<<<<<< HEAD
	vm, _, _ := defaultVM(latestFork)
=======
	vm, _, _ := defaultVM(latestFork, false /*addSubnet*/)
>>>>>>> 6716e738
	vm.ctx.Lock.Lock()
	defer func() {
		require.NoError(vm.Shutdown(context.Background()))
		vm.ctx.Lock.Unlock()
	}()

	var (
		startTime     = vm.clock.Time().Add(txexecutor.SyncBound).Add(1 * time.Second)
		endTime       = startTime.Add(defaultMinStakingDuration)
		nodeID        = ids.GenerateTestNodeID()
		rewardAddress = ids.GenerateTestShortID()
	)

	// create valid tx
	tx, err := vm.txBuilder.NewAddValidatorTx(
		vm.MinValidatorStake,
		uint64(startTime.Unix()),
		uint64(endTime.Unix()),
		nodeID,
		rewardAddress,
		reward.PercentDenominator,
		[]*secp256k1.PrivateKey{keys[0]},
		ids.ShortEmpty, // change addr
	)
	require.NoError(err)

	// trigger block creation
	require.NoError(vm.Builder.AddUnverifiedTx(tx))

	blk, err := vm.Builder.BuildBlock(context.Background())
	require.NoError(err)

	require.NoError(blk.Verify(context.Background()))
	require.NoError(blk.Reject(context.Background()))

	_, _, err = vm.state.GetTx(tx.ID())
	require.ErrorIs(err, database.ErrNotFound)

	_, err = vm.state.GetCurrentValidator(constants.PrimaryNetworkID, nodeID)
	require.ErrorIs(err, database.ErrNotFound)
}

// Reject proposal to add validator to primary network
func TestAddValidatorInvalidNotReissued(t *testing.T) {
	require := require.New(t)
<<<<<<< HEAD
	vm, _, _ := defaultVM(latestFork)
=======
	vm, _, _ := defaultVM(latestFork, false /*addSubnet*/)
>>>>>>> 6716e738
	vm.ctx.Lock.Lock()
	defer func() {
		require.NoError(vm.Shutdown(context.Background()))
		vm.ctx.Lock.Unlock()
	}()

	// Use nodeID that is already in the genesis
	repeatNodeID := ids.NodeID(keys[0].PublicKey().Address())

	startTime := latestForkTime.Add(txexecutor.SyncBound).Add(1 * time.Second)
	endTime := startTime.Add(defaultMinStakingDuration)

	// create valid tx
	tx, err := vm.txBuilder.NewAddValidatorTx(
		vm.MinValidatorStake,
		uint64(startTime.Unix()),
		uint64(endTime.Unix()),
		repeatNodeID,
		ids.ShortID(repeatNodeID),
		reward.PercentDenominator,
		[]*secp256k1.PrivateKey{keys[0]},
		ids.ShortEmpty, // change addr
	)
	require.NoError(err)

	// trigger block creation
	err = vm.Builder.AddUnverifiedTx(tx)
	require.ErrorIs(err, txexecutor.ErrAlreadyValidator)
}

// Accept proposal to add validator to subnet
func TestAddSubnetValidatorAccept(t *testing.T) {
	require := require.New(t)
<<<<<<< HEAD
	vm, _, _ := defaultVM(latestFork)
=======
	vm, _, _ := defaultVM(latestFork, true /*addSubnet*/)
>>>>>>> 6716e738
	vm.ctx.Lock.Lock()
	defer func() {
		require.NoError(vm.Shutdown(context.Background()))
		vm.ctx.Lock.Unlock()
	}()

	var (
		startTime = vm.clock.Time().Add(txexecutor.SyncBound).Add(1 * time.Second)
		endTime   = startTime.Add(defaultMinStakingDuration)
		nodeID    = ids.NodeID(keys[0].PublicKey().Address())
	)

	// create valid tx
	// note that [startTime, endTime] is a subset of time that keys[0]
	// validates primary network ([defaultValidateStartTime, defaultValidateEndTime])
	tx, err := vm.txBuilder.NewAddSubnetValidatorTx(
		defaultWeight,
		uint64(startTime.Unix()),
		uint64(endTime.Unix()),
		nodeID,
		testSubnet1.ID(),
		[]*secp256k1.PrivateKey{testSubnet1ControlKeys[0], testSubnet1ControlKeys[1]},
		ids.ShortEmpty, // change addr
	)
	require.NoError(err)

	// trigger block creation
	require.NoError(vm.Builder.AddUnverifiedTx(tx))

	blk, err := vm.Builder.BuildBlock(context.Background())
	require.NoError(err)

	require.NoError(blk.Verify(context.Background()))
	require.NoError(blk.Accept(context.Background()))

	_, txStatus, err := vm.state.GetTx(tx.ID())
	require.NoError(err)
	require.Equal(status.Committed, txStatus)

	// Verify that new validator is in pending validator set
	_, err = vm.state.GetCurrentValidator(testSubnet1.ID(), nodeID)
	require.NoError(err)
}

// Reject proposal to add validator to subnet
func TestAddSubnetValidatorReject(t *testing.T) {
	require := require.New(t)
<<<<<<< HEAD
	vm, _, _ := defaultVM(latestFork)
=======
	vm, _, _ := defaultVM(latestFork, true /*addSubnet*/)
>>>>>>> 6716e738
	vm.ctx.Lock.Lock()
	defer func() {
		require.NoError(vm.Shutdown(context.Background()))
		vm.ctx.Lock.Unlock()
	}()

	var (
		startTime = vm.clock.Time().Add(txexecutor.SyncBound).Add(1 * time.Second)
		endTime   = startTime.Add(defaultMinStakingDuration)
		nodeID    = ids.NodeID(keys[0].PublicKey().Address())
	)

	// create valid tx
	// note that [startTime, endTime] is a subset of time that keys[0]
	// validates primary network ([defaultValidateStartTime, defaultValidateEndTime])
	tx, err := vm.txBuilder.NewAddSubnetValidatorTx(
		defaultWeight,
		uint64(startTime.Unix()),
		uint64(endTime.Unix()),
		nodeID,
		testSubnet1.ID(),
		[]*secp256k1.PrivateKey{testSubnet1ControlKeys[1], testSubnet1ControlKeys[2]},
		ids.ShortEmpty, // change addr
	)
	require.NoError(err)

	// trigger block creation
	require.NoError(vm.Builder.AddUnverifiedTx(tx))

	blk, err := vm.Builder.BuildBlock(context.Background())
	require.NoError(err)

	require.NoError(blk.Verify(context.Background()))
	require.NoError(blk.Reject(context.Background()))

	_, _, err = vm.state.GetTx(tx.ID())
	require.ErrorIs(err, database.ErrNotFound)

	// Verify that new validator NOT in validator set
	_, err = vm.state.GetCurrentValidator(testSubnet1.ID(), nodeID)
	require.ErrorIs(err, database.ErrNotFound)
}

// Test case where primary network validator rewarded
func TestRewardValidatorAccept(t *testing.T) {
	require := require.New(t)
<<<<<<< HEAD
	vm, _, _ := defaultVM(latestFork)
=======
	vm, _, _ := defaultVM(latestFork, false /*addSubnet*/)
>>>>>>> 6716e738
	vm.ctx.Lock.Lock()
	defer func() {
		require.NoError(vm.Shutdown(context.Background()))
		vm.ctx.Lock.Unlock()
	}()

	// Fast forward clock to time for genesis validators to leave
	vm.clock.Set(defaultValidateEndTime)

	blk, err := vm.Builder.BuildBlock(context.Background()) // should advance time
	require.NoError(err)

	require.NoError(blk.Verify(context.Background()))

	// Assert preferences are correct
	block := blk.(smcon.OracleBlock)
	options, err := block.Options(context.Background())
	require.NoError(err)

	commit := options[0].(*blockexecutor.Block)
	require.IsType(&blocks.BanffCommitBlock{}, commit.Block)
	abort := options[1].(*blockexecutor.Block)
	require.IsType(&blocks.BanffAbortBlock{}, abort.Block)

	require.NoError(block.Accept(context.Background()))
	require.NoError(commit.Verify(context.Background()))
	require.NoError(abort.Verify(context.Background()))

	txID := blk.(blocks.Block).Txs()[0].ID()
	{
		onAccept, ok := vm.manager.GetState(abort.ID())
		require.True(ok)

		_, txStatus, err := onAccept.GetTx(txID)
		require.NoError(err)
		require.Equal(status.Aborted, txStatus)
	}

	require.NoError(commit.Accept(context.Background())) // advance the timestamp
	lastAcceptedID, err := vm.LastAccepted(context.Background())
	require.NoError(err)
	require.NoError(vm.SetPreference(context.Background(), lastAcceptedID))

	_, txStatus, err := vm.state.GetTx(txID)
	require.NoError(err)
	require.Equal(status.Committed, txStatus)

	// Verify that chain's timestamp has advanced
	timestamp := vm.state.GetTimestamp()
	require.Equal(defaultValidateEndTime.Unix(), timestamp.Unix())

	blk, err = vm.Builder.BuildBlock(context.Background()) // should contain proposal to reward genesis validator
	require.NoError(err)

	require.NoError(blk.Verify(context.Background()))

	// Assert preferences are correct
	block = blk.(smcon.OracleBlock)
	options, err = block.Options(context.Background())
	require.NoError(err)

	commit = options[0].(*blockexecutor.Block)
	require.IsType(&blocks.BanffCommitBlock{}, commit.Block)

	abort = options[1].(*blockexecutor.Block)
	require.IsType(&blocks.BanffAbortBlock{}, abort.Block)

	require.NoError(block.Accept(context.Background()))
	require.NoError(commit.Verify(context.Background()))
	require.NoError(abort.Verify(context.Background()))

	txID = blk.(blocks.Block).Txs()[0].ID()
	{
		onAccept, ok := vm.manager.GetState(abort.ID())
		require.True(ok)

		_, txStatus, err := onAccept.GetTx(txID)
		require.NoError(err)
		require.Equal(status.Aborted, txStatus)
	}

	require.NoError(commit.Accept(context.Background())) // reward the genesis validator

	_, txStatus, err = vm.state.GetTx(txID)
	require.NoError(err)
	require.Equal(status.Committed, txStatus)

	_, err = vm.state.GetCurrentValidator(constants.PrimaryNetworkID, ids.NodeID(keys[1].PublicKey().Address()))
	require.ErrorIs(err, database.ErrNotFound)
}

// Test case where primary network validator not rewarded
func TestRewardValidatorReject(t *testing.T) {
	require := require.New(t)
<<<<<<< HEAD
	vm, _, _ := defaultVM(latestFork)
=======
	vm, _, _ := defaultVM(latestFork, false /*addSubnet*/)
>>>>>>> 6716e738
	vm.ctx.Lock.Lock()
	defer func() {
		require.NoError(vm.Shutdown(context.Background()))
		vm.ctx.Lock.Unlock()
	}()

	// Fast forward clock to time for genesis validators to leave
	vm.clock.Set(defaultValidateEndTime)

	blk, err := vm.Builder.BuildBlock(context.Background()) // should advance time
	require.NoError(err)
	require.NoError(blk.Verify(context.Background()))

	// Assert preferences are correct
	block := blk.(smcon.OracleBlock)
	options, err := block.Options(context.Background())
	require.NoError(err)

	commit := options[0].(*blockexecutor.Block)
	require.IsType(&blocks.BanffCommitBlock{}, commit.Block)

	abort := options[1].(*blockexecutor.Block)
	require.IsType(&blocks.BanffAbortBlock{}, abort.Block)

	require.NoError(block.Accept(context.Background()))
	require.NoError(commit.Verify(context.Background()))
	require.NoError(abort.Verify(context.Background()))

	txID := blk.(blocks.Block).Txs()[0].ID()
	{
		onAccept, ok := vm.manager.GetState(abort.ID())
		require.True(ok)

		_, txStatus, err := onAccept.GetTx(txID)
		require.NoError(err)
		require.Equal(status.Aborted, txStatus)
	}

	require.NoError(commit.Accept(context.Background())) // advance the timestamp
	require.NoError(vm.SetPreference(context.Background(), vm.manager.LastAccepted()))

	_, txStatus, err := vm.state.GetTx(txID)
	require.NoError(err)
	require.Equal(status.Committed, txStatus)

	timestamp := vm.state.GetTimestamp()
	require.Equal(defaultValidateEndTime.Unix(), timestamp.Unix())

	blk, err = vm.Builder.BuildBlock(context.Background()) // should contain proposal to reward genesis validator
	require.NoError(err)

	require.NoError(blk.Verify(context.Background()))

	block = blk.(smcon.OracleBlock)
	options, err = block.Options(context.Background())
	require.NoError(err)

	commit = options[0].(*blockexecutor.Block)
	require.IsType(&blocks.BanffCommitBlock{}, commit.Block)

	abort = options[1].(*blockexecutor.Block)
	require.IsType(&blocks.BanffAbortBlock{}, abort.Block)

	require.NoError(blk.Accept(context.Background()))
	require.NoError(commit.Verify(context.Background()))

	txID = blk.(blocks.Block).Txs()[0].ID()
	{
		onAccept, ok := vm.manager.GetState(commit.ID())
		require.True(ok)

		_, txStatus, err := onAccept.GetTx(txID)
		require.NoError(err)
		require.Equal(status.Committed, txStatus)
	}

	require.NoError(abort.Verify(context.Background()))
	require.NoError(abort.Accept(context.Background())) // do not reward the genesis validator

	_, txStatus, err = vm.state.GetTx(txID)
	require.NoError(err)
	require.Equal(status.Aborted, txStatus)

	_, err = vm.state.GetCurrentValidator(constants.PrimaryNetworkID, ids.NodeID(keys[1].PublicKey().Address()))
	require.ErrorIs(err, database.ErrNotFound)
}

// Test case where primary network validator is preferred to be rewarded
func TestRewardValidatorPreferred(t *testing.T) {
	require := require.New(t)
<<<<<<< HEAD
	vm, _, _ := defaultVM(latestFork)
=======
	vm, _, _ := defaultVM(latestFork, false /*addSubnet*/)
>>>>>>> 6716e738
	vm.ctx.Lock.Lock()
	defer func() {
		require.NoError(vm.Shutdown(context.Background()))
		vm.ctx.Lock.Unlock()
	}()

	// Fast forward clock to time for genesis validators to leave
	vm.clock.Set(defaultValidateEndTime)

	blk, err := vm.Builder.BuildBlock(context.Background()) // should advance time
	require.NoError(err)
	require.NoError(blk.Verify(context.Background()))

	// Assert preferences are correct
	block := blk.(smcon.OracleBlock)
	options, err := block.Options(context.Background())
	require.NoError(err)

	commit := options[0].(*blockexecutor.Block)
	require.IsType(&blocks.BanffCommitBlock{}, commit.Block)

	abort := options[1].(*blockexecutor.Block)
	require.IsType(&blocks.BanffAbortBlock{}, abort.Block)

	require.NoError(block.Accept(context.Background()))
	require.NoError(commit.Verify(context.Background()))
	require.NoError(abort.Verify(context.Background()))

	txID := blk.(blocks.Block).Txs()[0].ID()
	{
		onAccept, ok := vm.manager.GetState(abort.ID())
		require.True(ok)

		_, txStatus, err := onAccept.GetTx(txID)
		require.NoError(err)
		require.Equal(status.Aborted, txStatus)
	}

	require.NoError(commit.Accept(context.Background())) // advance the timestamp
	require.NoError(vm.SetPreference(context.Background(), vm.manager.LastAccepted()))

	_, txStatus, err := vm.state.GetTx(txID)
	require.NoError(err)
	require.Equal(status.Committed, txStatus)

	timestamp := vm.state.GetTimestamp()
	require.Equal(defaultValidateEndTime.Unix(), timestamp.Unix())

	// should contain proposal to reward genesis validator
	blk, err = vm.Builder.BuildBlock(context.Background())
	require.NoError(err)

	require.NoError(blk.Verify(context.Background()))

	block = blk.(smcon.OracleBlock)
	options, err = block.Options(context.Background())
	require.NoError(err)

	commit = options[0].(*blockexecutor.Block)
	require.IsType(&blocks.BanffCommitBlock{}, commit.Block)

	abort = options[1].(*blockexecutor.Block)
	require.IsType(&blocks.BanffAbortBlock{}, abort.Block)

	require.NoError(blk.Accept(context.Background()))
	require.NoError(commit.Verify(context.Background()))

	txID = blk.(blocks.Block).Txs()[0].ID()
	{
		onAccept, ok := vm.manager.GetState(commit.ID())
		require.True(ok)

		_, txStatus, err := onAccept.GetTx(txID)
		require.NoError(err)
		require.Equal(status.Committed, txStatus)
	}

	require.NoError(abort.Verify(context.Background()))
	require.NoError(abort.Accept(context.Background())) // do not reward the genesis validator

	_, txStatus, err = vm.state.GetTx(txID)
	require.NoError(err)
	require.Equal(status.Aborted, txStatus)

	_, err = vm.state.GetCurrentValidator(constants.PrimaryNetworkID, ids.NodeID(keys[1].PublicKey().Address()))
	require.ErrorIs(err, database.ErrNotFound)
}

// Ensure BuildBlock errors when there is no block to build
func TestUnneededBuildBlock(t *testing.T) {
	require := require.New(t)
<<<<<<< HEAD
	vm, _, _ := defaultVM(latestFork)
=======
	vm, _, _ := defaultVM(latestFork, false /*addSubnet*/)
>>>>>>> 6716e738
	vm.ctx.Lock.Lock()
	defer func() {
		require.NoError(vm.Shutdown(context.Background()))
		vm.ctx.Lock.Unlock()
	}()
	_, err := vm.Builder.BuildBlock(context.Background())
	require.ErrorIs(err, blockbuilder.ErrNoPendingBlocks)
}

// test acceptance of proposal to create a new chain
func TestCreateChain(t *testing.T) {
	require := require.New(t)
<<<<<<< HEAD
	vm, _, _ := defaultVM(latestFork)
=======
	vm, _, _ := defaultVM(latestFork, true /*addSubnet*/)
>>>>>>> 6716e738
	vm.ctx.Lock.Lock()
	defer func() {
		require.NoError(vm.Shutdown(context.Background()))
		vm.ctx.Lock.Unlock()
	}()

	tx, err := vm.txBuilder.NewCreateChainTx(
		testSubnet1.ID(),
		nil,
		ids.ID{'t', 'e', 's', 't', 'v', 'm'},
		nil,
		"name",
		[]*secp256k1.PrivateKey{testSubnet1ControlKeys[0], testSubnet1ControlKeys[1]},
		ids.ShortEmpty, // change addr
	)
	require.NoError(err)

	require.NoError(vm.Builder.AddUnverifiedTx(tx))

	blk, err := vm.Builder.BuildBlock(context.Background())
	require.NoError(err) // should contain proposal to create chain

	require.NoError(blk.Verify(context.Background()))

	require.NoError(blk.Accept(context.Background()))

	_, txStatus, err := vm.state.GetTx(tx.ID())
	require.NoError(err)
	require.Equal(status.Committed, txStatus)

	// Verify chain was created
	chains, err := vm.state.GetChains(testSubnet1.ID())
	require.NoError(err)

	foundNewChain := false
	for _, chain := range chains {
		if bytes.Equal(chain.Bytes(), tx.Bytes()) {
			foundNewChain = true
		}
	}
	require.True(foundNewChain)
}

// test where we:
// 1) Create a subnet
// 2) Add a validator to the subnet's current validator set
// 3) Advance timestamp to validator's end time (removing validator from current)
func TestCreateSubnet(t *testing.T) {
	require := require.New(t)
<<<<<<< HEAD
	vm, _, _ := defaultVM(latestFork)
=======
	vm, _, _ := defaultVM(latestFork, false /*addSubnet*/)
>>>>>>> 6716e738
	vm.ctx.Lock.Lock()
	defer func() {
		require.NoError(vm.Shutdown(context.Background()))
		vm.ctx.Lock.Unlock()
	}()

	nodeID := ids.NodeID(keys[0].PublicKey().Address())

	createSubnetTx, err := vm.txBuilder.NewCreateSubnetTx(
		1, // threshold
		[]ids.ShortID{ // control keys
			keys[0].PublicKey().Address(),
			keys[1].PublicKey().Address(),
		},
		[]*secp256k1.PrivateKey{keys[0]}, // payer
		keys[0].PublicKey().Address(),    // change addr
	)
	require.NoError(err)

	require.NoError(vm.Builder.AddUnverifiedTx(createSubnetTx))

	// should contain proposal to create subnet
	blk, err := vm.Builder.BuildBlock(context.Background())
	require.NoError(err)

	require.NoError(blk.Verify(context.Background()))
	require.NoError(blk.Accept(context.Background()))
	require.NoError(vm.SetPreference(context.Background(), vm.manager.LastAccepted()))

	_, txStatus, err := vm.state.GetTx(createSubnetTx.ID())
	require.NoError(err)
	require.Equal(status.Committed, txStatus)

	subnets, err := vm.state.GetSubnets()
	require.NoError(err)

	found := false
	for _, subnet := range subnets {
		if subnet.ID() == createSubnetTx.ID() {
			found = true
			break
		}
	}
	require.True(found)

	// Now that we've created a new subnet, add a validator to that subnet
	startTime := vm.clock.Time().Add(txexecutor.SyncBound).Add(1 * time.Second)
	endTime := startTime.Add(defaultMinStakingDuration)
	// [startTime, endTime] is subset of time keys[0] validates default subnet so tx is valid
	addValidatorTx, err := vm.txBuilder.NewAddSubnetValidatorTx(
		defaultWeight,
		uint64(startTime.Unix()),
		uint64(endTime.Unix()),
		nodeID,
		createSubnetTx.ID(),
		[]*secp256k1.PrivateKey{keys[0]},
		ids.ShortEmpty, // change addr
	)
	require.NoError(err)

	require.NoError(vm.Builder.AddUnverifiedTx(addValidatorTx))

	blk, err = vm.Builder.BuildBlock(context.Background()) // should add validator to the new subnet
	require.NoError(err)

	require.NoError(blk.Verify(context.Background()))
	require.NoError(blk.Accept(context.Background())) // add the validator to pending validator set
	require.NoError(vm.SetPreference(context.Background(), vm.manager.LastAccepted()))

	txID := blk.(blocks.Block).Txs()[0].ID()
	_, txStatus, err = vm.state.GetTx(txID)
	require.NoError(err)
	require.Equal(status.Committed, txStatus)

	_, err = vm.state.GetPendingValidator(createSubnetTx.ID(), nodeID)
	require.ErrorIs(err, database.ErrNotFound)

	_, err = vm.state.GetCurrentValidator(createSubnetTx.ID(), nodeID)
	require.NoError(err)

	// fast forward clock to time validator should stop validating
	endTime = vm.clock.Time().Add(defaultMinStakingDuration)
	vm.clock.Set(endTime)
	blk, err = vm.Builder.BuildBlock(context.Background())
	require.NoError(err)
	require.NoError(blk.Verify(context.Background()))
	require.NoError(blk.Accept(context.Background())) // remove validator from current validator set

	_, err = vm.state.GetPendingValidator(createSubnetTx.ID(), nodeID)
	require.ErrorIs(err, database.ErrNotFound)

	_, err = vm.state.GetCurrentValidator(createSubnetTx.ID(), nodeID)
	require.ErrorIs(err, database.ErrNotFound)
}

// test asset import
func TestAtomicImport(t *testing.T) {
	require := require.New(t)
<<<<<<< HEAD
	vm, baseDB, mutableSharedMemory := defaultVM(latestFork)
=======
	vm, baseDB, mutableSharedMemory := defaultVM(latestFork, false /*addSubnet*/)
>>>>>>> 6716e738
	vm.ctx.Lock.Lock()
	defer func() {
		require.NoError(vm.Shutdown(context.Background()))
		vm.ctx.Lock.Unlock()
	}()

	utxoID := avax.UTXOID{
		TxID:        ids.Empty.Prefix(1),
		OutputIndex: 1,
	}
	amount := uint64(50000)
	recipientKey := keys[1]

	m := atomic.NewMemory(prefixdb.New([]byte{5}, baseDB))

	mutableSharedMemory.SharedMemory = m.NewSharedMemory(vm.ctx.ChainID)
	peerSharedMemory := m.NewSharedMemory(vm.ctx.XChainID)

	_, err := vm.txBuilder.NewImportTx(
		vm.ctx.XChainID,
		recipientKey.PublicKey().Address(),
		[]*secp256k1.PrivateKey{keys[0]},
		ids.ShortEmpty, // change addr
	)
	require.ErrorIs(err, txbuilder.ErrNoFunds)

	// Provide the avm UTXO

	utxo := &avax.UTXO{
		UTXOID: utxoID,
		Asset:  avax.Asset{ID: avaxAssetID},
		Out: &secp256k1fx.TransferOutput{
			Amt: amount,
			OutputOwners: secp256k1fx.OutputOwners{
				Threshold: 1,
				Addrs:     []ids.ShortID{recipientKey.PublicKey().Address()},
			},
		},
	}
	utxoBytes, err := txs.Codec.Marshal(txs.Version, utxo)
	require.NoError(err)

	inputID := utxo.InputID()
	require.NoError(peerSharedMemory.Apply(map[ids.ID]*atomic.Requests{
		vm.ctx.ChainID: {
			PutRequests: []*atomic.Element{
				{
					Key:   inputID[:],
					Value: utxoBytes,
					Traits: [][]byte{
						recipientKey.PublicKey().Address().Bytes(),
					},
				},
			},
		},
	}))

	tx, err := vm.txBuilder.NewImportTx(
		vm.ctx.XChainID,
		recipientKey.PublicKey().Address(),
		[]*secp256k1.PrivateKey{recipientKey},
		ids.ShortEmpty, // change addr
	)
	require.NoError(err)

	require.NoError(vm.Builder.AddUnverifiedTx(tx))

	blk, err := vm.Builder.BuildBlock(context.Background())
	require.NoError(err)

	require.NoError(blk.Verify(context.Background()))

	require.NoError(blk.Accept(context.Background()))

	_, txStatus, err := vm.state.GetTx(tx.ID())
	require.NoError(err)
	require.Equal(status.Committed, txStatus)

	inputID = utxoID.InputID()
	_, err = vm.ctx.SharedMemory.Get(vm.ctx.XChainID, [][]byte{inputID[:]})
	require.ErrorIs(err, database.ErrNotFound)
}

// test optimistic asset import
func TestOptimisticAtomicImport(t *testing.T) {
	require := require.New(t)
<<<<<<< HEAD
	vm, _, _ := defaultVM(latestFork)
=======
	vm, _, _ := defaultVM(apricotPhase3, false /*addSubnet*/)
>>>>>>> 6716e738
	vm.ctx.Lock.Lock()
	defer func() {
		require.NoError(vm.Shutdown(context.Background()))
		vm.ctx.Lock.Unlock()
	}()

	tx := &txs.Tx{Unsigned: &txs.ImportTx{
		BaseTx: txs.BaseTx{BaseTx: avax.BaseTx{
			NetworkID:    vm.ctx.NetworkID,
			BlockchainID: vm.ctx.ChainID,
		}},
		SourceChain: vm.ctx.XChainID,
		ImportedInputs: []*avax.TransferableInput{{
			UTXOID: avax.UTXOID{
				TxID:        ids.Empty.Prefix(1),
				OutputIndex: 1,
			},
			Asset: avax.Asset{ID: vm.ctx.AVAXAssetID},
			In: &secp256k1fx.TransferInput{
				Amt: 50000,
			},
		}},
	}}
	require.NoError(tx.Initialize(txs.Codec))

	preferred, err := vm.Builder.Preferred()
	require.NoError(err)

	preferredID := preferred.ID()
	preferredHeight := preferred.Height()

	statelessBlk, err := blocks.NewApricotAtomicBlock(
		preferredID,
		preferredHeight+1,
		tx,
	)
	require.NoError(err)

	blk := vm.manager.NewBlock(statelessBlk)

	err = blk.Verify(context.Background())
	require.ErrorIs(err, database.ErrNotFound) // erred due to missing shared memory UTXOs

	require.NoError(vm.SetState(context.Background(), snow.Bootstrapping))

	require.NoError(blk.Verify(context.Background())) // skips shared memory UTXO verification during bootstrapping

	require.NoError(blk.Accept(context.Background()))

	require.NoError(vm.SetState(context.Background(), snow.NormalOp))

	_, txStatus, err := vm.state.GetTx(tx.ID())
	require.NoError(err)

	require.Equal(status.Committed, txStatus)
}

// test restarting the node
func TestRestartFullyAccepted(t *testing.T) {
	require := require.New(t)
	_, genesisBytes := defaultGenesis()
	db := manager.NewMemDB(version.Semantic1_0_0)

	firstDB := db.NewPrefixDBManager([]byte{})
	firstVdrs := validators.NewManager()
	firstPrimaryVdrs := validators.NewSet()
	_ = firstVdrs.Add(constants.PrimaryNetworkID, firstPrimaryVdrs)
	firstVM := &VM{Config: config.Config{
		Chains:                 chains.TestManager,
		Validators:             firstVdrs,
		UptimeLockedCalculator: uptime.NewLockedCalculator(),
		MinStakeDuration:       defaultMinStakingDuration,
		MaxStakeDuration:       defaultMaxStakingDuration,
		RewardConfig:           defaultRewardConfig,
		BanffTime:              latestForkTime,
		CortinaTime:            latestForkTime,
<<<<<<< HEAD
		ContinuousStakingTime:  latestForkTime,
=======
>>>>>>> 6716e738
	}}

	firstCtx := defaultContext()

	baseDBManager := manager.NewMemDB(version.Semantic1_0_0)
	atomicDB := prefixdb.New([]byte{1}, baseDBManager.Current().Database)
	m := atomic.NewMemory(atomicDB)
	msm := &mutableSharedMemory{
		SharedMemory: m.NewSharedMemory(firstCtx.ChainID),
	}
	firstCtx.SharedMemory = msm

	initialClkTime := latestForkTime.Add(time.Second)
	firstVM.clock.Set(initialClkTime)
	firstCtx.Lock.Lock()

	firstMsgChan := make(chan common.Message, 1)
	require.NoError(firstVM.Initialize(
		context.Background(),
		firstCtx,
		firstDB,
		genesisBytes,
		nil,
		nil,
		firstMsgChan,
		nil,
		nil,
	))

	genesisID, err := firstVM.LastAccepted(context.Background())
	require.NoError(err)

	nextChainTime := initialClkTime.Add(time.Second)
	firstVM.clock.Set(initialClkTime)
	preferred, err := firstVM.Builder.Preferred()
	require.NoError(err)
	preferredID := preferred.ID()
	preferredHeight := preferred.Height()

	// include a tx to make the block be accepted
	tx := &txs.Tx{Unsigned: &txs.ImportTx{
		BaseTx: txs.BaseTx{BaseTx: avax.BaseTx{
			NetworkID:    firstVM.ctx.NetworkID,
			BlockchainID: firstVM.ctx.ChainID,
		}},
		SourceChain: firstVM.ctx.XChainID,
		ImportedInputs: []*avax.TransferableInput{{
			UTXOID: avax.UTXOID{
				TxID:        ids.Empty.Prefix(1),
				OutputIndex: 1,
			},
			Asset: avax.Asset{ID: firstVM.ctx.AVAXAssetID},
			In: &secp256k1fx.TransferInput{
				Amt: 50000,
			},
		}},
	}}
	require.NoError(tx.Initialize(txs.Codec))

	statelessBlk, err := blocks.NewBanffStandardBlock(
		nextChainTime,
		preferredID,
		preferredHeight+1,
		[]*txs.Tx{tx},
	)
	require.NoError(err)

	firstAdvanceTimeBlk := firstVM.manager.NewBlock(statelessBlk)

	nextChainTime = nextChainTime.Add(2 * time.Second)
	firstVM.clock.Set(nextChainTime)
	require.NoError(firstAdvanceTimeBlk.Verify(context.Background()))
	require.NoError(firstAdvanceTimeBlk.Accept(context.Background()))

	require.NoError(firstVM.Shutdown(context.Background()))
	firstCtx.Lock.Unlock()

	secondVdrs := validators.NewManager()
	secondPrimaryVdrs := validators.NewSet()
	_ = secondVdrs.Add(constants.PrimaryNetworkID, secondPrimaryVdrs)
	secondVM := &VM{Config: config.Config{
		Chains:                 chains.TestManager,
		Validators:             secondVdrs,
		UptimeLockedCalculator: uptime.NewLockedCalculator(),
		MinStakeDuration:       defaultMinStakingDuration,
		MaxStakeDuration:       defaultMaxStakingDuration,
		RewardConfig:           defaultRewardConfig,
		BanffTime:              latestForkTime,
		CortinaTime:            latestForkTime,
<<<<<<< HEAD
		ContinuousStakingTime:  latestForkTime,
=======
>>>>>>> 6716e738
	}}

	secondCtx := defaultContext()
	secondCtx.SharedMemory = msm
	secondVM.clock.Set(initialClkTime)
	secondCtx.Lock.Lock()
	defer func() {
		require.NoError(secondVM.Shutdown(context.Background()))
		secondCtx.Lock.Unlock()
	}()

	secondDB := db.NewPrefixDBManager([]byte{})
	secondMsgChan := make(chan common.Message, 1)
	require.NoError(secondVM.Initialize(
		context.Background(),
		secondCtx,
		secondDB,
		genesisBytes,
		nil,
		nil,
		secondMsgChan,
		nil,
		nil,
	))

	lastAccepted, err := secondVM.LastAccepted(context.Background())
	require.NoError(err)
	require.Equal(genesisID, lastAccepted)
}

// test bootstrapping the node
func TestBootstrapPartiallyAccepted(t *testing.T) {
	require := require.New(t)

	_, genesisBytes := defaultGenesis()

	baseDBManager := manager.NewMemDB(version.Semantic1_0_0)
	vmDBManager := baseDBManager.NewPrefixDBManager([]byte("vm"))
	bootstrappingDB := prefixdb.New([]byte("bootstrapping"), baseDBManager.Current().Database)

	blocked, err := queue.NewWithMissing(bootstrappingDB, "", prometheus.NewRegistry())
	require.NoError(err)

	vdrs := validators.NewManager()
	primaryVdrs := validators.NewSet()
	_ = vdrs.Add(constants.PrimaryNetworkID, primaryVdrs)
	vm := &VM{Config: config.Config{
		Chains:                 chains.TestManager,
		Validators:             vdrs,
		UptimeLockedCalculator: uptime.NewLockedCalculator(),
		MinStakeDuration:       defaultMinStakingDuration,
		MaxStakeDuration:       defaultMaxStakingDuration,
		RewardConfig:           defaultRewardConfig,
		BanffTime:              latestForkTime,
		CortinaTime:            latestForkTime,
<<<<<<< HEAD
		ContinuousStakingTime:  latestForkTime,
=======
>>>>>>> 6716e738
	}}

	initialClkTime := latestForkTime.Add(time.Second)
	vm.clock.Set(initialClkTime)
	ctx := defaultContext()

	atomicDB := prefixdb.New([]byte{1}, baseDBManager.Current().Database)
	m := atomic.NewMemory(atomicDB)
	msm := &mutableSharedMemory{
		SharedMemory: m.NewSharedMemory(ctx.ChainID),
	}
	ctx.SharedMemory = msm

	consensusCtx := snow.DefaultConsensusContextTest()
	consensusCtx.Context = ctx
	ctx.Lock.Lock()

	msgChan := make(chan common.Message, 1)
	require.NoError(vm.Initialize(
		context.Background(),
		ctx,
		vmDBManager,
		genesisBytes,
		nil,
		nil,
		msgChan,
		nil,
		nil,
	))

	preferred, err := vm.Builder.Preferred()
	require.NoError(err)

	// include a tx to make the block be accepted
	tx := &txs.Tx{Unsigned: &txs.ImportTx{
		BaseTx: txs.BaseTx{BaseTx: avax.BaseTx{
			NetworkID:    vm.ctx.NetworkID,
			BlockchainID: vm.ctx.ChainID,
		}},
		SourceChain: vm.ctx.XChainID,
		ImportedInputs: []*avax.TransferableInput{{
			UTXOID: avax.UTXOID{
				TxID:        ids.Empty.Prefix(1),
				OutputIndex: 1,
			},
			Asset: avax.Asset{ID: vm.ctx.AVAXAssetID},
			In: &secp256k1fx.TransferInput{
				Amt: 50000,
			},
		}},
	}}
	require.NoError(tx.Initialize(txs.Codec))

	nextChainTime := initialClkTime.Add(time.Second)
	preferredID := preferred.ID()
	preferredHeight := preferred.Height()
	statelessBlk, err := blocks.NewBanffStandardBlock(
		nextChainTime,
		preferredID,
		preferredHeight+1,
		[]*txs.Tx{tx},
	)
	require.NoError(err)

	advanceTimeBlk := vm.manager.NewBlock(statelessBlk)
	require.NoError(err)

	advanceTimeBlkID := advanceTimeBlk.ID()
	advanceTimeBlkBytes := advanceTimeBlk.Bytes()

	peerID := ids.NodeID{1, 2, 3, 4, 5, 4, 3, 2, 1}
	beacons := validators.NewSet()
	require.NoError(beacons.Add(peerID, nil, ids.Empty, 1))

	benchlist := benchlist.NewNoBenchlist()
	timeoutManager, err := timeout.NewManager(
		&timer.AdaptiveTimeoutConfig{
			InitialTimeout:     time.Millisecond,
			MinimumTimeout:     time.Millisecond,
			MaximumTimeout:     10 * time.Second,
			TimeoutHalflife:    5 * time.Minute,
			TimeoutCoefficient: 1.25,
		},
		benchlist,
		"",
		prometheus.NewRegistry(),
	)
	require.NoError(err)

	go timeoutManager.Dispatch()

	chainRouter := &router.ChainRouter{}

	metrics := prometheus.NewRegistry()
	mc, err := message.NewCreator(logging.NoLog{}, metrics, "dummyNamespace", constants.DefaultNetworkCompressionType, 10*time.Second)
	require.NoError(err)

	require.NoError(chainRouter.Initialize(
		ids.EmptyNodeID,
		logging.NoLog{},
		timeoutManager,
		time.Second,
		set.Set[ids.ID]{},
		true,
		set.Set[ids.ID]{},
		nil,
		router.HealthConfig{},
		"",
		prometheus.NewRegistry(),
	))

	externalSender := &sender.ExternalSenderTest{TB: t}
	externalSender.Default(true)

	// Passes messages from the consensus engine to the network
	gossipConfig := subnets.GossipConfig{
		AcceptedFrontierPeerSize:  1,
		OnAcceptPeerSize:          1,
		AppGossipValidatorSize:    1,
		AppGossipNonValidatorSize: 1,
	}
	sender, err := sender.New(
		consensusCtx,
		mc,
		externalSender,
		chainRouter,
		timeoutManager,
		p2p.EngineType_ENGINE_TYPE_SNOWMAN,
		subnets.New(consensusCtx.NodeID, subnets.Config{GossipConfig: gossipConfig}),
	)
	require.NoError(err)

	var reqID uint32
	externalSender.SendF = func(msg message.OutboundMessage, nodeIDs set.Set[ids.NodeID], _ ids.ID, _ subnets.Allower) set.Set[ids.NodeID] {
		inMsg, err := mc.Parse(msg.Bytes(), ctx.NodeID, func() {})
		require.NoError(err)
		require.Equal(message.GetAcceptedFrontierOp, inMsg.Op())

		requestID, ok := message.GetRequestID(inMsg.Message())
		require.True(ok)

		reqID = requestID
		return nodeIDs
	}

	isBootstrapped := false
	bootstrapTracker := &common.BootstrapTrackerTest{
		T: t,
		IsBootstrappedF: func() bool {
			return isBootstrapped
		},
		BootstrappedF: func(ids.ID) {
			isBootstrapped = true
		},
	}

	peers := tracker.NewPeers()
	startup := tracker.NewStartup(peers, (beacons.Weight()+1)/2)
	beacons.RegisterCallbackListener(startup)

	// The engine handles consensus
	consensus := &smcon.Topological{}
	commonCfg := common.Config{
		Ctx:                            consensusCtx,
		Beacons:                        beacons,
		SampleK:                        beacons.Len(),
		StartupTracker:                 startup,
		Alpha:                          (beacons.Weight() + 1) / 2,
		Sender:                         sender,
		BootstrapTracker:               bootstrapTracker,
		AncestorsMaxContainersSent:     2000,
		AncestorsMaxContainersReceived: 2000,
		SharedCfg:                      &common.SharedConfig{},
	}

	snowGetHandler, err := snowgetter.New(vm, commonCfg)
	require.NoError(err)

	bootstrapConfig := bootstrap.Config{
		Config:        commonCfg,
		AllGetsServer: snowGetHandler,
		Blocked:       blocked,
		VM:            vm,
	}

	// Asynchronously passes messages from the network to the consensus engine
	cpuTracker, err := timetracker.NewResourceTracker(
		prometheus.NewRegistry(),
		resource.NoUsage,
		meter.ContinuousFactory{},
		time.Second,
	)
	require.NoError(err)

	h, err := handler.New(
		bootstrapConfig.Ctx,
		beacons,
		msgChan,
		time.Hour,
		2,
		cpuTracker,
		vm,
		subnets.New(ctx.NodeID, subnets.Config{}),
		tracker.NewPeers(),
	)
	require.NoError(err)

	engineConfig := smeng.Config{
		Ctx:           bootstrapConfig.Ctx,
		AllGetsServer: snowGetHandler,
		VM:            bootstrapConfig.VM,
		Sender:        bootstrapConfig.Sender,
		Validators:    beacons,
		Params: snowball.Parameters{
			K:                     1,
			Alpha:                 1,
			BetaVirtuous:          20,
			BetaRogue:             20,
			ConcurrentRepolls:     1,
			OptimalProcessing:     1,
			MaxOutstandingItems:   1,
			MaxItemProcessingTime: 1,
		},
		Consensus: consensus,
	}
	engine, err := smeng.New(engineConfig)
	require.NoError(err)

	bootstrapper, err := bootstrap.New(
		bootstrapConfig,
		engine.Start,
	)
	require.NoError(err)

	h.SetEngineManager(&handler.EngineManager{
		Avalanche: &handler.Engine{
			StateSyncer:  nil,
			Bootstrapper: bootstrapper,
			Consensus:    engine,
		},
		Snowman: &handler.Engine{
			StateSyncer:  nil,
			Bootstrapper: bootstrapper,
			Consensus:    engine,
		},
	})

	consensusCtx.State.Set(snow.EngineState{
		Type:  p2p.EngineType_ENGINE_TYPE_SNOWMAN,
		State: snow.NormalOp,
	})

	// Allow incoming messages to be routed to the new chain
	chainRouter.AddChain(context.Background(), h)
	ctx.Lock.Unlock()

	h.Start(context.Background(), false)

	ctx.Lock.Lock()
	require.NoError(bootstrapper.Connected(context.Background(), peerID, version.CurrentApp))

	externalSender.SendF = func(msg message.OutboundMessage, nodeIDs set.Set[ids.NodeID], _ ids.ID, _ subnets.Allower) set.Set[ids.NodeID] {
		inMsgIntf, err := mc.Parse(msg.Bytes(), ctx.NodeID, func() {})
		require.NoError(err)
		require.Equal(message.GetAcceptedOp, inMsgIntf.Op())
		inMsg := inMsgIntf.Message().(*p2p.GetAccepted)

		reqID = inMsg.RequestId
		return nodeIDs
	}

	require.NoError(bootstrapper.AcceptedFrontier(context.Background(), peerID, reqID, advanceTimeBlkID))

	externalSender.SendF = func(msg message.OutboundMessage, nodeIDs set.Set[ids.NodeID], _ ids.ID, _ subnets.Allower) set.Set[ids.NodeID] {
		inMsgIntf, err := mc.Parse(msg.Bytes(), ctx.NodeID, func() {})
		require.NoError(err)
		require.Equal(message.GetAncestorsOp, inMsgIntf.Op())
		inMsg := inMsgIntf.Message().(*p2p.GetAncestors)

		reqID = inMsg.RequestId

		containerID, err := ids.ToID(inMsg.ContainerId)
		require.NoError(err)
		require.Equal(advanceTimeBlkID, containerID)
		return nodeIDs
	}

	frontier := []ids.ID{advanceTimeBlkID}
	require.NoError(bootstrapper.Accepted(context.Background(), peerID, reqID, frontier))

	externalSender.SendF = nil
	externalSender.CantSend = false

	require.NoError(bootstrapper.Ancestors(context.Background(), peerID, reqID, [][]byte{advanceTimeBlkBytes}))

	preferred, err = vm.Builder.Preferred()
	require.NoError(err)

	require.Equal(advanceTimeBlk.ID(), preferred.ID())

	ctx.Lock.Unlock()
	chainRouter.Shutdown(context.Background())
}

func TestUnverifiedParent(t *testing.T) {
	require := require.New(t)
	_, genesisBytes := defaultGenesis()
	dbManager := manager.NewMemDB(version.Semantic1_0_0)

	vdrs := validators.NewManager()
	primaryVdrs := validators.NewSet()
	_ = vdrs.Add(constants.PrimaryNetworkID, primaryVdrs)
	vm := &VM{Config: config.Config{
		Chains:                 chains.TestManager,
		Validators:             vdrs,
		UptimeLockedCalculator: uptime.NewLockedCalculator(),
		MinStakeDuration:       defaultMinStakingDuration,
		MaxStakeDuration:       defaultMaxStakingDuration,
		RewardConfig:           defaultRewardConfig,
		BanffTime:              latestForkTime,
		CortinaTime:            latestForkTime,
<<<<<<< HEAD
		ContinuousStakingTime:  latestForkTime,
=======
>>>>>>> 6716e738
	}}

	initialClkTime := latestForkTime.Add(time.Second)
	vm.clock.Set(initialClkTime)
	ctx := defaultContext()
	ctx.Lock.Lock()
	defer func() {
		require.NoError(vm.Shutdown(context.Background()))
		ctx.Lock.Unlock()
	}()

	msgChan := make(chan common.Message, 1)
	require.NoError(vm.Initialize(
		context.Background(),
		ctx,
		dbManager,
		genesisBytes,
		nil,
		nil,
		msgChan,
		nil,
		nil,
	))

	// include a tx1 to make the block be accepted
	tx1 := &txs.Tx{Unsigned: &txs.ImportTx{
		BaseTx: txs.BaseTx{BaseTx: avax.BaseTx{
			NetworkID:    vm.ctx.NetworkID,
			BlockchainID: vm.ctx.ChainID,
		}},
		SourceChain: vm.ctx.XChainID,
		ImportedInputs: []*avax.TransferableInput{{
			UTXOID: avax.UTXOID{
				TxID:        ids.Empty.Prefix(1),
				OutputIndex: 1,
			},
			Asset: avax.Asset{ID: vm.ctx.AVAXAssetID},
			In: &secp256k1fx.TransferInput{
				Amt: 50000,
			},
		}},
	}}
	require.NoError(tx1.Initialize(txs.Codec))

	preferred, err := vm.Builder.Preferred()
	require.NoError(err)
	nextChainTime := initialClkTime.Add(time.Second)
	preferredID := preferred.ID()
	preferredHeight := preferred.Height()

	statelessBlk, err := blocks.NewBanffStandardBlock(
		nextChainTime,
		preferredID,
		preferredHeight+1,
		[]*txs.Tx{tx1},
	)
	require.NoError(err)
	firstAdvanceTimeBlk := vm.manager.NewBlock(statelessBlk)
	require.NoError(firstAdvanceTimeBlk.Verify(context.Background()))

	// include a tx1 to make the block be accepted
	tx2 := &txs.Tx{Unsigned: &txs.ImportTx{
		BaseTx: txs.BaseTx{BaseTx: avax.BaseTx{
			NetworkID:    vm.ctx.NetworkID,
			BlockchainID: vm.ctx.ChainID,
		}},
		SourceChain: vm.ctx.XChainID,
		ImportedInputs: []*avax.TransferableInput{{
			UTXOID: avax.UTXOID{
				TxID:        ids.Empty.Prefix(2),
				OutputIndex: 2,
			},
			Asset: avax.Asset{ID: vm.ctx.AVAXAssetID},
			In: &secp256k1fx.TransferInput{
				Amt: 50000,
			},
		}},
	}}
	require.NoError(tx1.Initialize(txs.Codec))
	nextChainTime = nextChainTime.Add(time.Second)
	vm.clock.Set(nextChainTime)
	statelessSecondAdvanceTimeBlk, err := blocks.NewBanffStandardBlock(
		nextChainTime,
		firstAdvanceTimeBlk.ID(),
		firstAdvanceTimeBlk.Height()+1,
		[]*txs.Tx{tx2},
	)
	require.NoError(err)
	secondAdvanceTimeBlk := vm.manager.NewBlock(statelessSecondAdvanceTimeBlk)

	require.Equal(secondAdvanceTimeBlk.Parent(), firstAdvanceTimeBlk.ID())
	require.NoError(secondAdvanceTimeBlk.Verify(context.Background()))
}

func TestMaxStakeAmount(t *testing.T) {
<<<<<<< HEAD
	vm, _, _ := defaultVM(latestFork)
=======
	vm, _, _ := defaultVM(latestFork, false /*addSubnet*/)
>>>>>>> 6716e738
	vm.ctx.Lock.Lock()
	defer func() {
		require.NoError(t, vm.Shutdown(context.Background()))
		vm.ctx.Lock.Unlock()
	}()

	nodeID := ids.NodeID(keys[0].PublicKey().Address())

	tests := []struct {
		description string
		startTime   time.Time
		endTime     time.Time
	}{
		{
			description: "[validator.StartTime] == [startTime] < [endTime] == [validator.EndTime]",
			startTime:   defaultValidateStartTime,
			endTime:     defaultValidateEndTime,
		},
		{
			description: "[validator.StartTime] < [startTime] < [endTime] == [validator.EndTime]",
			startTime:   defaultValidateStartTime.Add(time.Minute),
			endTime:     defaultValidateEndTime,
		},
		{
			description: "[validator.StartTime] == [startTime] < [endTime] < [validator.EndTime]",
			startTime:   defaultValidateStartTime,
			endTime:     defaultValidateEndTime.Add(-time.Minute),
		},
		{
			description: "[validator.StartTime] < [startTime] < [endTime] < [validator.EndTime]",
			startTime:   defaultValidateStartTime.Add(time.Minute),
			endTime:     defaultValidateEndTime.Add(-time.Minute),
		},
	}

	for _, test := range tests {
		t.Run(test.description, func(t *testing.T) {
			require := require.New(t)
			staker, err := txexecutor.GetValidator(vm.state, constants.PrimaryNetworkID, nodeID)
			require.NoError(err)

			amount, err := txexecutor.GetMaxWeight(vm.state, staker, test.startTime, test.endTime)
			require.NoError(err)
			require.Equal(defaultWeight, amount)
		})
	}
}

func TestUptimeDisallowedWithRestart(t *testing.T) {
	require := require.New(t)
	latestForkTime = defaultValidateEndTime.Add(-5 * defaultMinStakingDuration)
	_, genesisBytes := defaultGenesis()
	db := manager.NewMemDB(version.Semantic1_0_0)

	firstDB := db.NewPrefixDBManager([]byte{})
	firstVdrs := validators.NewManager()
	firstPrimaryVdrs := validators.NewSet()
	_ = firstVdrs.Add(constants.PrimaryNetworkID, firstPrimaryVdrs)
	firstVM := &VM{Config: config.Config{
		Chains:                 chains.TestManager,
		UptimePercentage:       .2,
		RewardConfig:           defaultRewardConfig,
		Validators:             firstVdrs,
		UptimeLockedCalculator: uptime.NewLockedCalculator(),
		BanffTime:              latestForkTime,
		CortinaTime:            latestForkTime,
<<<<<<< HEAD
		ContinuousStakingTime:  latestForkTime,
=======
>>>>>>> 6716e738
	}}

	firstCtx := defaultContext()
	firstCtx.Lock.Lock()

	firstMsgChan := make(chan common.Message, 1)
	require.NoError(firstVM.Initialize(
		context.Background(),
		firstCtx,
		firstDB,
		genesisBytes,
		nil,
		nil,
		firstMsgChan,
		nil,
		nil,
	))

	initialClkTime := latestForkTime.Add(time.Second)
	firstVM.clock.Set(initialClkTime)
	firstVM.uptimeManager.(uptime.TestManager).SetTime(initialClkTime)

	require.NoError(firstVM.SetState(context.Background(), snow.Bootstrapping))
	require.NoError(firstVM.SetState(context.Background(), snow.NormalOp))

	// Fast forward clock to time for genesis validators to leave
	firstVM.uptimeManager.(uptime.TestManager).SetTime(defaultValidateEndTime)

	require.NoError(firstVM.Shutdown(context.Background()))
	firstCtx.Lock.Unlock()

	secondDB := db.NewPrefixDBManager([]byte{})
	secondVdrs := validators.NewManager()
	secondPrimaryVdrs := validators.NewSet()
	_ = secondVdrs.Add(constants.PrimaryNetworkID, secondPrimaryVdrs)
	secondVM := &VM{Config: config.Config{
		Chains:                 chains.TestManager,
		UptimePercentage:       .21,
		Validators:             secondVdrs,
		UptimeLockedCalculator: uptime.NewLockedCalculator(),
		BanffTime:              latestForkTime,
		CortinaTime:            latestForkTime,
<<<<<<< HEAD
		ContinuousStakingTime:  latestForkTime,
=======
>>>>>>> 6716e738
	}}

	secondCtx := defaultContext()
	secondCtx.Lock.Lock()
	defer func() {
		require.NoError(secondVM.Shutdown(context.Background()))
		secondCtx.Lock.Unlock()
	}()

	secondMsgChan := make(chan common.Message, 1)
	require.NoError(secondVM.Initialize(
		context.Background(),
		secondCtx,
		secondDB,
		genesisBytes,
		nil,
		nil,
		secondMsgChan,
		nil,
		nil,
	))

	secondVM.clock.Set(defaultValidateStartTime.Add(2 * defaultMinStakingDuration))
	secondVM.uptimeManager.(uptime.TestManager).SetTime(defaultValidateStartTime.Add(2 * defaultMinStakingDuration))

	require.NoError(secondVM.SetState(context.Background(), snow.Bootstrapping))
	require.NoError(secondVM.SetState(context.Background(), snow.NormalOp))

	secondVM.clock.Set(defaultValidateEndTime)
	secondVM.uptimeManager.(uptime.TestManager).SetTime(defaultValidateEndTime)

	blk, err := secondVM.Builder.BuildBlock(context.Background()) // should advance time
	require.NoError(err)

	require.NoError(blk.Verify(context.Background()))

	// Assert preferences are correct
	block := blk.(smcon.OracleBlock)
	options, err := block.Options(context.Background())
	require.NoError(err)

	commit := options[0].(*blockexecutor.Block)
	require.IsType(&blocks.BanffCommitBlock{}, commit.Block)

	abort := options[1].(*blockexecutor.Block)
	require.IsType(&blocks.BanffAbortBlock{}, abort.Block)

	require.NoError(block.Accept(context.Background()))
	require.NoError(commit.Verify(context.Background()))
	require.NoError(abort.Verify(context.Background()))
	require.NoError(secondVM.SetPreference(context.Background(), secondVM.manager.LastAccepted()))

	proposalTx := blk.(blocks.Block).Txs()[0]
	{
		onAccept, ok := secondVM.manager.GetState(abort.ID())
		require.True(ok)

		_, txStatus, err := onAccept.GetTx(proposalTx.ID())
		require.NoError(err)
		require.Equal(status.Aborted, txStatus)
	}

	require.NoError(commit.Accept(context.Background())) // advance the timestamp
	require.NoError(secondVM.SetPreference(context.Background(), secondVM.manager.LastAccepted()))

	_, txStatus, err := secondVM.state.GetTx(proposalTx.ID())
	require.NoError(err)
	require.Equal(status.Committed, txStatus)

	// Verify that chain's timestamp has advanced
	timestamp := secondVM.state.GetTimestamp()
	require.Equal(defaultValidateEndTime.Unix(), timestamp.Unix())

	blk, err = secondVM.Builder.BuildBlock(context.Background()) // should contain proposal to reward genesis validator
	require.NoError(err)

	require.NoError(blk.Verify(context.Background()))

	block = blk.(smcon.OracleBlock)
	options, err = block.Options(context.Background())
	require.NoError(err)

	commit = options[0].(*blockexecutor.Block)
	require.IsType(&blocks.BanffCommitBlock{}, commit.Block)

	abort = options[1].(*blockexecutor.Block)
	require.IsType(&blocks.BanffAbortBlock{}, abort.Block)

	require.NoError(blk.Accept(context.Background()))
	require.NoError(commit.Verify(context.Background()))
	require.NoError(secondVM.SetPreference(context.Background(), secondVM.manager.LastAccepted()))

	proposalTx = blk.(blocks.Block).Txs()[0]
	{
		onAccept, ok := secondVM.manager.GetState(commit.ID())
		require.True(ok)

		_, txStatus, err := onAccept.GetTx(proposalTx.ID())
		require.NoError(err)
		require.Equal(status.Committed, txStatus)
	}

	require.NoError(abort.Verify(context.Background()))
	require.NoError(abort.Accept(context.Background())) // do not reward the genesis validator
	require.NoError(secondVM.SetPreference(context.Background(), secondVM.manager.LastAccepted()))

	_, txStatus, err = secondVM.state.GetTx(proposalTx.ID())
	require.NoError(err)
	require.Equal(status.Aborted, txStatus)

	_, err = secondVM.state.GetCurrentValidator(
		constants.PrimaryNetworkID,
		ids.NodeID(keys[1].PublicKey().Address()),
	)
	require.ErrorIs(err, database.ErrNotFound)
}

func TestUptimeDisallowedAfterNeverConnecting(t *testing.T) {
	require := require.New(t)
	latestForkTime = defaultValidateEndTime.Add(-5 * defaultMinStakingDuration)
	_, genesisBytes := defaultGenesis()
	db := manager.NewMemDB(version.Semantic1_0_0)

	vdrs := validators.NewManager()
	primaryVdrs := validators.NewSet()
	_ = vdrs.Add(constants.PrimaryNetworkID, primaryVdrs)
	vm := &VM{Config: config.Config{
		Chains:                 chains.TestManager,
		UptimePercentage:       .2,
		RewardConfig:           defaultRewardConfig,
		Validators:             vdrs,
		UptimeLockedCalculator: uptime.NewLockedCalculator(),
		BanffTime:              latestForkTime,
		CortinaTime:            latestForkTime,
<<<<<<< HEAD
		ContinuousStakingTime:  latestForkTime,
=======
>>>>>>> 6716e738
	}}

	ctx := defaultContext()
	ctx.Lock.Lock()

	msgChan := make(chan common.Message, 1)
	appSender := &common.SenderTest{T: t}
	require.NoError(vm.Initialize(
		context.Background(),
		ctx,
		db,
		genesisBytes,
		nil,
		nil,
		msgChan,
		nil,
		appSender,
	))

	defer func() {
		require.NoError(vm.Shutdown(context.Background()))
		ctx.Lock.Unlock()
	}()

	initialClkTime := latestForkTime.Add(time.Second)
	vm.clock.Set(initialClkTime)
	vm.uptimeManager.(uptime.TestManager).SetTime(initialClkTime)

	require.NoError(vm.SetState(context.Background(), snow.Bootstrapping))
	require.NoError(vm.SetState(context.Background(), snow.NormalOp))

	// Fast forward clock to time for genesis validators to leave
	vm.clock.Set(defaultValidateEndTime)
	vm.uptimeManager.(uptime.TestManager).SetTime(defaultValidateEndTime)

	blk, err := vm.Builder.BuildBlock(context.Background()) // should advance time
	require.NoError(err)

	require.NoError(blk.Verify(context.Background()))

	// first the time will be advanced.
	block := blk.(smcon.OracleBlock)
	options, err := block.Options(context.Background())
	require.NoError(err)

	commit := options[0].(*blockexecutor.Block)
	require.IsType(&blocks.BanffCommitBlock{}, commit.Block)

	abort := options[1].(*blockexecutor.Block)
	require.IsType(&blocks.BanffAbortBlock{}, abort.Block)

	require.NoError(block.Accept(context.Background()))
	require.NoError(commit.Verify(context.Background()))
	require.NoError(abort.Verify(context.Background()))
	require.NoError(commit.Accept(context.Background())) // advance the timestamp
	require.NoError(vm.SetPreference(context.Background(), vm.manager.LastAccepted()))

	// Verify that chain's timestamp has advanced
	timestamp := vm.state.GetTimestamp()
	require.Equal(defaultValidateEndTime.Unix(), timestamp.Unix())

	// should contain proposal to reward genesis validator
	blk, err = vm.Builder.BuildBlock(context.Background())
	require.NoError(err)

	require.NoError(blk.Verify(context.Background()))

	block = blk.(smcon.OracleBlock)
	options, err = block.Options(context.Background())
	require.NoError(err)

	commit = options[0].(*blockexecutor.Block)
	require.IsType(&blocks.BanffCommitBlock{}, commit.Block)

	abort = options[1].(*blockexecutor.Block)
	require.IsType(&blocks.BanffAbortBlock{}, abort.Block)

	require.NoError(blk.Accept(context.Background()))
	require.NoError(commit.Verify(context.Background()))
	require.NoError(abort.Verify(context.Background()))
	require.NoError(abort.Accept(context.Background())) // do not reward the genesis validator
	require.NoError(vm.SetPreference(context.Background(), vm.manager.LastAccepted()))

	_, err = vm.state.GetCurrentValidator(
		constants.PrimaryNetworkID,
		ids.NodeID(keys[1].PublicKey().Address()),
	)
	require.ErrorIs(err, database.ErrNotFound)
}

func TestRemovePermissionedValidatorDuringAddPending(t *testing.T) {
	require := require.New(t)

	validatorStartTime := latestForkTime.Add(txexecutor.SyncBound).Add(1 * time.Second)
	validatorEndTime := validatorStartTime.Add(360 * 24 * time.Hour)

<<<<<<< HEAD
	vm, _, _ := defaultVM(cortinaFork)
=======
	vm, _, _ := defaultVM(latestFork, false /*addSubnet*/)
>>>>>>> 6716e738

	vm.ctx.Lock.Lock()
	defer func() {
		require.NoError(vm.Shutdown(context.Background()))

		vm.ctx.Lock.Unlock()
	}()

	key, err := testKeyFactory.NewPrivateKey()
	require.NoError(err)

	id := key.PublicKey().Address()

	addValidatorTx, err := vm.txBuilder.NewAddValidatorTx(
		defaultMaxValidatorStake,
		uint64(validatorStartTime.Unix()),
		uint64(validatorEndTime.Unix()),
		ids.NodeID(id),
		id,
		reward.PercentDenominator,
		[]*secp256k1.PrivateKey{keys[0]},
		keys[0].Address(),
	)
	require.NoError(err)

	require.NoError(vm.Builder.AddUnverifiedTx(addValidatorTx))

	// trigger block creation for the validator tx
	addValidatorBlock, err := vm.Builder.BuildBlock(context.Background())
	require.NoError(err)
	require.NoError(addValidatorBlock.Verify(context.Background()))
	require.NoError(addValidatorBlock.Accept(context.Background()))
	require.NoError(vm.SetPreference(context.Background(), vm.manager.LastAccepted()))

	createSubnetTx, err := vm.txBuilder.NewCreateSubnetTx(
		1,
		[]ids.ShortID{id},
		[]*secp256k1.PrivateKey{keys[0]},
		keys[0].Address(),
	)
	require.NoError(err)

	require.NoError(vm.Builder.AddUnverifiedTx(createSubnetTx))

	// trigger block creation for the subnet tx
	createSubnetBlock, err := vm.Builder.BuildBlock(context.Background())
	require.NoError(err)
	require.NoError(createSubnetBlock.Verify(context.Background()))
	require.NoError(createSubnetBlock.Accept(context.Background()))
	require.NoError(vm.SetPreference(context.Background(), vm.manager.LastAccepted()))

	addSubnetValidatorTx, err := vm.txBuilder.NewAddSubnetValidatorTx(
		defaultMaxValidatorStake,
		uint64(validatorStartTime.Unix()),
		uint64(validatorEndTime.Unix()),
		ids.NodeID(id),
		createSubnetTx.ID(),
		[]*secp256k1.PrivateKey{key, keys[1]},
		keys[1].Address(),
	)
	require.NoError(err)

	removeSubnetValidatorTx, err := vm.txBuilder.NewRemoveSubnetValidatorTx(
		ids.NodeID(id),
		createSubnetTx.ID(),
		[]*secp256k1.PrivateKey{key, keys[2]},
		keys[2].Address(),
	)
	require.NoError(err)

	statelessBlock, err := blocks.NewBanffStandardBlock(
		vm.state.GetTimestamp(),
		createSubnetBlock.ID(),
		createSubnetBlock.Height()+1,
		[]*txs.Tx{
			addSubnetValidatorTx,
			removeSubnetValidatorTx,
		},
	)
	require.NoError(err)

	blockBytes := statelessBlock.Bytes()
	block, err := vm.ParseBlock(context.Background(), blockBytes)
	require.NoError(err)
	require.NoError(block.Verify(context.Background()))
	require.NoError(block.Accept(context.Background()))
	require.NoError(vm.SetPreference(context.Background(), vm.manager.LastAccepted()))

	_, err = vm.state.GetPendingValidator(createSubnetTx.ID(), ids.NodeID(id))
	require.ErrorIs(err, database.ErrNotFound)
}<|MERGE_RESOLUTION|>--- conflicted
+++ resolved
@@ -76,20 +76,12 @@
 const (
 	defaultWeight uint64 = 10000
 
-<<<<<<< HEAD
 	apricotPhase3         activeFork = 0
 	apricotPhase5         activeFork = 1
 	banffFork             activeFork = 2
 	cortinaFork           activeFork = 3
 	continuousStakingFork activeFork = 4
 	latestFork            activeFork = continuousStakingFork
-=======
-	apricotPhase3 activeFork = 0
-	apricotPhase5 activeFork = 1
-	banffFork     activeFork = 2
-	cortinaFork   activeFork = 3
-	latestFork    activeFork = cortinaFork
->>>>>>> 6716e738
 )
 
 var (
@@ -117,11 +109,7 @@
 	// time that genesis validators stop validating
 	defaultValidateEndTime = defaultValidateStartTime.Add(10 * defaultMinStakingDuration)
 
-<<<<<<< HEAD
-	latestForkTime = defaultValidateEndTime.Add(-5 * defaultMinStakingDuration)
-=======
 	latestForkTime = defaultGenesisTime
->>>>>>> 6716e738
 
 	// each key controls an address that has [defaultBalance] AVAX at genesis
 	keys = secp256k1.TestKeys()
@@ -328,50 +316,17 @@
 	return &buildGenesisArgs, genesisBytes
 }
 
-<<<<<<< HEAD
-func defaultVM(fork activeFork) (*VM, database.Database, *mutableSharedMemory) {
-=======
 func defaultVM(fork activeFork, addSubnet bool) (*VM, database.Database, *mutableSharedMemory) {
->>>>>>> 6716e738
 	vdrs := validators.NewManager()
 	primaryVdrs := validators.NewSet()
 	_ = vdrs.Add(constants.PrimaryNetworkID, primaryVdrs)
 
 	var (
-<<<<<<< HEAD
 		apricotPhase3Time     = mockable.MaxTime
 		apricotPhase5Time     = mockable.MaxTime
 		banffTime             = mockable.MaxTime
 		cortinaTime           = mockable.MaxTime
 		continuousStakingTime = mockable.MaxTime
-	)
-
-	switch fork {
-	case apricotPhase3:
-		apricotPhase3Time = defaultValidateEndTime
-	case apricotPhase5:
-		apricotPhase5Time = defaultValidateEndTime
-		apricotPhase3Time = defaultValidateEndTime
-	case banffFork:
-		banffTime = latestForkTime
-		apricotPhase5Time = defaultValidateEndTime
-		apricotPhase3Time = defaultValidateEndTime
-	case cortinaFork:
-		cortinaTime = latestForkTime
-		banffTime = latestForkTime
-		apricotPhase5Time = defaultValidateEndTime
-		apricotPhase3Time = defaultValidateEndTime
-	case continuousStakingFork:
-		continuousStakingTime = latestForkTime
-		cortinaTime = latestForkTime
-		banffTime = latestForkTime
-		apricotPhase5Time = defaultValidateEndTime
-		apricotPhase3Time = defaultValidateEndTime
-=======
-		apricotPhase3Time = mockable.MaxTime
-		apricotPhase5Time = mockable.MaxTime
-		banffTime         = mockable.MaxTime
-		cortinaTime       = mockable.MaxTime
 	)
 
 	latestForkTime = defaultGenesisTime
@@ -390,7 +345,12 @@
 		banffTime = latestForkTime
 		apricotPhase5Time = latestForkTime
 		apricotPhase3Time = latestForkTime
->>>>>>> 6716e738
+	case continuousStakingFork:
+		continuousStakingTime = latestForkTime
+		cortinaTime = latestForkTime
+		banffTime = latestForkTime
+		apricotPhase5Time = latestForkTime
+		apricotPhase3Time = latestForkTime
 	default:
 		panic(fmt.Errorf("unhandled fork %d", fork))
 	}
@@ -414,21 +374,14 @@
 		ApricotPhase5Time:      apricotPhase5Time,
 		BanffTime:              banffTime,
 		CortinaTime:            cortinaTime,
-<<<<<<< HEAD
 		ContinuousStakingTime:  continuousStakingTime,
-=======
->>>>>>> 6716e738
 	}}
 
 	baseDBManager := manager.NewMemDB(version.Semantic1_0_0)
 	chainDBManager := baseDBManager.NewPrefixDBManager([]byte{0})
 	atomicDB := prefixdb.New([]byte{1}, baseDBManager.Current().Database)
 
-<<<<<<< HEAD
-	vm.clock.Set(latestForkTime.Add(time.Second))
-=======
 	vm.clock.Set(latestForkTime)
->>>>>>> 6716e738
 	msgChan := make(chan common.Message, 1)
 	ctx := defaultContext()
 
@@ -523,10 +476,7 @@
 		RewardConfig:           defaultRewardConfig,
 		BanffTime:              latestForkTime,
 		CortinaTime:            latestForkTime,
-<<<<<<< HEAD
 		ContinuousStakingTime:  latestForkTime,
-=======
->>>>>>> 6716e738
 	}}
 
 	baseDBManager := manager.NewMemDB(version.Semantic1_0_0)
@@ -590,11 +540,7 @@
 // Ensure genesis state is parsed from bytes and stored correctly
 func TestGenesis(t *testing.T) {
 	require := require.New(t)
-<<<<<<< HEAD
-	vm, _, _ := defaultVM(latestFork)
-=======
 	vm, _, _ := defaultVM(latestFork, false /*addSubnet*/)
->>>>>>> 6716e738
 	vm.ctx.Lock.Lock()
 	defer func() {
 		require.NoError(vm.Shutdown(context.Background()))
@@ -651,11 +597,7 @@
 // accept proposal to add validator to primary network
 func TestAddValidatorCommit(t *testing.T) {
 	require := require.New(t)
-<<<<<<< HEAD
-	vm, _, _ := defaultVM(latestFork)
-=======
 	vm, _, _ := defaultVM(latestFork, false /*addSubnet*/)
->>>>>>> 6716e738
 	vm.ctx.Lock.Lock()
 	defer func() {
 		require.NoError(vm.Shutdown(context.Background()))
@@ -704,11 +646,7 @@
 // verify invalid attempt to add validator to primary network
 func TestInvalidAddValidatorCommit(t *testing.T) {
 	require := require.New(t)
-<<<<<<< HEAD
-	vm, _, _ := defaultVM(cortinaFork)
-=======
-	vm, _, _ := defaultVM(latestFork, false /*addSubnet*/)
->>>>>>> 6716e738
+	vm, _, _ := defaultVM(cortinaFork, false /*addSubnet*/)
 	vm.ctx.Lock.Lock()
 	defer func() {
 		require.NoError(vm.Shutdown(context.Background()))
@@ -762,11 +700,7 @@
 // Reject attempt to add validator to primary network
 func TestAddValidatorReject(t *testing.T) {
 	require := require.New(t)
-<<<<<<< HEAD
-	vm, _, _ := defaultVM(latestFork)
-=======
-	vm, _, _ := defaultVM(latestFork, false /*addSubnet*/)
->>>>>>> 6716e738
+	vm, _, _ := defaultVM(cortinaFork, false /*addSubnet*/)
 	vm.ctx.Lock.Lock()
 	defer func() {
 		require.NoError(vm.Shutdown(context.Background()))
@@ -812,11 +746,7 @@
 // Reject proposal to add validator to primary network
 func TestAddValidatorInvalidNotReissued(t *testing.T) {
 	require := require.New(t)
-<<<<<<< HEAD
-	vm, _, _ := defaultVM(latestFork)
-=======
 	vm, _, _ := defaultVM(latestFork, false /*addSubnet*/)
->>>>>>> 6716e738
 	vm.ctx.Lock.Lock()
 	defer func() {
 		require.NoError(vm.Shutdown(context.Background()))
@@ -850,11 +780,7 @@
 // Accept proposal to add validator to subnet
 func TestAddSubnetValidatorAccept(t *testing.T) {
 	require := require.New(t)
-<<<<<<< HEAD
-	vm, _, _ := defaultVM(latestFork)
-=======
 	vm, _, _ := defaultVM(latestFork, true /*addSubnet*/)
->>>>>>> 6716e738
 	vm.ctx.Lock.Lock()
 	defer func() {
 		require.NoError(vm.Shutdown(context.Background()))
@@ -902,11 +828,7 @@
 // Reject proposal to add validator to subnet
 func TestAddSubnetValidatorReject(t *testing.T) {
 	require := require.New(t)
-<<<<<<< HEAD
-	vm, _, _ := defaultVM(latestFork)
-=======
 	vm, _, _ := defaultVM(latestFork, true /*addSubnet*/)
->>>>>>> 6716e738
 	vm.ctx.Lock.Lock()
 	defer func() {
 		require.NoError(vm.Shutdown(context.Background()))
@@ -953,11 +875,7 @@
 // Test case where primary network validator rewarded
 func TestRewardValidatorAccept(t *testing.T) {
 	require := require.New(t)
-<<<<<<< HEAD
-	vm, _, _ := defaultVM(latestFork)
-=======
 	vm, _, _ := defaultVM(latestFork, false /*addSubnet*/)
->>>>>>> 6716e738
 	vm.ctx.Lock.Lock()
 	defer func() {
 		require.NoError(vm.Shutdown(context.Background()))
@@ -1052,11 +970,7 @@
 // Test case where primary network validator not rewarded
 func TestRewardValidatorReject(t *testing.T) {
 	require := require.New(t)
-<<<<<<< HEAD
-	vm, _, _ := defaultVM(latestFork)
-=======
 	vm, _, _ := defaultVM(latestFork, false /*addSubnet*/)
->>>>>>> 6716e738
 	vm.ctx.Lock.Lock()
 	defer func() {
 		require.NoError(vm.Shutdown(context.Background()))
@@ -1147,11 +1061,7 @@
 // Test case where primary network validator is preferred to be rewarded
 func TestRewardValidatorPreferred(t *testing.T) {
 	require := require.New(t)
-<<<<<<< HEAD
-	vm, _, _ := defaultVM(latestFork)
-=======
 	vm, _, _ := defaultVM(latestFork, false /*addSubnet*/)
->>>>>>> 6716e738
 	vm.ctx.Lock.Lock()
 	defer func() {
 		require.NoError(vm.Shutdown(context.Background()))
@@ -1243,11 +1153,7 @@
 // Ensure BuildBlock errors when there is no block to build
 func TestUnneededBuildBlock(t *testing.T) {
 	require := require.New(t)
-<<<<<<< HEAD
-	vm, _, _ := defaultVM(latestFork)
-=======
 	vm, _, _ := defaultVM(latestFork, false /*addSubnet*/)
->>>>>>> 6716e738
 	vm.ctx.Lock.Lock()
 	defer func() {
 		require.NoError(vm.Shutdown(context.Background()))
@@ -1260,11 +1166,7 @@
 // test acceptance of proposal to create a new chain
 func TestCreateChain(t *testing.T) {
 	require := require.New(t)
-<<<<<<< HEAD
-	vm, _, _ := defaultVM(latestFork)
-=======
 	vm, _, _ := defaultVM(latestFork, true /*addSubnet*/)
->>>>>>> 6716e738
 	vm.ctx.Lock.Lock()
 	defer func() {
 		require.NoError(vm.Shutdown(context.Background()))
@@ -1314,11 +1216,7 @@
 // 3) Advance timestamp to validator's end time (removing validator from current)
 func TestCreateSubnet(t *testing.T) {
 	require := require.New(t)
-<<<<<<< HEAD
-	vm, _, _ := defaultVM(latestFork)
-=======
 	vm, _, _ := defaultVM(latestFork, false /*addSubnet*/)
->>>>>>> 6716e738
 	vm.ctx.Lock.Lock()
 	defer func() {
 		require.NoError(vm.Shutdown(context.Background()))
@@ -1417,11 +1315,7 @@
 // test asset import
 func TestAtomicImport(t *testing.T) {
 	require := require.New(t)
-<<<<<<< HEAD
-	vm, baseDB, mutableSharedMemory := defaultVM(latestFork)
-=======
 	vm, baseDB, mutableSharedMemory := defaultVM(latestFork, false /*addSubnet*/)
->>>>>>> 6716e738
 	vm.ctx.Lock.Lock()
 	defer func() {
 		require.NoError(vm.Shutdown(context.Background()))
@@ -1508,11 +1402,7 @@
 // test optimistic asset import
 func TestOptimisticAtomicImport(t *testing.T) {
 	require := require.New(t)
-<<<<<<< HEAD
-	vm, _, _ := defaultVM(latestFork)
-=======
 	vm, _, _ := defaultVM(apricotPhase3, false /*addSubnet*/)
->>>>>>> 6716e738
 	vm.ctx.Lock.Lock()
 	defer func() {
 		require.NoError(vm.Shutdown(context.Background()))
@@ -1589,10 +1479,7 @@
 		RewardConfig:           defaultRewardConfig,
 		BanffTime:              latestForkTime,
 		CortinaTime:            latestForkTime,
-<<<<<<< HEAD
 		ContinuousStakingTime:  latestForkTime,
-=======
->>>>>>> 6716e738
 	}}
 
 	firstCtx := defaultContext()
@@ -1682,10 +1569,7 @@
 		RewardConfig:           defaultRewardConfig,
 		BanffTime:              latestForkTime,
 		CortinaTime:            latestForkTime,
-<<<<<<< HEAD
 		ContinuousStakingTime:  latestForkTime,
-=======
->>>>>>> 6716e738
 	}}
 
 	secondCtx := defaultContext()
@@ -1741,10 +1625,7 @@
 		RewardConfig:           defaultRewardConfig,
 		BanffTime:              latestForkTime,
 		CortinaTime:            latestForkTime,
-<<<<<<< HEAD
 		ContinuousStakingTime:  latestForkTime,
-=======
->>>>>>> 6716e738
 	}}
 
 	initialClkTime := latestForkTime.Add(time.Second)
@@ -2066,10 +1947,7 @@
 		RewardConfig:           defaultRewardConfig,
 		BanffTime:              latestForkTime,
 		CortinaTime:            latestForkTime,
-<<<<<<< HEAD
 		ContinuousStakingTime:  latestForkTime,
-=======
->>>>>>> 6716e738
 	}}
 
 	initialClkTime := latestForkTime.Add(time.Second)
@@ -2165,11 +2043,7 @@
 }
 
 func TestMaxStakeAmount(t *testing.T) {
-<<<<<<< HEAD
-	vm, _, _ := defaultVM(latestFork)
-=======
 	vm, _, _ := defaultVM(latestFork, false /*addSubnet*/)
->>>>>>> 6716e738
 	vm.ctx.Lock.Lock()
 	defer func() {
 		require.NoError(t, vm.Shutdown(context.Background()))
@@ -2236,10 +2110,7 @@
 		UptimeLockedCalculator: uptime.NewLockedCalculator(),
 		BanffTime:              latestForkTime,
 		CortinaTime:            latestForkTime,
-<<<<<<< HEAD
 		ContinuousStakingTime:  latestForkTime,
-=======
->>>>>>> 6716e738
 	}}
 
 	firstCtx := defaultContext()
@@ -2282,10 +2153,7 @@
 		UptimeLockedCalculator: uptime.NewLockedCalculator(),
 		BanffTime:              latestForkTime,
 		CortinaTime:            latestForkTime,
-<<<<<<< HEAD
 		ContinuousStakingTime:  latestForkTime,
-=======
->>>>>>> 6716e738
 	}}
 
 	secondCtx := defaultContext()
@@ -2420,10 +2288,7 @@
 		UptimeLockedCalculator: uptime.NewLockedCalculator(),
 		BanffTime:              latestForkTime,
 		CortinaTime:            latestForkTime,
-<<<<<<< HEAD
 		ContinuousStakingTime:  latestForkTime,
-=======
->>>>>>> 6716e738
 	}}
 
 	ctx := defaultContext()
@@ -2520,11 +2385,7 @@
 	validatorStartTime := latestForkTime.Add(txexecutor.SyncBound).Add(1 * time.Second)
 	validatorEndTime := validatorStartTime.Add(360 * 24 * time.Hour)
 
-<<<<<<< HEAD
-	vm, _, _ := defaultVM(cortinaFork)
-=======
 	vm, _, _ := defaultVM(latestFork, false /*addSubnet*/)
->>>>>>> 6716e738
 
 	vm.ctx.Lock.Lock()
 	defer func() {
