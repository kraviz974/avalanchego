--- conflicted
+++ resolved
@@ -405,16 +405,11 @@
 			if !upgrades.IsEActivated(chainTime) {
 				feeCalc = fee.NewStaticCalculator(staticFeeCfg, upgrades, chainTime)
 			} else {
-<<<<<<< HEAD
 				feeRates, err := vm.state.GetFeeRates()
 				require.NoError(err)
 
-				feeCfg := fee.GetDynamicConfig(vm.Config.IsEActivated(chainTime))
+				feeCfg := fee.GetDynamicConfig(upgrades.IsEActivated(chainTime))
 				feeMan := commonfees.NewManager(feeRates)
-=======
-				feeCfg := config.GetDynamicFeesConfig(upgrades.IsEActivated(chainTime))
-				feeMan := commonfees.NewManager(feeCfg.FeeRate)
->>>>>>> 4aa7c3d8
 				feeCalc = fee.NewDynamicCalculator(staticFeeCfg, feeMan, feeCfg.BlockMaxComplexity, testSubnet1.Creds)
 			}
 
@@ -2409,16 +2404,11 @@
 	if !upgrades.IsEActivated(chainTime) {
 		feeCalc = fee.NewStaticCalculator(staticFeeCfg, upgrades, chainTime)
 	} else {
-<<<<<<< HEAD
 		feeRates, err := vm.state.GetFeeRates()
 		require.NoError(err)
 
-		feeCfg := fee.GetDynamicConfig(vm.Config.IsEActivated(chainTime))
+		feeCfg := fee.GetDynamicConfig(upgrades.IsEActivated(chainTime))
 		feeMan := commonfees.NewManager(feeRates)
-=======
-		feeCfg := config.GetDynamicFeesConfig(upgrades.IsEActivated(chainTime))
-		feeMan := commonfees.NewManager(feeCfg.FeeRate)
->>>>>>> 4aa7c3d8
 		feeCalc = fee.NewDynamicCalculator(staticFeeCfg, feeMan, feeCfg.BlockMaxComplexity, baseTx.Creds)
 	}
 
