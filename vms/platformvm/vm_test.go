// Copyright (C) 2019-2022, Ava Labs, Inc. All rights reserved.
// See the file LICENSE for licensing terms.

package platformvm

import (
	"bytes"
	"context"
	"errors"
	"fmt"
	"testing"
	"time"

	"github.com/prometheus/client_golang/prometheus"

	"github.com/stretchr/testify/require"

	"github.com/ava-labs/avalanchego/chains"
	"github.com/ava-labs/avalanchego/chains/atomic"
	"github.com/ava-labs/avalanchego/database"
	"github.com/ava-labs/avalanchego/database/manager"
	"github.com/ava-labs/avalanchego/database/prefixdb"
	"github.com/ava-labs/avalanchego/ids"
	"github.com/ava-labs/avalanchego/message"
	"github.com/ava-labs/avalanchego/snow"
	"github.com/ava-labs/avalanchego/snow/choices"
	"github.com/ava-labs/avalanchego/snow/consensus/snowball"
	"github.com/ava-labs/avalanchego/snow/engine/common"
	"github.com/ava-labs/avalanchego/snow/engine/common/queue"
	"github.com/ava-labs/avalanchego/snow/engine/common/tracker"
	"github.com/ava-labs/avalanchego/snow/engine/snowman/bootstrap"
	"github.com/ava-labs/avalanchego/snow/networking/benchlist"
	"github.com/ava-labs/avalanchego/snow/networking/handler"
	"github.com/ava-labs/avalanchego/snow/networking/router"
	"github.com/ava-labs/avalanchego/snow/networking/sender"
	"github.com/ava-labs/avalanchego/snow/networking/timeout"
	"github.com/ava-labs/avalanchego/snow/uptime"
	"github.com/ava-labs/avalanchego/snow/validators"
	"github.com/ava-labs/avalanchego/utils/constants"
	"github.com/ava-labs/avalanchego/utils/crypto"
	"github.com/ava-labs/avalanchego/utils/formatting"
	"github.com/ava-labs/avalanchego/utils/formatting/address"
	"github.com/ava-labs/avalanchego/utils/json"
	"github.com/ava-labs/avalanchego/utils/logging"
	"github.com/ava-labs/avalanchego/utils/math/meter"
	"github.com/ava-labs/avalanchego/utils/resource"
	"github.com/ava-labs/avalanchego/utils/set"
	"github.com/ava-labs/avalanchego/utils/timer"
	"github.com/ava-labs/avalanchego/utils/units"
	"github.com/ava-labs/avalanchego/utils/wrappers"
	"github.com/ava-labs/avalanchego/version"
	"github.com/ava-labs/avalanchego/vms/components/avax"
	"github.com/ava-labs/avalanchego/vms/platformvm/api"
	"github.com/ava-labs/avalanchego/vms/platformvm/blocks"
	"github.com/ava-labs/avalanchego/vms/platformvm/config"
	"github.com/ava-labs/avalanchego/vms/platformvm/reward"
	"github.com/ava-labs/avalanchego/vms/platformvm/status"
	"github.com/ava-labs/avalanchego/vms/platformvm/txs"
	"github.com/ava-labs/avalanchego/vms/secp256k1fx"

	p2ppb "github.com/ava-labs/avalanchego/proto/pb/p2p"
	smcon "github.com/ava-labs/avalanchego/snow/consensus/snowman"
	smeng "github.com/ava-labs/avalanchego/snow/engine/snowman"
	snowgetter "github.com/ava-labs/avalanchego/snow/engine/snowman/getter"
	timetracker "github.com/ava-labs/avalanchego/snow/networking/tracker"
	blockexecutor "github.com/ava-labs/avalanchego/vms/platformvm/blocks/executor"
	txexecutor "github.com/ava-labs/avalanchego/vms/platformvm/txs/executor"
)

const (
	testNetworkID = 10 // To be used in tests
	defaultWeight = 10000
)

var (
	defaultMinStakingDuration = 24 * time.Hour
	defaultMaxStakingDuration = 365 * 24 * time.Hour

	defaultRewardConfig = reward.Config{
		MaxConsumptionRate: .12 * reward.PercentDenominator,
		MinConsumptionRate: .10 * reward.PercentDenominator,
		MintingPeriod:      365 * 24 * time.Hour,
		SupplyCap:          720 * units.MegaAvax,
	}

	// AVAX asset ID in tests
	avaxAssetID = ids.ID{'y', 'e', 'e', 't'}

	defaultTxFee = uint64(100)

	// chain timestamp at genesis
	defaultGenesisTime = time.Date(1997, 1, 1, 0, 0, 0, 0, time.UTC)

	// time that genesis validators start validating
	defaultValidateStartTime = defaultGenesisTime

	// time that genesis validators stop validating
	defaultValidateEndTime = defaultValidateStartTime.Add(10 * defaultMinStakingDuration)

	banffForkTime = defaultValidateEndTime.Add(-5 * defaultMinStakingDuration)

	// each key controls an address that has [defaultBalance] AVAX at genesis
	keys = crypto.BuildTestKeys()

	defaultMinValidatorStake = 5 * units.MilliAvax
	defaultMaxValidatorStake = 500 * units.MilliAvax
	defaultMinDelegatorStake = 1 * units.MilliAvax

	// amount all genesis validators have in defaultVM
	defaultBalance = 100 * defaultMinValidatorStake

	// subnet that exists at genesis in defaultVM
	// Its controlKeys are keys[0], keys[1], keys[2]
	// Its threshold is 2
	testSubnet1            *txs.Tx
	testSubnet1ControlKeys = keys[0:3]

	xChainID = ids.Empty.Prefix(0)
	cChainID = ids.Empty.Prefix(1)

	// Used to create and use keys.
	testKeyFactory crypto.FactorySECP256K1R
)

type snLookup struct {
	chainsToSubnet map[ids.ID]ids.ID
}

func (sn *snLookup) SubnetID(chainID ids.ID) (ids.ID, error) {
	subnetID, ok := sn.chainsToSubnet[chainID]
	if !ok {
		return ids.ID{}, errors.New("missing subnet associated with requested chainID")
	}
	return subnetID, nil
}

type mutableSharedMemory struct {
	atomic.SharedMemory
}

func defaultContext() *snow.Context {
	ctx := snow.DefaultContextTest()
	ctx.NetworkID = testNetworkID
	ctx.XChainID = xChainID
	ctx.AVAXAssetID = avaxAssetID
	aliaser := ids.NewAliaser()

	errs := wrappers.Errs{}
	errs.Add(
		aliaser.Alias(constants.PlatformChainID, "P"),
		aliaser.Alias(constants.PlatformChainID, constants.PlatformChainID.String()),
		aliaser.Alias(xChainID, "X"),
		aliaser.Alias(xChainID, xChainID.String()),
		aliaser.Alias(cChainID, "C"),
		aliaser.Alias(cChainID, cChainID.String()),
	)
	if errs.Errored() {
		panic(errs.Err)
	}
	ctx.BCLookup = aliaser

	ctx.SNLookup = &snLookup{
		chainsToSubnet: map[ids.ID]ids.ID{
			constants.PlatformChainID: constants.PrimaryNetworkID,
			xChainID:                  constants.PrimaryNetworkID,
			cChainID:                  constants.PrimaryNetworkID,
		},
	}
	return ctx
}

// Returns:
// 1) The genesis state
// 2) The byte representation of the default genesis for tests
func defaultGenesis() (*api.BuildGenesisArgs, []byte) {
	genesisUTXOs := make([]api.UTXO, len(keys))
	hrp := constants.NetworkIDToHRP[testNetworkID]
	for i, key := range keys {
		id := key.PublicKey().Address()
		addr, err := address.FormatBech32(hrp, id.Bytes())
		if err != nil {
			panic(err)
		}
		genesisUTXOs[i] = api.UTXO{
			Amount:  json.Uint64(defaultBalance),
			Address: addr,
		}
	}

	genesisValidators := make([]api.PermissionlessValidator, len(keys))
	for i, key := range keys {
		nodeID := ids.NodeID(key.PublicKey().Address())
		addr, err := address.FormatBech32(hrp, nodeID.Bytes())
		if err != nil {
			panic(err)
		}
		genesisValidators[i] = api.PermissionlessValidator{
			Staker: api.Staker{
				StartTime: json.Uint64(defaultValidateStartTime.Unix()),
				EndTime:   json.Uint64(defaultValidateEndTime.Unix()),
				NodeID:    nodeID,
			},
			RewardOwner: &api.Owner{
				Threshold: 1,
				Addresses: []string{addr},
			},
			Staked: []api.UTXO{{
				Amount:  json.Uint64(defaultWeight),
				Address: addr,
			}},
			DelegationFee: reward.PercentDenominator,
		}
	}

	buildGenesisArgs := api.BuildGenesisArgs{
		Encoding:      formatting.Hex,
		NetworkID:     json.Uint32(testNetworkID),
		AvaxAssetID:   avaxAssetID,
		UTXOs:         genesisUTXOs,
		Validators:    genesisValidators,
		Chains:        nil,
		Time:          json.Uint64(defaultGenesisTime.Unix()),
		InitialSupply: json.Uint64(360 * units.MegaAvax),
	}

	buildGenesisResponse := api.BuildGenesisReply{}
	platformvmSS := api.StaticService{}
	if err := platformvmSS.BuildGenesis(nil, &buildGenesisArgs, &buildGenesisResponse); err != nil {
		panic(fmt.Errorf("problem while building platform chain's genesis state: %w", err))
	}

	genesisBytes, err := formatting.Decode(buildGenesisResponse.Encoding, buildGenesisResponse.Bytes)
	if err != nil {
		panic(err)
	}

	return &buildGenesisArgs, genesisBytes
}

// Returns:
// 1) The genesis state
// 2) The byte representation of the default genesis for tests
func BuildGenesisTest(t *testing.T) (*api.BuildGenesisArgs, []byte) {
	return BuildGenesisTestWithArgs(t, nil)
}

// Returns:
// 1) The genesis state
// 2) The byte representation of the default genesis for tests
func BuildGenesisTestWithArgs(t *testing.T, args *api.BuildGenesisArgs) (*api.BuildGenesisArgs, []byte) {
	genesisUTXOs := make([]api.UTXO, len(keys))
	hrp := constants.NetworkIDToHRP[testNetworkID]
	for i, key := range keys {
		id := key.PublicKey().Address()
		addr, err := address.FormatBech32(hrp, id.Bytes())
		if err != nil {
			t.Fatal(err)
		}
		genesisUTXOs[i] = api.UTXO{
			Amount:  json.Uint64(defaultBalance),
			Address: addr,
		}
	}

	genesisValidators := make([]api.PermissionlessValidator, len(keys))
	for i, key := range keys {
		nodeID := ids.NodeID(key.PublicKey().Address())
		addr, err := address.FormatBech32(hrp, nodeID.Bytes())
		if err != nil {
			panic(err)
		}
		genesisValidators[i] = api.PermissionlessValidator{
			Staker: api.Staker{
				StartTime: json.Uint64(defaultValidateStartTime.Unix()),
				EndTime:   json.Uint64(defaultValidateEndTime.Unix()),
				NodeID:    nodeID,
			},
			RewardOwner: &api.Owner{
				Threshold: 1,
				Addresses: []string{addr},
			},
			Staked: []api.UTXO{{
				Amount:  json.Uint64(defaultWeight),
				Address: addr,
			}},
			DelegationFee: reward.PercentDenominator,
		}
	}

	buildGenesisArgs := api.BuildGenesisArgs{
		NetworkID:     json.Uint32(testNetworkID),
		AvaxAssetID:   avaxAssetID,
		UTXOs:         genesisUTXOs,
		Validators:    genesisValidators,
		Chains:        nil,
		Time:          json.Uint64(defaultGenesisTime.Unix()),
		InitialSupply: json.Uint64(360 * units.MegaAvax),
		Encoding:      formatting.Hex,
	}

	if args != nil {
		buildGenesisArgs = *args
	}

	buildGenesisResponse := api.BuildGenesisReply{}
	platformvmSS := api.StaticService{}
	if err := platformvmSS.BuildGenesis(nil, &buildGenesisArgs, &buildGenesisResponse); err != nil {
		t.Fatalf("problem while building platform chain's genesis state: %v", err)
	}

	genesisBytes, err := formatting.Decode(buildGenesisResponse.Encoding, buildGenesisResponse.Bytes)
	if err != nil {
		t.Fatal(err)
	}

	return &buildGenesisArgs, genesisBytes
}

func defaultVM() (*VM, database.Database, *mutableSharedMemory) {
	vdrs := validators.NewManager()
	primaryVdrs := validators.NewSet()
	_ = vdrs.Add(constants.PrimaryNetworkID, primaryVdrs)
	vm := &VM{Factory: Factory{
		Config: config.Config{
			Chains:                 chains.MockManager{},
			UptimeLockedCalculator: uptime.NewLockedCalculator(),
			Validators:             vdrs,
			TxFee:                  defaultTxFee,
			CreateSubnetTxFee:      100 * defaultTxFee,
			TransformSubnetTxFee:   100 * defaultTxFee,
			CreateBlockchainTxFee:  100 * defaultTxFee,
			MinValidatorStake:      defaultMinValidatorStake,
			MaxValidatorStake:      defaultMaxValidatorStake,
			MinDelegatorStake:      defaultMinDelegatorStake,
			MinStakeDuration:       defaultMinStakingDuration,
			MaxStakeDuration:       defaultMaxStakingDuration,
			RewardConfig:           defaultRewardConfig,
			ApricotPhase3Time:      defaultValidateEndTime,
			ApricotPhase5Time:      defaultValidateEndTime,
			BanffTime:              banffForkTime,
		},
	}}

	baseDBManager := manager.NewMemDB(version.Semantic1_0_0)
	chainDBManager := baseDBManager.NewPrefixDBManager([]byte{0})
	atomicDB := prefixdb.New([]byte{1}, baseDBManager.Current().Database)

	vm.clock.Set(banffForkTime.Add(time.Second))
	msgChan := make(chan common.Message, 1)
	ctx := defaultContext()

	m := atomic.NewMemory(atomicDB)
	msm := &mutableSharedMemory{
		SharedMemory: m.NewSharedMemory(ctx.ChainID),
	}
	ctx.SharedMemory = msm

	ctx.Lock.Lock()
	defer ctx.Lock.Unlock()
	_, genesisBytes := defaultGenesis()
	appSender := &common.SenderTest{}
	appSender.CantSendAppGossip = true
	appSender.SendAppGossipF = func(context.Context, []byte) error {
		return nil
	}

	err := vm.Initialize(
		context.Background(),
		ctx,
		chainDBManager,
		genesisBytes,
		nil,
		nil,
		msgChan,
		nil,
		appSender,
	)
	if err != nil {
		panic(err)
	}

	err = vm.SetState(context.Background(), snow.NormalOp)
	if err != nil {
		panic(err)
	}

	// Create a subnet and store it in testSubnet1
	// Note: following Banff activation, block acceptance will move
	// chain time ahead
	testSubnet1, err = vm.txBuilder.NewCreateSubnetTx(
		2, // threshold; 2 sigs from keys[0], keys[1], keys[2] needed to add validator to this subnet
		// control keys are keys[0], keys[1], keys[2]
		[]ids.ShortID{keys[0].PublicKey().Address(), keys[1].PublicKey().Address(), keys[2].PublicKey().Address()},
		[]*crypto.PrivateKeySECP256K1R{keys[0]}, // pays tx fee
		keys[0].PublicKey().Address(),           // change addr
	)
	if err != nil {
		panic(err)
	} else if err := vm.Builder.AddUnverifiedTx(testSubnet1); err != nil {
		panic(err)
	} else if blk, err := vm.Builder.BuildBlock(context.Background()); err != nil {
		panic(err)
	} else if err := blk.Verify(context.Background()); err != nil {
		panic(err)
	} else if err := blk.Accept(context.Background()); err != nil {
		panic(err)
	} else if err := vm.SetPreference(context.Background(), vm.manager.LastAccepted()); err != nil {
		panic(err)
	}

	return vm, baseDBManager.Current().Database, msm
}

func GenesisVMWithArgs(t *testing.T, args *api.BuildGenesisArgs) ([]byte, chan common.Message, *VM, *atomic.Memory) {
	var genesisBytes []byte

	if args != nil {
		_, genesisBytes = BuildGenesisTestWithArgs(t, args)
	} else {
		_, genesisBytes = BuildGenesisTest(t)
	}

	vdrs := validators.NewManager()
	primaryVdrs := validators.NewSet()
	_ = vdrs.Add(constants.PrimaryNetworkID, primaryVdrs)
	vm := &VM{Factory: Factory{
		Config: config.Config{
			Chains:                 chains.MockManager{},
			Validators:             vdrs,
			UptimeLockedCalculator: uptime.NewLockedCalculator(),
			TxFee:                  defaultTxFee,
			MinValidatorStake:      defaultMinValidatorStake,
			MaxValidatorStake:      defaultMaxValidatorStake,
			MinDelegatorStake:      defaultMinDelegatorStake,
			MinStakeDuration:       defaultMinStakingDuration,
			MaxStakeDuration:       defaultMaxStakingDuration,
			RewardConfig:           defaultRewardConfig,
			BanffTime:              banffForkTime,
		},
	}}

	baseDBManager := manager.NewMemDB(version.Semantic1_0_0)
	chainDBManager := baseDBManager.NewPrefixDBManager([]byte{0})
	atomicDB := prefixdb.New([]byte{1}, baseDBManager.Current().Database)

	vm.clock.Set(defaultGenesisTime)
	msgChan := make(chan common.Message, 1)
	ctx := defaultContext()

	m := atomic.NewMemory(atomicDB)

	ctx.SharedMemory = m.NewSharedMemory(ctx.ChainID)

	ctx.Lock.Lock()
	defer ctx.Lock.Unlock()
	appSender := &common.SenderTest{T: t}
	appSender.CantSendAppGossip = true
	appSender.SendAppGossipF = func(context.Context, []byte) error {
		return nil
	}
	err := vm.Initialize(
		context.Background(),
		ctx,
		chainDBManager,
		genesisBytes,
		nil,
		nil,
		msgChan,
		nil,
		appSender,
	)
	if err != nil {
		t.Fatal(err)
	}

	err = vm.SetState(context.Background(), snow.NormalOp)
	if err != nil {
		panic(err)
	}

	// Create a subnet and store it in testSubnet1
	testSubnet1, err = vm.txBuilder.NewCreateSubnetTx(
		2, // threshold; 2 sigs from keys[0], keys[1], keys[2] needed to add validator to this subnet
		// control keys are keys[0], keys[1], keys[2]
		[]ids.ShortID{keys[0].PublicKey().Address(), keys[1].PublicKey().Address(), keys[2].PublicKey().Address()},
		[]*crypto.PrivateKeySECP256K1R{keys[0]}, // pays tx fee
		keys[0].PublicKey().Address(),           // change addr
	)
	if err != nil {
		panic(err)
	} else if err := vm.Builder.AddUnverifiedTx(testSubnet1); err != nil {
		panic(err)
	} else if blk, err := vm.Builder.BuildBlock(context.Background()); err != nil {
		panic(err)
	} else if err := blk.Verify(context.Background()); err != nil {
		panic(err)
	} else if err := blk.Accept(context.Background()); err != nil {
		panic(err)
	}

	return genesisBytes, msgChan, vm, m
}

// Ensure genesis state is parsed from bytes and stored correctly
func TestGenesis(t *testing.T) {
	vm, _, _ := defaultVM()
	vm.ctx.Lock.Lock()
	defer func() {
		if err := vm.Shutdown(context.Background()); err != nil {
			t.Fatal(err)
		}
		vm.ctx.Lock.Unlock()
	}()

	// Ensure the genesis block has been accepted and stored
	genesisBlockID, err := vm.LastAccepted(context.Background()) // lastAccepted should be ID of genesis block
	if err != nil {
		t.Fatal(err)
	}
	if genesisBlock, err := vm.manager.GetBlock(genesisBlockID); err != nil {
		t.Fatalf("couldn't get genesis block: %v", err)
	} else if genesisBlock.Status() != choices.Accepted {
		t.Fatal("genesis block should be accepted")
	}

	genesisState, _ := defaultGenesis()
	// Ensure all the genesis UTXOs are there
	for _, utxo := range genesisState.UTXOs {
		_, addrBytes, err := address.ParseBech32(utxo.Address)
		if err != nil {
			t.Fatal(err)
		}
		addr, err := ids.ToShortID(addrBytes)
		if err != nil {
			t.Fatal(err)
		}
		addrs := set.Set[ids.ShortID]{}
		addrs.Add(addr)
		utxos, err := avax.GetAllUTXOs(vm.state, addrs)
		if err != nil {
			t.Fatal("couldn't find UTXO")
		} else if len(utxos) != 1 {
			t.Fatal("expected each address to have one UTXO")
		} else if out, ok := utxos[0].Out.(*secp256k1fx.TransferOutput); !ok {
			t.Fatal("expected utxo output to be type *secp256k1fx.TransferOutput")
		} else if out.Amount() != uint64(utxo.Amount) {
			id := keys[0].PublicKey().Address()
			hrp := constants.NetworkIDToHRP[testNetworkID]
			addr, err := address.FormatBech32(hrp, id.Bytes())
			if err != nil {
				t.Fatal(err)
			}
			if utxo.Address == addr { // Address that paid tx fee to create testSubnet1 has less tokens
				if out.Amount() != uint64(utxo.Amount)-vm.TxFee {
					t.Fatalf("expected UTXO to have value %d but has value %d", uint64(utxo.Amount)-vm.TxFee, out.Amount())
				}
			} else {
				t.Fatalf("expected UTXO to have value %d but has value %d", uint64(utxo.Amount), out.Amount())
			}
		}
	}

	// Ensure current validator set of primary network is correct
	vdrSet, ok := vm.Validators.Get(constants.PrimaryNetworkID)
	if !ok {
		t.Fatalf("Missing the primary network validator set")
	}
	currentValidators := vdrSet.List()
	if len(currentValidators) != len(genesisState.Validators) {
		t.Fatal("vm's current validator set is wrong")
	}
	for _, key := range keys {
		if addr := key.PublicKey().Address(); !vdrSet.Contains(ids.NodeID(addr)) {
			t.Fatalf("should have had validator with NodeID %s", addr)
		}
	}

	// Ensure the new subnet we created exists
	if _, _, err := vm.state.GetTx(testSubnet1.ID()); err != nil {
		t.Fatalf("expected subnet %s to exist", testSubnet1.ID())
	}
}

// accept proposal to add validator to primary network
func TestAddValidatorCommit(t *testing.T) {
	require := require.New(t)
	vm, _, _ := defaultVM()
	vm.ctx.Lock.Lock()
	defer func() {
		require.NoError(vm.Shutdown(context.Background()))
		vm.ctx.Lock.Unlock()
	}()

	startTime := vm.clock.Time().Add(txexecutor.SyncBound).Add(1 * time.Second)
	endTime := startTime.Add(defaultMinStakingDuration)
	nodeID := ids.GenerateTestNodeID()
	rewardAddress := ids.GenerateTestShortID()

	// create valid tx
	tx, err := vm.txBuilder.NewAddValidatorTx(
		vm.MinValidatorStake,
		uint64(startTime.Unix()),
		uint64(endTime.Unix()),
		nodeID,
		rewardAddress,
		reward.PercentDenominator,
		[]*crypto.PrivateKeySECP256K1R{keys[0]},
		ids.ShortEmpty, // change addr
	)
	require.NoError(err)

	// trigger block creation
	require.NoError(vm.Builder.AddUnverifiedTx(tx))

	blk, err := vm.Builder.BuildBlock(context.Background())
	require.NoError(err)

	require.NoError(blk.Verify(context.Background()))
	require.NoError(blk.Accept(context.Background()))

	_, txStatus, err := vm.state.GetTx(tx.ID())
	require.NoError(err)
	require.Equal(status.Committed, txStatus)

	// Verify that new validator now in pending validator set
	_, err = vm.state.GetPendingValidator(constants.PrimaryNetworkID, nodeID)
	require.NoError(err)
}

// verify invalid attempt to add validator to primary network
func TestInvalidAddValidatorCommit(t *testing.T) {
	vm, _, _ := defaultVM()
	vm.ctx.Lock.Lock()
	defer func() {
		if err := vm.Shutdown(context.Background()); err != nil {
			t.Fatal(err)
		}
		vm.ctx.Lock.Unlock()
	}()

	startTime := defaultGenesisTime.Add(-txexecutor.SyncBound).Add(-1 * time.Second)
	endTime := startTime.Add(defaultMinStakingDuration)
	key, _ := testKeyFactory.NewPrivateKey()
	nodeID := ids.NodeID(key.PublicKey().Address())

	// create invalid tx
	tx, err := vm.txBuilder.NewAddValidatorTx(
		vm.MinValidatorStake,
		uint64(startTime.Unix()),
		uint64(endTime.Unix()),
		nodeID,
		ids.ShortID(nodeID),
		reward.PercentDenominator,
		[]*crypto.PrivateKeySECP256K1R{keys[0]},
		ids.ShortEmpty, // change addr
	)
	if err != nil {
		t.Fatal(err)
	}

	preferred, err := vm.Builder.Preferred()
	if err != nil {
		t.Fatal(err)
	}
	preferredID := preferred.ID()
	preferredHeight := preferred.Height()
	statelessBlk, err := blocks.NewBanffStandardBlock(
		preferred.Timestamp(),
		preferredID,
		preferredHeight+1,
		[]*txs.Tx{tx},
	)
	if err != nil {
		t.Fatal(err)
	}
	blk := vm.manager.NewBlock(statelessBlk)
	if err != nil {
		t.Fatal(err)
	}
	blkBytes := blk.Bytes()

	parsedBlock, err := vm.ParseBlock(context.Background(), blkBytes)
	if err != nil {
		t.Fatal(err)
	}

	if err := parsedBlock.Verify(context.Background()); err == nil {
		t.Fatalf("Should have errored during verification")
	}
	txID := statelessBlk.Txs()[0].ID()
	if _, dropped := vm.Builder.GetDropReason(txID); !dropped {
		t.Fatal("tx should be in dropped tx cache")
	}
}

// Reject attempt to add validator to primary network
func TestAddValidatorReject(t *testing.T) {
	require := require.New(t)
	vm, _, _ := defaultVM()
	vm.ctx.Lock.Lock()
	defer func() {
		require.NoError(vm.Shutdown(context.Background()))
		vm.ctx.Lock.Unlock()
	}()

	startTime := vm.clock.Time().Add(txexecutor.SyncBound).Add(1 * time.Second)
	endTime := startTime.Add(defaultMinStakingDuration)
	nodeID := ids.GenerateTestNodeID()
	rewardAddress := ids.GenerateTestShortID()

	// create valid tx
	tx, err := vm.txBuilder.NewAddValidatorTx(
		vm.MinValidatorStake,
		uint64(startTime.Unix()),
		uint64(endTime.Unix()),
		nodeID,
		rewardAddress,
		reward.PercentDenominator,
		[]*crypto.PrivateKeySECP256K1R{keys[0]},
		ids.ShortEmpty, // change addr
	)
	require.NoError(err)

	// trigger block creation
	require.NoError(vm.Builder.AddUnverifiedTx(tx))

	blk, err := vm.Builder.BuildBlock(context.Background())
	require.NoError(err)

	require.NoError(blk.Verify(context.Background()))
	require.NoError(blk.Reject(context.Background()))

	_, _, err = vm.state.GetTx(tx.ID())
	require.Error(err, database.ErrNotFound)

	_, err = vm.state.GetPendingValidator(constants.PrimaryNetworkID, nodeID)
	require.ErrorIs(err, database.ErrNotFound)
}

// Reject proposal to add validator to primary network
func TestAddValidatorInvalidNotReissued(t *testing.T) {
	vm, _, _ := defaultVM()
	vm.ctx.Lock.Lock()
	defer func() {
		if err := vm.Shutdown(context.Background()); err != nil {
			t.Fatal(err)
		}
		vm.ctx.Lock.Unlock()
	}()

	// Use nodeID that is already in the genesis
	repeatNodeID := ids.NodeID(keys[0].PublicKey().Address())

	startTime := defaultGenesisTime.Add(txexecutor.SyncBound).Add(1 * time.Second)
	endTime := startTime.Add(defaultMinStakingDuration)

	// create valid tx
	tx, err := vm.txBuilder.NewAddValidatorTx(
		vm.MinValidatorStake,
		uint64(startTime.Unix()),
		uint64(endTime.Unix()),
		repeatNodeID,
		ids.ShortID(repeatNodeID),
		reward.PercentDenominator,
		[]*crypto.PrivateKeySECP256K1R{keys[0]},
		ids.ShortEmpty, // change addr
	)
	if err != nil {
		t.Fatal(err)
	}

	// trigger block creation
	if err := vm.Builder.AddUnverifiedTx(tx); err == nil {
		t.Fatal("Expected BuildBlock to error due to adding a validator with a nodeID that is already in the validator set.")
	}
}

// Accept proposal to add validator to subnet
func TestAddSubnetValidatorAccept(t *testing.T) {
	require := require.New(t)
	vm, _, _ := defaultVM()
	vm.ctx.Lock.Lock()
	defer func() {
		require.NoError(vm.Shutdown(context.Background()))
		vm.ctx.Lock.Unlock()
	}()

	startTime := vm.clock.Time().Add(txexecutor.SyncBound).Add(1 * time.Second)
	endTime := startTime.Add(defaultMinStakingDuration)
	nodeID := ids.NodeID(keys[0].PublicKey().Address())

	// create valid tx
	// note that [startTime, endTime] is a subset of time that keys[0]
	// validates primary network ([defaultValidateStartTime, defaultValidateEndTime])
	tx, err := vm.txBuilder.NewAddSubnetValidatorTx(
		defaultWeight,
		uint64(startTime.Unix()),
		uint64(endTime.Unix()),
		nodeID,
		testSubnet1.ID(),
		[]*crypto.PrivateKeySECP256K1R{testSubnet1ControlKeys[0], testSubnet1ControlKeys[1]},
		ids.ShortEmpty, // change addr
	)
	require.NoError(err)

	// trigger block creation
	require.NoError(vm.Builder.AddUnverifiedTx(tx))

	blk, err := vm.Builder.BuildBlock(context.Background())
	require.NoError(err)

	require.NoError(blk.Verify(context.Background()))
	require.NoError(blk.Accept(context.Background()))

	_, txStatus, err := vm.state.GetTx(tx.ID())
	require.NoError(err)
	require.Equal(status.Committed, txStatus)

	// Verify that new validator is in pending validator set
	_, err = vm.state.GetPendingValidator(testSubnet1.ID(), nodeID)
	require.NoError(err)
}

// Reject proposal to add validator to subnet
func TestAddSubnetValidatorReject(t *testing.T) {
	require := require.New(t)
	vm, _, _ := defaultVM()
	vm.ctx.Lock.Lock()
	defer func() {
		require.NoError(vm.Shutdown(context.Background()))
		vm.ctx.Lock.Unlock()
	}()

	startTime := vm.clock.Time().Add(txexecutor.SyncBound).Add(1 * time.Second)
	endTime := startTime.Add(defaultMinStakingDuration)
	nodeID := ids.NodeID(keys[0].PublicKey().Address())

	// create valid tx
	// note that [startTime, endTime] is a subset of time that keys[0]
	// validates primary network ([defaultValidateStartTime, defaultValidateEndTime])
	tx, err := vm.txBuilder.NewAddSubnetValidatorTx(
		defaultWeight,
		uint64(startTime.Unix()),
		uint64(endTime.Unix()),
		nodeID,
		testSubnet1.ID(),
		[]*crypto.PrivateKeySECP256K1R{testSubnet1ControlKeys[1], testSubnet1ControlKeys[2]},
		ids.ShortEmpty, // change addr
	)
	require.NoError(err)

	// trigger block creation
	require.NoError(vm.Builder.AddUnverifiedTx(tx))

	blk, err := vm.Builder.BuildBlock(context.Background())
	require.NoError(err)

	require.NoError(blk.Verify(context.Background()))
	require.NoError(blk.Reject(context.Background()))

	_, _, err = vm.state.GetTx(tx.ID())
	require.Error(err, database.ErrNotFound)

	// Verify that new validator NOT in pending validator set
	_, err = vm.state.GetPendingValidator(testSubnet1.ID(), nodeID)
	require.ErrorIs(err, database.ErrNotFound)
}

// Test case where primary network validator rewarded
func TestRewardValidatorAccept(t *testing.T) {
	require := require.New(t)
	vm, _, _ := defaultVM()
	vm.ctx.Lock.Lock()
	defer func() {
		require.NoError(vm.Shutdown(context.Background()))
		vm.ctx.Lock.Unlock()
	}()

	// Fast forward clock to time for genesis validators to leave
	vm.clock.Set(defaultValidateEndTime)

	blk, err := vm.Builder.BuildBlock(context.Background()) // should advance time
	require.NoError(err)

	require.NoError(blk.Verify(context.Background()))

	// Assert preferences are correct
	block := blk.(smcon.OracleBlock)
	options, err := block.Options(context.Background())
	require.NoError(err)

	commit := options[0].(*blockexecutor.Block)
	_, ok := commit.Block.(*blocks.BanffCommitBlock)
	require.True(ok)
	abort := options[1].(*blockexecutor.Block)
	_, ok = abort.Block.(*blocks.BanffAbortBlock)
	require.True(ok)

	require.NoError(block.Accept(context.Background()))
	require.NoError(commit.Verify(context.Background()))
	require.NoError(abort.Verify(context.Background()))

	txID := blk.(blocks.Block).Txs()[0].ID()
	{
		onAccept, ok := vm.manager.GetState(abort.ID())
		require.True(ok)

		_, txStatus, err := onAccept.GetTx(txID)
		require.NoError(err)
		require.Equal(status.Aborted, txStatus)
	}

	require.NoError(commit.Accept(context.Background())) // advance the timestamp
	lastAcceptedID, err := vm.LastAccepted(context.Background())
	require.NoError(err)
	require.NoError(vm.SetPreference(context.Background(), lastAcceptedID))

	_, txStatus, err := vm.state.GetTx(txID)
	require.NoError(err)
	require.Equal(status.Committed, txStatus)

	// Verify that chain's timestamp has advanced
	timestamp := vm.state.GetTimestamp()
	require.Equal(defaultValidateEndTime.Unix(), timestamp.Unix())

	blk, err = vm.Builder.BuildBlock(context.Background()) // should contain proposal to reward genesis validator
	require.NoError(err)

	require.NoError(blk.Verify(context.Background()))

	// Assert preferences are correct
	block = blk.(smcon.OracleBlock)
	options, err = block.Options(context.Background())
	require.NoError(err)

	commit = options[0].(*blockexecutor.Block)
	_, ok = commit.Block.(*blocks.BanffCommitBlock)
	require.True(ok)

	abort = options[1].(*blockexecutor.Block)
	_, ok = abort.Block.(*blocks.BanffAbortBlock)
	require.True(ok)

	require.NoError(block.Accept(context.Background()))
	require.NoError(commit.Verify(context.Background()))
	require.NoError(abort.Verify(context.Background()))

	txID = blk.(blocks.Block).Txs()[0].ID()
	{
		onAccept, ok := vm.manager.GetState(abort.ID())
		require.True(ok)

		_, txStatus, err := onAccept.GetTx(txID)
		require.NoError(err)
		require.Equal(status.Aborted, txStatus)
	}

	require.NoError(commit.Accept(context.Background())) // reward the genesis validator

	_, txStatus, err = vm.state.GetTx(txID)
	require.NoError(err)
	require.Equal(status.Committed, txStatus)

	_, err = vm.state.GetCurrentValidator(constants.PrimaryNetworkID, ids.NodeID(keys[1].PublicKey().Address()))
	require.ErrorIs(err, database.ErrNotFound)
}

// Test case where primary network validator not rewarded
func TestRewardValidatorReject(t *testing.T) {
	require := require.New(t)
	vm, _, _ := defaultVM()
	vm.ctx.Lock.Lock()
	defer func() {
		require.NoError(vm.Shutdown(context.Background()))
		vm.ctx.Lock.Unlock()
	}()

	// Fast forward clock to time for genesis validators to leave
	vm.clock.Set(defaultValidateEndTime)

	blk, err := vm.Builder.BuildBlock(context.Background()) // should advance time
	require.NoError(err)
	require.NoError(blk.Verify(context.Background()))

	// Assert preferences are correct
	block := blk.(smcon.OracleBlock)
	options, err := block.Options(context.Background())
	require.NoError(err)

	commit := options[0].(*blockexecutor.Block)
	_, ok := commit.Block.(*blocks.BanffCommitBlock)
	require.True(ok)

	abort := options[1].(*blockexecutor.Block)
	_, ok = abort.Block.(*blocks.BanffAbortBlock)
	require.True(ok)

	require.NoError(block.Accept(context.Background()))
	require.NoError(commit.Verify(context.Background()))
	require.NoError(abort.Verify(context.Background()))

	txID := blk.(blocks.Block).Txs()[0].ID()
	{
		onAccept, ok := vm.manager.GetState(abort.ID())
		require.True(ok)

		_, txStatus, err := onAccept.GetTx(txID)
		require.NoError(err)
		require.Equal(status.Aborted, txStatus)
	}

	require.NoError(commit.Accept(context.Background())) // advance the timestamp
	require.NoError(vm.SetPreference(context.Background(), vm.manager.LastAccepted()))

	_, txStatus, err := vm.state.GetTx(txID)
	require.NoError(err)
	require.Equal(status.Committed, txStatus)

	timestamp := vm.state.GetTimestamp()
	require.Equal(defaultValidateEndTime.Unix(), timestamp.Unix())

	blk, err = vm.Builder.BuildBlock(context.Background()) // should contain proposal to reward genesis validator
	require.NoError(err)

	require.NoError(blk.Verify(context.Background()))

	block = blk.(smcon.OracleBlock)
	options, err = block.Options(context.Background())
	require.NoError(err)

	commit = options[0].(*blockexecutor.Block)
	_, ok = commit.Block.(*blocks.BanffCommitBlock)
	require.True(ok)

	abort = options[1].(*blockexecutor.Block)
	_, ok = abort.Block.(*blocks.BanffAbortBlock)
	require.True(ok)

	require.NoError(blk.Accept(context.Background()))
	require.NoError(commit.Verify(context.Background()))

	txID = blk.(blocks.Block).Txs()[0].ID()
	{
		onAccept, ok := vm.manager.GetState(commit.ID())
		require.True(ok)

		_, txStatus, err := onAccept.GetTx(txID)
		require.NoError(err)
		require.Equal(status.Committed, txStatus)
	}

	require.NoError(abort.Verify(context.Background()))
	require.NoError(abort.Accept(context.Background())) // do not reward the genesis validator

	_, txStatus, err = vm.state.GetTx(txID)
	require.NoError(err)
	require.Equal(status.Aborted, txStatus)

	_, err = vm.state.GetCurrentValidator(constants.PrimaryNetworkID, ids.NodeID(keys[1].PublicKey().Address()))
	require.ErrorIs(err, database.ErrNotFound)
}

// Test case where primary network validator is preferred to be rewarded
func TestRewardValidatorPreferred(t *testing.T) {
	require := require.New(t)
	vm, _, _ := defaultVM()
	vm.ctx.Lock.Lock()
	defer func() {
		require.NoError(vm.Shutdown(context.Background()))
		vm.ctx.Lock.Unlock()
	}()

	// Fast forward clock to time for genesis validators to leave
	vm.clock.Set(defaultValidateEndTime)

	blk, err := vm.Builder.BuildBlock(context.Background()) // should advance time
	require.NoError(err)
	require.NoError(blk.Verify(context.Background()))

	// Assert preferences are correct
	block := blk.(smcon.OracleBlock)
	options, err := block.Options(context.Background())
	require.NoError(err)

	commit := options[0].(*blockexecutor.Block)
	_, ok := commit.Block.(*blocks.BanffCommitBlock)
	require.True(ok)

	abort := options[1].(*blockexecutor.Block)
	_, ok = abort.Block.(*blocks.BanffAbortBlock)
	require.True(ok)

	require.NoError(block.Accept(context.Background()))
	require.NoError(commit.Verify(context.Background()))
	require.NoError(abort.Verify(context.Background()))

	txID := blk.(blocks.Block).Txs()[0].ID()
	{
		onAccept, ok := vm.manager.GetState(abort.ID())
		require.True(ok)

		_, txStatus, err := onAccept.GetTx(txID)
		require.NoError(err)
		require.Equal(status.Aborted, txStatus)
	}

	require.NoError(commit.Accept(context.Background())) // advance the timestamp
	require.NoError(vm.SetPreference(context.Background(), vm.manager.LastAccepted()))

	_, txStatus, err := vm.state.GetTx(txID)
	require.NoError(err)
	require.Equal(status.Committed, txStatus)

	timestamp := vm.state.GetTimestamp()
	require.Equal(defaultValidateEndTime.Unix(), timestamp.Unix())

	// should contain proposal to reward genesis validator
	blk, err = vm.Builder.BuildBlock(context.Background())
	require.NoError(err)

	require.NoError(blk.Verify(context.Background()))

	block = blk.(smcon.OracleBlock)
	options, err = block.Options(context.Background())
	require.NoError(err)

	commit = options[0].(*blockexecutor.Block)
	_, ok = commit.Block.(*blocks.BanffCommitBlock)
	require.True(ok)

	abort = options[1].(*blockexecutor.Block)
	_, ok = abort.Block.(*blocks.BanffAbortBlock)
	require.True(ok)

	require.NoError(blk.Accept(context.Background()))
	require.NoError(commit.Verify(context.Background()))

	txID = blk.(blocks.Block).Txs()[0].ID()
	{
		onAccept, ok := vm.manager.GetState(commit.ID())
		require.True(ok)

		_, txStatus, err := onAccept.GetTx(txID)
		require.NoError(err)
		require.Equal(status.Committed, txStatus)
	}

	require.NoError(abort.Verify(context.Background()))
	require.NoError(abort.Accept(context.Background())) // do not reward the genesis validator

	_, txStatus, err = vm.state.GetTx(txID)
	require.NoError(err)
	require.Equal(status.Aborted, txStatus)

	_, err = vm.state.GetCurrentValidator(constants.PrimaryNetworkID, ids.NodeID(keys[1].PublicKey().Address()))
	require.ErrorIs(err, database.ErrNotFound)
}

// Ensure BuildBlock errors when there is no block to build
func TestUnneededBuildBlock(t *testing.T) {
	vm, _, _ := defaultVM()
	vm.ctx.Lock.Lock()
	defer func() {
		if err := vm.Shutdown(context.Background()); err != nil {
			t.Fatal(err)
		}
		vm.ctx.Lock.Unlock()
	}()
	if _, err := vm.Builder.BuildBlock(context.Background()); err == nil {
		t.Fatalf("Should have errored on BuildBlock")
	}
}

// test acceptance of proposal to create a new chain
func TestCreateChain(t *testing.T) {
	vm, _, _ := defaultVM()
	vm.ctx.Lock.Lock()
	defer func() {
		if err := vm.Shutdown(context.Background()); err != nil {
			t.Fatal(err)
		}
		vm.ctx.Lock.Unlock()
	}()

	tx, err := vm.txBuilder.NewCreateChainTx(
		testSubnet1.ID(),
		nil,
		ids.ID{'t', 'e', 's', 't', 'v', 'm'},
		nil,
		"name",
		[]*crypto.PrivateKeySECP256K1R{testSubnet1ControlKeys[0], testSubnet1ControlKeys[1]},
		ids.ShortEmpty, // change addr
	)
	if err != nil {
		t.Fatal(err)
	} else if err := vm.Builder.AddUnverifiedTx(tx); err != nil {
		t.Fatal(err)
	} else if blk, err := vm.Builder.BuildBlock(context.Background()); err != nil { // should contain proposal to create chain
		t.Fatal(err)
	} else if err := blk.Verify(context.Background()); err != nil {
		t.Fatal(err)
	} else if err := blk.Accept(context.Background()); err != nil {
		t.Fatal(err)
	} else if _, txStatus, err := vm.state.GetTx(tx.ID()); err != nil {
		t.Fatal(err)
	} else if txStatus != status.Committed {
		t.Fatalf("status should be Committed but is %s", txStatus)
	}

	// Verify chain was created
	chains, err := vm.state.GetChains(testSubnet1.ID())
	if err != nil {
		t.Fatal(err)
	}
	foundNewChain := false
	for _, chain := range chains {
		if bytes.Equal(chain.Bytes(), tx.Bytes()) {
			foundNewChain = true
		}
	}
	if !foundNewChain {
		t.Fatal("should've created new chain but didn't")
	}
}

// test where we:
// 1) Create a subnet
// 2) Add a validator to the subnet's pending validator set
// 3) Advance timestamp to validator's start time (moving the validator from pending to current)
// 4) Advance timestamp to validator's end time (removing validator from current)
func TestCreateSubnet(t *testing.T) {
	require := require.New(t)
	vm, _, _ := defaultVM()
	vm.ctx.Lock.Lock()
	defer func() {
		require.NoError(vm.Shutdown(context.Background()))
		vm.ctx.Lock.Unlock()
	}()

	nodeID := ids.NodeID(keys[0].PublicKey().Address())

	createSubnetTx, err := vm.txBuilder.NewCreateSubnetTx(
		1, // threshold
		[]ids.ShortID{ // control keys
			keys[0].PublicKey().Address(),
			keys[1].PublicKey().Address(),
		},
		[]*crypto.PrivateKeySECP256K1R{keys[0]}, // payer
		keys[0].PublicKey().Address(),           // change addr
	)
	require.NoError(err)

	require.NoError(vm.Builder.AddUnverifiedTx(createSubnetTx))

	// should contain proposal to create subnet
	blk, err := vm.Builder.BuildBlock(context.Background())
	require.NoError(err)

	require.NoError(blk.Verify(context.Background()))
	require.NoError(blk.Accept(context.Background()))
	require.NoError(vm.SetPreference(context.Background(), vm.manager.LastAccepted()))

	_, txStatus, err := vm.state.GetTx(createSubnetTx.ID())
	require.NoError(err)
	require.Equal(status.Committed, txStatus)

	subnets, err := vm.state.GetSubnets()
	require.NoError(err)

	found := false
	for _, subnet := range subnets {
		if subnet.ID() == createSubnetTx.ID() {
			found = true
			break
		}
	}
	require.True(found)

	// Now that we've created a new subnet, add a validator to that subnet
	startTime := vm.clock.Time().Add(txexecutor.SyncBound).Add(1 * time.Second)
	endTime := startTime.Add(defaultMinStakingDuration)
	// [startTime, endTime] is subset of time keys[0] validates default subnet so tx is valid
	addValidatorTx, err := vm.txBuilder.NewAddSubnetValidatorTx(
		defaultWeight,
		uint64(startTime.Unix()),
		uint64(endTime.Unix()),
		nodeID,
		createSubnetTx.ID(),
		[]*crypto.PrivateKeySECP256K1R{keys[0]},
		ids.ShortEmpty, // change addr
	)
	require.NoError(err)

	require.NoError(vm.Builder.AddUnverifiedTx(addValidatorTx))

	blk, err = vm.Builder.BuildBlock(context.Background()) // should add validator to the new subnet
	require.NoError(err)

	require.NoError(blk.Verify(context.Background()))
	require.NoError(blk.Accept(context.Background())) // add the validator to pending validator set
	require.NoError(vm.SetPreference(context.Background(), vm.manager.LastAccepted()))

	txID := blk.(blocks.Block).Txs()[0].ID()
	_, txStatus, err = vm.state.GetTx(txID)
	require.NoError(err)
	require.Equal(status.Committed, txStatus)

	_, err = vm.state.GetPendingValidator(createSubnetTx.ID(), nodeID)
	require.NoError(err)

	// Advance time to when new validator should start validating
	// Create a block with an advance time tx that moves validator
	// from pending to current validator set
	vm.clock.Set(startTime)
	blk, err = vm.Builder.BuildBlock(context.Background()) // should be advance time tx
	require.NoError(err)
	require.NoError(blk.Verify(context.Background()))
	require.NoError(blk.Accept(context.Background())) // move validator addValidatorTx from pending to current
	require.NoError(vm.SetPreference(context.Background(), vm.manager.LastAccepted()))

	_, err = vm.state.GetPendingValidator(createSubnetTx.ID(), nodeID)
	require.ErrorIs(err, database.ErrNotFound)

	_, err = vm.state.GetCurrentValidator(createSubnetTx.ID(), nodeID)
	require.NoError(err)

	// fast forward clock to time validator should stop validating
	vm.clock.Set(endTime)
	blk, err = vm.Builder.BuildBlock(context.Background())
	require.NoError(err)
	require.NoError(blk.Verify(context.Background()))
	require.NoError(blk.Accept(context.Background())) // remove validator from current validator set

	_, err = vm.state.GetPendingValidator(createSubnetTx.ID(), nodeID)
	require.ErrorIs(err, database.ErrNotFound)

	_, err = vm.state.GetCurrentValidator(createSubnetTx.ID(), nodeID)
	require.ErrorIs(err, database.ErrNotFound)
}

// test asset import
func TestAtomicImport(t *testing.T) {
	vm, baseDB, mutableSharedMemory := defaultVM()
	vm.ctx.Lock.Lock()
	defer func() {
		if err := vm.Shutdown(context.Background()); err != nil {
			t.Fatal(err)
		}
		vm.ctx.Lock.Unlock()
	}()

	utxoID := avax.UTXOID{
		TxID:        ids.Empty.Prefix(1),
		OutputIndex: 1,
	}
	amount := uint64(50000)
	recipientKey := keys[1]

	m := atomic.NewMemory(prefixdb.New([]byte{5}, baseDB))

	mutableSharedMemory.SharedMemory = m.NewSharedMemory(vm.ctx.ChainID)
	peerSharedMemory := m.NewSharedMemory(vm.ctx.XChainID)

	if _, err := vm.txBuilder.NewImportTx(
		vm.ctx.XChainID,
		recipientKey.PublicKey().Address(),
		[]*crypto.PrivateKeySECP256K1R{keys[0]},
		ids.ShortEmpty, // change addr
	); err == nil {
		t.Fatalf("should have errored due to missing utxos")
	}

	// Provide the avm UTXO

	utxo := &avax.UTXO{
		UTXOID: utxoID,
		Asset:  avax.Asset{ID: avaxAssetID},
		Out: &secp256k1fx.TransferOutput{
			Amt: amount,
			OutputOwners: secp256k1fx.OutputOwners{
				Threshold: 1,
				Addrs:     []ids.ShortID{recipientKey.PublicKey().Address()},
			},
		},
	}
	utxoBytes, err := txs.Codec.Marshal(txs.Version, utxo)
	if err != nil {
		t.Fatal(err)
	}
	inputID := utxo.InputID()
	if err := peerSharedMemory.Apply(map[ids.ID]*atomic.Requests{vm.ctx.ChainID: {PutRequests: []*atomic.Element{{
		Key:   inputID[:],
		Value: utxoBytes,
		Traits: [][]byte{
			recipientKey.PublicKey().Address().Bytes(),
		},
	}}}}); err != nil {
		t.Fatal(err)
	}

	tx, err := vm.txBuilder.NewImportTx(
		vm.ctx.XChainID,
		recipientKey.PublicKey().Address(),
		[]*crypto.PrivateKeySECP256K1R{recipientKey},
		ids.ShortEmpty, // change addr
	)
	if err != nil {
		t.Fatal(err)
	}

	if err := vm.Builder.AddUnverifiedTx(tx); err != nil {
		t.Fatal(err)
	} else if blk, err := vm.Builder.BuildBlock(context.Background()); err != nil {
		t.Fatal(err)
	} else if err := blk.Verify(context.Background()); err != nil {
		t.Fatal(err)
	} else if err := blk.Accept(context.Background()); err != nil {
		t.Fatal(err)
	} else if _, txStatus, err := vm.state.GetTx(tx.ID()); err != nil {
		t.Fatal(err)
	} else if txStatus != status.Committed {
		t.Fatalf("status should be Committed but is %s", txStatus)
	}
	inputID = utxoID.InputID()
	if _, err := vm.ctx.SharedMemory.Get(vm.ctx.XChainID, [][]byte{inputID[:]}); err == nil {
		t.Fatalf("shouldn't have been able to read the utxo")
	}
}

// test optimistic asset import
func TestOptimisticAtomicImport(t *testing.T) {
	vm, _, _ := defaultVM()
	vm.ctx.Lock.Lock()
	defer func() {
		if err := vm.Shutdown(context.Background()); err != nil {
			t.Fatal(err)
		}
		vm.ctx.Lock.Unlock()
	}()

	tx := &txs.Tx{Unsigned: &txs.ImportTx{
		BaseTx: txs.BaseTx{BaseTx: avax.BaseTx{
			NetworkID:    vm.ctx.NetworkID,
			BlockchainID: vm.ctx.ChainID,
		}},
		SourceChain: vm.ctx.XChainID,
		ImportedInputs: []*avax.TransferableInput{{
			UTXOID: avax.UTXOID{
				TxID:        ids.Empty.Prefix(1),
				OutputIndex: 1,
			},
			Asset: avax.Asset{ID: vm.ctx.AVAXAssetID},
			In: &secp256k1fx.TransferInput{
				Amt: 50000,
			},
		}},
	}}
	if err := tx.Sign(txs.Codec, [][]*crypto.PrivateKeySECP256K1R{{}}); err != nil {
		t.Fatal(err)
	}

	preferred, err := vm.Builder.Preferred()
	if err != nil {
		t.Fatal(err)
	}
	preferredID := preferred.ID()
	preferredHeight := preferred.Height()

	statelessBlk, err := blocks.NewApricotAtomicBlock(
		preferredID,
		preferredHeight+1,
		tx,
	)
	if err != nil {
		t.Fatal(err)
	}
	blk := vm.manager.NewBlock(statelessBlk)

	if err := blk.Verify(context.Background()); err == nil {
		t.Fatalf("Block should have failed verification due to missing UTXOs")
	}

	if err := vm.SetState(context.Background(), snow.Bootstrapping); err != nil {
		t.Fatal(err)
	}

	if err := blk.Verify(context.Background()); err != nil {
		t.Fatal(err)
	}

	if err := blk.Accept(context.Background()); err != nil {
		t.Fatal(err)
	}

	if err := vm.SetState(context.Background(), snow.NormalOp); err != nil {
		t.Fatal(err)
	}

	_, txStatus, err := vm.state.GetTx(tx.ID())
	if err != nil {
		t.Fatal(err)
	}

	if txStatus != status.Committed {
		t.Fatalf("Wrong status returned. Expected %s; Got %s", status.Committed, txStatus)
	}
}

// test restarting the node
func TestRestartFullyAccepted(t *testing.T) {
	require := require.New(t)
	_, genesisBytes := defaultGenesis()
	db := manager.NewMemDB(version.Semantic1_0_0)

	firstDB := db.NewPrefixDBManager([]byte{})
	firstVdrs := validators.NewManager()
	firstPrimaryVdrs := validators.NewSet()
	_ = firstVdrs.Add(constants.PrimaryNetworkID, firstPrimaryVdrs)
	firstVM := &VM{Factory: Factory{
		Config: config.Config{
			Chains:                 chains.MockManager{},
			Validators:             firstVdrs,
			UptimeLockedCalculator: uptime.NewLockedCalculator(),
			MinStakeDuration:       defaultMinStakingDuration,
			MaxStakeDuration:       defaultMaxStakingDuration,
			RewardConfig:           defaultRewardConfig,
			BanffTime:              banffForkTime,
		},
	}}

	firstCtx := defaultContext()

	baseDBManager := manager.NewMemDB(version.Semantic1_0_0)
	atomicDB := prefixdb.New([]byte{1}, baseDBManager.Current().Database)
	m := atomic.NewMemory(atomicDB)
	msm := &mutableSharedMemory{
		SharedMemory: m.NewSharedMemory(firstCtx.ChainID),
	}
	firstCtx.SharedMemory = msm

	initialClkTime := banffForkTime.Add(time.Second)
	firstVM.clock.Set(initialClkTime)
	firstCtx.Lock.Lock()

	firstMsgChan := make(chan common.Message, 1)
	err := firstVM.Initialize(
		context.Background(),
		firstCtx,
		firstDB,
		genesisBytes,
		nil,
		nil,
		firstMsgChan,
		nil,
		nil,
	)
	require.NoError(err)

	genesisID, err := firstVM.LastAccepted(context.Background())
	require.NoError(err)

	nextChainTime := initialClkTime.Add(time.Second)
	firstVM.clock.Set(initialClkTime)
	preferred, err := firstVM.Builder.Preferred()
	require.NoError(err)
	preferredID := preferred.ID()
	preferredHeight := preferred.Height()

	// include a tx to make the block be accepted
	tx := &txs.Tx{Unsigned: &txs.ImportTx{
		BaseTx: txs.BaseTx{BaseTx: avax.BaseTx{
			NetworkID:    firstVM.ctx.NetworkID,
			BlockchainID: firstVM.ctx.ChainID,
		}},
		SourceChain: firstVM.ctx.XChainID,
		ImportedInputs: []*avax.TransferableInput{{
			UTXOID: avax.UTXOID{
				TxID:        ids.Empty.Prefix(1),
				OutputIndex: 1,
			},
			Asset: avax.Asset{ID: firstVM.ctx.AVAXAssetID},
			In: &secp256k1fx.TransferInput{
				Amt: 50000,
			},
		}},
	}}
	require.NoError(tx.Sign(txs.Codec, [][]*crypto.PrivateKeySECP256K1R{{}}))

	statelessBlk, err := blocks.NewBanffStandardBlock(
		nextChainTime,
		preferredID,
		preferredHeight+1,
		[]*txs.Tx{tx},
	)
	require.NoError(err)

	firstAdvanceTimeBlk := firstVM.manager.NewBlock(statelessBlk)

	nextChainTime = nextChainTime.Add(2 * time.Second)
	firstVM.clock.Set(nextChainTime)
	require.NoError(firstAdvanceTimeBlk.Verify(context.Background()))
	require.NoError(firstAdvanceTimeBlk.Accept(context.Background()))

	require.NoError(firstVM.Shutdown(context.Background()))
	firstCtx.Lock.Unlock()

	secondVdrs := validators.NewManager()
	secondPrimaryVdrs := validators.NewSet()
	_ = secondVdrs.Add(constants.PrimaryNetworkID, secondPrimaryVdrs)
	secondVM := &VM{Factory: Factory{
		Config: config.Config{
			Chains:                 chains.MockManager{},
			Validators:             secondVdrs,
			UptimeLockedCalculator: uptime.NewLockedCalculator(),
			MinStakeDuration:       defaultMinStakingDuration,
			MaxStakeDuration:       defaultMaxStakingDuration,
			RewardConfig:           defaultRewardConfig,
			BanffTime:              banffForkTime,
		},
	}}

	secondCtx := defaultContext()
	secondCtx.SharedMemory = msm
	secondVM.clock.Set(initialClkTime)
	secondCtx.Lock.Lock()
	defer func() {
		if err := secondVM.Shutdown(context.Background()); err != nil {
			t.Fatal(err)
		}
		secondCtx.Lock.Unlock()
	}()

	secondDB := db.NewPrefixDBManager([]byte{})
	secondMsgChan := make(chan common.Message, 1)
	err = secondVM.Initialize(
		context.Background(),
		secondCtx,
		secondDB,
		genesisBytes,
		nil,
		nil,
		secondMsgChan,
		nil,
		nil,
	)
	require.NoError(err)

	lastAccepted, err := secondVM.LastAccepted(context.Background())
	require.NoError(err)
	require.Equal(genesisID, lastAccepted)
}

// test bootstrapping the node
func TestBootstrapPartiallyAccepted(t *testing.T) {
	require := require.New(t)

	_, genesisBytes := defaultGenesis()

	baseDBManager := manager.NewMemDB(version.Semantic1_0_0)
	vmDBManager := baseDBManager.NewPrefixDBManager([]byte("vm"))
	bootstrappingDB := prefixdb.New([]byte("bootstrapping"), baseDBManager.Current().Database)

	blocked, err := queue.NewWithMissing(bootstrappingDB, "", prometheus.NewRegistry())
	require.NoError(err)

	vdrs := validators.NewManager()
	primaryVdrs := validators.NewSet()
	_ = vdrs.Add(constants.PrimaryNetworkID, primaryVdrs)
	vm := &VM{Factory: Factory{
		Config: config.Config{
			Chains:                 chains.MockManager{},
			Validators:             vdrs,
			UptimeLockedCalculator: uptime.NewLockedCalculator(),
			MinStakeDuration:       defaultMinStakingDuration,
			MaxStakeDuration:       defaultMaxStakingDuration,
			RewardConfig:           defaultRewardConfig,
			BanffTime:              banffForkTime,
		},
	}}

	initialClkTime := banffForkTime.Add(time.Second)
	vm.clock.Set(initialClkTime)
	ctx := defaultContext()

	atomicDB := prefixdb.New([]byte{1}, baseDBManager.Current().Database)
	m := atomic.NewMemory(atomicDB)
	msm := &mutableSharedMemory{
		SharedMemory: m.NewSharedMemory(ctx.ChainID),
	}
	ctx.SharedMemory = msm

	consensusCtx := snow.DefaultConsensusContextTest()
	consensusCtx.Context = ctx
	consensusCtx.SetState(snow.Initializing)
	ctx.Lock.Lock()

	msgChan := make(chan common.Message, 1)
	err = vm.Initialize(
		context.Background(),
		ctx,
		vmDBManager,
		genesisBytes,
		nil,
		nil,
		msgChan,
		nil,
		nil,
	)
	require.NoError(err)

	preferred, err := vm.Builder.Preferred()
	require.NoError(err)

	// include a tx to make the block be accepted
	tx := &txs.Tx{Unsigned: &txs.ImportTx{
		BaseTx: txs.BaseTx{BaseTx: avax.BaseTx{
			NetworkID:    vm.ctx.NetworkID,
			BlockchainID: vm.ctx.ChainID,
		}},
		SourceChain: vm.ctx.XChainID,
		ImportedInputs: []*avax.TransferableInput{{
			UTXOID: avax.UTXOID{
				TxID:        ids.Empty.Prefix(1),
				OutputIndex: 1,
			},
			Asset: avax.Asset{ID: vm.ctx.AVAXAssetID},
			In: &secp256k1fx.TransferInput{
				Amt: 50000,
			},
		}},
	}}
	require.NoError(tx.Sign(txs.Codec, [][]*crypto.PrivateKeySECP256K1R{{}}))

	nextChainTime := initialClkTime.Add(time.Second)
	preferredID := preferred.ID()
	preferredHeight := preferred.Height()
	statelessBlk, err := blocks.NewBanffStandardBlock(
		nextChainTime,
		preferredID,
		preferredHeight+1,
		[]*txs.Tx{tx},
	)
	require.NoError(err)

	advanceTimeBlk := vm.manager.NewBlock(statelessBlk)
	require.NoError(err)

	advanceTimeBlkID := advanceTimeBlk.ID()
	advanceTimeBlkBytes := advanceTimeBlk.Bytes()

	peerID := ids.NodeID{1, 2, 3, 4, 5, 4, 3, 2, 1}
	beacons := validators.NewSet()
	require.NoError(beacons.AddWeight(peerID, 1))

	benchlist := benchlist.NewNoBenchlist()
	timeoutManager, err := timeout.NewManager(
		&timer.AdaptiveTimeoutConfig{
			InitialTimeout:     time.Millisecond,
			MinimumTimeout:     time.Millisecond,
			MaximumTimeout:     10 * time.Second,
			TimeoutHalflife:    5 * time.Minute,
			TimeoutCoefficient: 1.25,
		},
		benchlist,
		"",
		prometheus.NewRegistry(),
	)
	require.NoError(err)

	go timeoutManager.Dispatch()

	chainRouter := &router.ChainRouter{}

	metrics := prometheus.NewRegistry()
	mc, err := message.NewCreator(metrics, "dummyNamespace", true, 10*time.Second)
	require.NoError(err)

<<<<<<< HEAD
	err = chainRouter.Initialize(ids.EmptyNodeID, logging.NoLog{}, mc, timeoutManager, time.Second, set.Set[ids.ID]{}, set.Set[ids.ID]{}, nil, router.HealthConfig{}, "", prometheus.NewRegistry())
=======
	err = chainRouter.Initialize(
		ids.EmptyNodeID,
		logging.NoLog{},
		timeoutManager,
		time.Second,
		ids.Set{},
		ids.Set{},
		nil,
		router.HealthConfig{},
		"",
		prometheus.NewRegistry(),
	)
>>>>>>> 3cdcd771
	require.NoError(err)

	externalSender := &sender.ExternalSenderTest{TB: t}
	externalSender.Default(true)

	// Passes messages from the consensus engine to the network
	sender, err := sender.New(
		consensusCtx,
		mc,
		externalSender,
		chainRouter,
		timeoutManager,
		sender.GossipConfig{
			AcceptedFrontierPeerSize:  1,
			OnAcceptPeerSize:          1,
			AppGossipValidatorSize:    1,
			AppGossipNonValidatorSize: 1,
		},
	)
	require.NoError(err)

	var reqID uint32
	externalSender.SendF = func(msg message.OutboundMessage, nodeIDs set.Set[ids.NodeID], _ ids.ID, _ bool) set.Set[ids.NodeID] {
		inMsg, err := mc.Parse(msg.Bytes(), ctx.NodeID, func() {})
		require.NoError(err)
		require.Equal(message.GetAcceptedFrontierOp, inMsg.Op())

		requestID, ok := message.GetRequestID(inMsg.Message())
		require.True(ok)

		reqID = requestID
		return nodeIDs
	}

	isBootstrapped := false
	subnet := &common.SubnetTest{
		T: t,
		IsBootstrappedF: func() bool {
			return isBootstrapped
		},
		BootstrappedF: func(ids.ID) {
			isBootstrapped = true
		},
	}

	peers := tracker.NewPeers()
	startup := tracker.NewStartup(peers, (beacons.Weight()+1)/2)
	beacons.RegisterCallbackListener(startup)

	// The engine handles consensus
	consensus := &smcon.Topological{}
	commonCfg := common.Config{
		Ctx:                            consensusCtx,
		Validators:                     beacons,
		Beacons:                        beacons,
		SampleK:                        beacons.Len(),
		StartupTracker:                 startup,
		Alpha:                          (beacons.Weight() + 1) / 2,
		Sender:                         sender,
		Subnet:                         subnet,
		AncestorsMaxContainersSent:     2000,
		AncestorsMaxContainersReceived: 2000,
		SharedCfg:                      &common.SharedConfig{},
	}

	snowGetHandler, err := snowgetter.New(vm, commonCfg)
	require.NoError(err)

	bootstrapConfig := bootstrap.Config{
		Config:        commonCfg,
		AllGetsServer: snowGetHandler,
		Blocked:       blocked,
		VM:            vm,
	}

	// Asynchronously passes messages from the network to the consensus engine
	cpuTracker, err := timetracker.NewResourceTracker(
		prometheus.NewRegistry(),
		resource.NoUsage,
		meter.ContinuousFactory{},
		time.Second,
	)
	require.NoError(err)

	handler, err := handler.New(
		bootstrapConfig.Ctx,
		beacons,
		msgChan,
		nil,
		time.Hour,
		cpuTracker,
	)
	require.NoError(err)

	engineConfig := smeng.Config{
		Ctx:           bootstrapConfig.Ctx,
		AllGetsServer: snowGetHandler,
		VM:            bootstrapConfig.VM,
		Sender:        bootstrapConfig.Sender,
		Validators:    beacons,
		Params: snowball.Parameters{
			K:                     1,
			Alpha:                 1,
			BetaVirtuous:          20,
			BetaRogue:             20,
			ConcurrentRepolls:     1,
			OptimalProcessing:     1,
			MaxOutstandingItems:   1,
			MaxItemProcessingTime: 1,
		},
		Consensus: consensus,
	}
	engine, err := smeng.New(engineConfig)
	require.NoError(err)

	handler.SetConsensus(engine)

	bootstrapper, err := bootstrap.New(
		context.Background(),
		bootstrapConfig,
		engine.Start,
	)
	require.NoError(err)

	handler.SetBootstrapper(bootstrapper)

	// Allow incoming messages to be routed to the new chain
	chainRouter.AddChain(context.Background(), handler)
	ctx.Lock.Unlock()

	handler.Start(context.Background(), false)

	ctx.Lock.Lock()
	if err := bootstrapper.Connected(context.Background(), peerID, version.CurrentApp); err != nil {
		t.Fatal(err)
	}

<<<<<<< HEAD
	externalSender.SendF = func(msg message.OutboundMessage, nodeIDs set.Set[ids.NodeID], _ ids.ID, _ bool) set.Set[ids.NodeID] {
		inMsg, err := mc.Parse(msg.Bytes(), ctx.NodeID, func() {})
		require.NoError(err)
		require.Equal(message.GetAccepted, inMsg.Op())

		requestIDIntf, err := inMsg.Get(message.RequestID)
=======
	externalSender.SendF = func(msg message.OutboundMessage, nodeIDs ids.NodeIDSet, _ ids.ID, _ bool) ids.NodeIDSet {
		inMsgIntf, err := mc.Parse(msg.Bytes(), ctx.NodeID, func() {})
>>>>>>> 3cdcd771
		require.NoError(err)
		require.Equal(message.GetAcceptedOp, inMsgIntf.Op())
		inMsg := inMsgIntf.Message().(*p2ppb.GetAccepted)

		reqID = inMsg.RequestId
		return nodeIDs
	}

	frontier := []ids.ID{advanceTimeBlkID}
	if err := bootstrapper.AcceptedFrontier(context.Background(), peerID, reqID, frontier); err != nil {
		t.Fatal(err)
	}

<<<<<<< HEAD
	externalSender.SendF = func(msg message.OutboundMessage, nodeIDs set.Set[ids.NodeID], _ ids.ID, _ bool) set.Set[ids.NodeID] {
		inMsg, err := mc.Parse(msg.Bytes(), ctx.NodeID, func() {})
=======
	externalSender.SendF = func(msg message.OutboundMessage, nodeIDs ids.NodeIDSet, _ ids.ID, _ bool) ids.NodeIDSet {
		inMsgIntf, err := mc.Parse(msg.Bytes(), ctx.NodeID, func() {})
>>>>>>> 3cdcd771
		require.NoError(err)
		require.Equal(message.GetAncestorsOp, inMsgIntf.Op())
		inMsg := inMsgIntf.Message().(*p2ppb.GetAncestors)

		reqID = inMsg.RequestId

		containerID, err := ids.ToID(inMsg.ContainerId)
		require.NoError(err)
		if containerID != advanceTimeBlkID {
			t.Fatalf("wrong block requested")
		}

		return nodeIDs
	}

	require.NoError(bootstrapper.Accepted(context.Background(), peerID, reqID, frontier))

	externalSender.SendF = nil
	externalSender.CantSend = false

	require.NoError(bootstrapper.Ancestors(context.Background(), peerID, reqID, [][]byte{advanceTimeBlkBytes}))

	preferred, err = vm.Builder.Preferred()
	require.NoError(err)

	if preferred.ID() != advanceTimeBlk.ID() {
		t.Fatalf("wrong preference reported after bootstrapping to proposal block\nPreferred: %s\nExpected: %s\nGenesis: %s",
			preferred.ID(),
			advanceTimeBlk.ID(),
			preferredID)
	}
	ctx.Lock.Unlock()

	chainRouter.Shutdown(context.Background())
}

func TestUnverifiedParent(t *testing.T) {
	require := require.New(t)
	_, genesisBytes := defaultGenesis()
	dbManager := manager.NewMemDB(version.Semantic1_0_0)

	vdrs := validators.NewManager()
	primaryVdrs := validators.NewSet()
	_ = vdrs.Add(constants.PrimaryNetworkID, primaryVdrs)
	vm := &VM{Factory: Factory{
		Config: config.Config{
			Chains:                 chains.MockManager{},
			Validators:             vdrs,
			UptimeLockedCalculator: uptime.NewLockedCalculator(),
			MinStakeDuration:       defaultMinStakingDuration,
			MaxStakeDuration:       defaultMaxStakingDuration,
			RewardConfig:           defaultRewardConfig,
			BanffTime:              banffForkTime,
		},
	}}

	initialClkTime := banffForkTime.Add(time.Second)
	vm.clock.Set(initialClkTime)
	ctx := defaultContext()
	ctx.Lock.Lock()
	defer func() {
		require.NoError(vm.Shutdown(context.Background()))
		ctx.Lock.Unlock()
	}()

	msgChan := make(chan common.Message, 1)
	err := vm.Initialize(
		context.Background(),
		ctx,
		dbManager,
		genesisBytes,
		nil,
		nil,
		msgChan,
		nil,
		nil,
	)
	require.NoError(err)

	// include a tx1 to make the block be accepted
	tx1 := &txs.Tx{Unsigned: &txs.ImportTx{
		BaseTx: txs.BaseTx{BaseTx: avax.BaseTx{
			NetworkID:    vm.ctx.NetworkID,
			BlockchainID: vm.ctx.ChainID,
		}},
		SourceChain: vm.ctx.XChainID,
		ImportedInputs: []*avax.TransferableInput{{
			UTXOID: avax.UTXOID{
				TxID:        ids.Empty.Prefix(1),
				OutputIndex: 1,
			},
			Asset: avax.Asset{ID: vm.ctx.AVAXAssetID},
			In: &secp256k1fx.TransferInput{
				Amt: 50000,
			},
		}},
	}}
	require.NoError(tx1.Sign(txs.Codec, [][]*crypto.PrivateKeySECP256K1R{{}}))

	preferred, err := vm.Builder.Preferred()
	require.NoError(err)
	nextChainTime := initialClkTime.Add(time.Second)
	preferredID := preferred.ID()
	preferredHeight := preferred.Height()

	statelessBlk, err := blocks.NewBanffStandardBlock(
		nextChainTime,
		preferredID,
		preferredHeight+1,
		[]*txs.Tx{tx1},
	)
	require.NoError(err)
	firstAdvanceTimeBlk := vm.manager.NewBlock(statelessBlk)
	err = firstAdvanceTimeBlk.Verify(context.Background())
	require.NoError(err)

	// include a tx1 to make the block be accepted
	tx2 := &txs.Tx{Unsigned: &txs.ImportTx{
		BaseTx: txs.BaseTx{BaseTx: avax.BaseTx{
			NetworkID:    vm.ctx.NetworkID,
			BlockchainID: vm.ctx.ChainID,
		}},
		SourceChain: vm.ctx.XChainID,
		ImportedInputs: []*avax.TransferableInput{{
			UTXOID: avax.UTXOID{
				TxID:        ids.Empty.Prefix(2),
				OutputIndex: 2,
			},
			Asset: avax.Asset{ID: vm.ctx.AVAXAssetID},
			In: &secp256k1fx.TransferInput{
				Amt: 50000,
			},
		}},
	}}
	require.NoError(tx1.Sign(txs.Codec, [][]*crypto.PrivateKeySECP256K1R{{}}))
	nextChainTime = nextChainTime.Add(time.Second)
	vm.clock.Set(nextChainTime)
	statelessSecondAdvanceTimeBlk, err := blocks.NewBanffStandardBlock(
		nextChainTime,
		firstAdvanceTimeBlk.ID(),
		firstAdvanceTimeBlk.Height()+1,
		[]*txs.Tx{tx2},
	)
	require.NoError(err)
	secondAdvanceTimeBlk := vm.manager.NewBlock(statelessSecondAdvanceTimeBlk)

	require.Equal(secondAdvanceTimeBlk.Parent(), firstAdvanceTimeBlk.ID())
	require.NoError(secondAdvanceTimeBlk.Verify(context.Background()))
}

func TestMaxStakeAmount(t *testing.T) {
	vm, _, _ := defaultVM()
	vm.ctx.Lock.Lock()
	defer func() {
		if err := vm.Shutdown(context.Background()); err != nil {
			t.Fatal(err)
		}
		vm.ctx.Lock.Unlock()
	}()

	nodeID := ids.NodeID(keys[0].PublicKey().Address())

	tests := []struct {
		description string
		startTime   time.Time
		endTime     time.Time
	}{
		{
			description: "[validator.StartTime] == [startTime] < [endTime] == [validator.EndTime]",
			startTime:   defaultValidateStartTime,
			endTime:     defaultValidateEndTime,
		},
		{
			description: "[validator.StartTime] < [startTime] < [endTime] == [validator.EndTime]",
			startTime:   defaultValidateStartTime.Add(time.Minute),
			endTime:     defaultValidateEndTime,
		},
		{
			description: "[validator.StartTime] == [startTime] < [endTime] < [validator.EndTime]",
			startTime:   defaultValidateStartTime,
			endTime:     defaultValidateEndTime.Add(-time.Minute),
		},
		{
			description: "[validator.StartTime] < [startTime] < [endTime] < [validator.EndTime]",
			startTime:   defaultValidateStartTime.Add(time.Minute),
			endTime:     defaultValidateEndTime.Add(-time.Minute),
		},
	}

	for _, test := range tests {
		t.Run(test.description, func(t *testing.T) {
			require := require.New(t)
			staker, err := txexecutor.GetValidator(vm.state, constants.PrimaryNetworkID, nodeID)
			require.NoError(err)

			amount, err := txexecutor.GetMaxWeight(vm.state, staker, test.startTime, test.endTime)
			require.NoError(err)
			require.EqualValues(defaultWeight, amount)
		})
	}
}

func TestUptimeDisallowedWithRestart(t *testing.T) {
	require := require.New(t)
	_, genesisBytes := defaultGenesis()
	db := manager.NewMemDB(version.Semantic1_0_0)

	firstDB := db.NewPrefixDBManager([]byte{})
	firstVdrs := validators.NewManager()
	firstPrimaryVdrs := validators.NewSet()
	_ = firstVdrs.Add(constants.PrimaryNetworkID, firstPrimaryVdrs)
	firstVM := &VM{Factory: Factory{
		Config: config.Config{
			Chains:                 chains.MockManager{},
			UptimePercentage:       .2,
			RewardConfig:           defaultRewardConfig,
			Validators:             firstVdrs,
			UptimeLockedCalculator: uptime.NewLockedCalculator(),
			BanffTime:              banffForkTime,
		},
	}}

	firstCtx := defaultContext()
	firstCtx.Lock.Lock()

	firstMsgChan := make(chan common.Message, 1)
	err := firstVM.Initialize(
		context.Background(),
		firstCtx,
		firstDB,
		genesisBytes,
		nil,
		nil,
		firstMsgChan,
		nil,
		nil,
	)
	require.NoError(err)

	initialClkTime := banffForkTime.Add(time.Second)
	firstVM.clock.Set(initialClkTime)
	firstVM.uptimeManager.(uptime.TestManager).SetTime(initialClkTime)

	require.NoError(firstVM.SetState(context.Background(), snow.Bootstrapping))
	require.NoError(firstVM.SetState(context.Background(), snow.NormalOp))

	// Fast forward clock to time for genesis validators to leave
	firstVM.uptimeManager.(uptime.TestManager).SetTime(defaultValidateEndTime)

	require.NoError(firstVM.Shutdown(context.Background()))
	firstCtx.Lock.Unlock()

	secondDB := db.NewPrefixDBManager([]byte{})
	secondVdrs := validators.NewManager()
	secondPrimaryVdrs := validators.NewSet()
	_ = secondVdrs.Add(constants.PrimaryNetworkID, secondPrimaryVdrs)
	secondVM := &VM{Factory: Factory{
		Config: config.Config{
			Chains:                 chains.MockManager{},
			UptimePercentage:       .21,
			Validators:             secondVdrs,
			UptimeLockedCalculator: uptime.NewLockedCalculator(),
			BanffTime:              banffForkTime,
		},
	}}

	secondCtx := defaultContext()
	secondCtx.Lock.Lock()
	defer func() {
		require.NoError(secondVM.Shutdown(context.Background()))
		secondCtx.Lock.Unlock()
	}()

	secondMsgChan := make(chan common.Message, 1)
	err = secondVM.Initialize(
		context.Background(),
		secondCtx,
		secondDB,
		genesisBytes,
		nil,
		nil,
		secondMsgChan,
		nil,
		nil,
	)
	require.NoError(err)

	secondVM.clock.Set(defaultValidateStartTime.Add(2 * defaultMinStakingDuration))
	secondVM.uptimeManager.(uptime.TestManager).SetTime(defaultValidateStartTime.Add(2 * defaultMinStakingDuration))

	require.NoError(secondVM.SetState(context.Background(), snow.Bootstrapping))
	require.NoError(secondVM.SetState(context.Background(), snow.NormalOp))

	secondVM.clock.Set(defaultValidateEndTime)
	secondVM.uptimeManager.(uptime.TestManager).SetTime(defaultValidateEndTime)

	blk, err := secondVM.Builder.BuildBlock(context.Background()) // should advance time
	require.NoError(err)

	require.NoError(blk.Verify(context.Background()))

	// Assert preferences are correct
	block := blk.(smcon.OracleBlock)
	options, err := block.Options(context.Background())
	require.NoError(err)

	commit := options[0].(*blockexecutor.Block)
	_, ok := commit.Block.(*blocks.BanffCommitBlock)
	require.True(ok)

	abort := options[1].(*blockexecutor.Block)
	_, ok = abort.Block.(*blocks.BanffAbortBlock)
	require.True(ok)

	require.NoError(block.Accept(context.Background()))
	require.NoError(commit.Verify(context.Background()))
	require.NoError(abort.Verify(context.Background()))
	require.NoError(secondVM.SetPreference(context.Background(), secondVM.manager.LastAccepted()))

	proposalTx := blk.(blocks.Block).Txs()[0]
	{
		onAccept, ok := secondVM.manager.GetState(abort.ID())
		require.True(ok)

		_, txStatus, err := onAccept.GetTx(proposalTx.ID())
		require.NoError(err)
		require.Equal(status.Aborted, txStatus)
	}

	require.NoError(commit.Accept(context.Background())) // advance the timestamp
	require.NoError(secondVM.SetPreference(context.Background(), secondVM.manager.LastAccepted()))

	_, txStatus, err := secondVM.state.GetTx(proposalTx.ID())
	require.NoError(err)
	require.Equal(status.Committed, txStatus)

	// Verify that chain's timestamp has advanced
	timestamp := secondVM.state.GetTimestamp()
	require.Equal(defaultValidateEndTime.Unix(), timestamp.Unix())

	blk, err = secondVM.Builder.BuildBlock(context.Background()) // should contain proposal to reward genesis validator
	require.NoError(err)

	require.NoError(blk.Verify(context.Background()))

	block = blk.(smcon.OracleBlock)
	options, err = block.Options(context.Background())
	require.NoError(err)

	commit = options[0].(*blockexecutor.Block)
	_, ok = commit.Block.(*blocks.BanffCommitBlock)
	require.True(ok)

	abort = options[1].(*blockexecutor.Block)
	_, ok = abort.Block.(*blocks.BanffAbortBlock)
	require.True(ok)

	require.NoError(blk.Accept(context.Background()))
	require.NoError(commit.Verify(context.Background()))
	require.NoError(secondVM.SetPreference(context.Background(), secondVM.manager.LastAccepted()))

	proposalTx = blk.(blocks.Block).Txs()[0]
	{
		onAccept, ok := secondVM.manager.GetState(commit.ID())
		require.True(ok)

		_, txStatus, err := onAccept.GetTx(proposalTx.ID())
		require.NoError(err)
		require.Equal(status.Committed, txStatus)
	}

	require.NoError(abort.Verify(context.Background()))
	require.NoError(abort.Accept(context.Background())) // do not reward the genesis validator
	require.NoError(secondVM.SetPreference(context.Background(), secondVM.manager.LastAccepted()))

	_, txStatus, err = secondVM.state.GetTx(proposalTx.ID())
	require.NoError(err)
	require.Equal(status.Aborted, txStatus)

	_, err = secondVM.state.GetCurrentValidator(
		constants.PrimaryNetworkID,
		ids.NodeID(keys[1].PublicKey().Address()),
	)
	require.ErrorIs(err, database.ErrNotFound)
}

func TestUptimeDisallowedAfterNeverConnecting(t *testing.T) {
	require := require.New(t)
	_, genesisBytes := defaultGenesis()
	db := manager.NewMemDB(version.Semantic1_0_0)

	vdrs := validators.NewManager()
	primaryVdrs := validators.NewSet()
	_ = vdrs.Add(constants.PrimaryNetworkID, primaryVdrs)
	vm := &VM{Factory: Factory{
		Config: config.Config{
			Chains:                 chains.MockManager{},
			UptimePercentage:       .2,
			RewardConfig:           defaultRewardConfig,
			Validators:             vdrs,
			UptimeLockedCalculator: uptime.NewLockedCalculator(),
			BanffTime:              banffForkTime,
		},
	}}

	ctx := defaultContext()
	ctx.Lock.Lock()

	msgChan := make(chan common.Message, 1)
	appSender := &common.SenderTest{T: t}
	err := vm.Initialize(
		context.Background(),
		ctx,
		db,
		genesisBytes,
		nil,
		nil,
		msgChan,
		nil,
		appSender,
	)
	require.NoError(err)

	defer func() {
		require.NoError(vm.Shutdown(context.Background()))
		ctx.Lock.Unlock()
	}()

	initialClkTime := banffForkTime.Add(time.Second)
	vm.clock.Set(initialClkTime)
	vm.uptimeManager.(uptime.TestManager).SetTime(initialClkTime)

	require.NoError(vm.SetState(context.Background(), snow.Bootstrapping))
	require.NoError(vm.SetState(context.Background(), snow.NormalOp))

	// Fast forward clock to time for genesis validators to leave
	vm.clock.Set(defaultValidateEndTime)
	vm.uptimeManager.(uptime.TestManager).SetTime(defaultValidateEndTime)

	blk, err := vm.Builder.BuildBlock(context.Background()) // should advance time
	require.NoError(err)

	require.NoError(blk.Verify(context.Background()))

	// first the time will be advanced.
	block := blk.(smcon.OracleBlock)
	options, err := block.Options(context.Background())
	require.NoError(err)

	commit := options[0].(*blockexecutor.Block)
	_, ok := commit.Block.(*blocks.BanffCommitBlock)
	require.True(ok)

	abort := options[1].(*blockexecutor.Block)
	_, ok = abort.Block.(*blocks.BanffAbortBlock)
	require.True(ok)

	require.NoError(block.Accept(context.Background()))
	require.NoError(commit.Verify(context.Background()))
	require.NoError(abort.Verify(context.Background()))
	require.NoError(commit.Accept(context.Background())) // advance the timestamp
	require.NoError(vm.SetPreference(context.Background(), vm.manager.LastAccepted()))

	// Verify that chain's timestamp has advanced
	timestamp := vm.state.GetTimestamp()
	require.Equal(defaultValidateEndTime.Unix(), timestamp.Unix())

	// should contain proposal to reward genesis validator
	blk, err = vm.Builder.BuildBlock(context.Background())
	require.NoError(err)

	require.NoError(blk.Verify(context.Background()))

	block = blk.(smcon.OracleBlock)
	options, err = block.Options(context.Background())
	require.NoError(err)

	commit = options[0].(*blockexecutor.Block)
	_, ok = commit.Block.(*blocks.BanffCommitBlock)
	require.True(ok)

	abort = options[1].(*blockexecutor.Block)
	_, ok = abort.Block.(*blocks.BanffAbortBlock)
	require.True(ok)

	require.NoError(blk.Accept(context.Background()))
	require.NoError(commit.Verify(context.Background()))
	require.NoError(abort.Verify(context.Background()))
	require.NoError(abort.Accept(context.Background())) // do not reward the genesis validator
	require.NoError(vm.SetPreference(context.Background(), vm.manager.LastAccepted()))

	_, err = vm.state.GetCurrentValidator(
		constants.PrimaryNetworkID,
		ids.NodeID(keys[1].PublicKey().Address()),
	)
	require.ErrorIs(err, database.ErrNotFound)
}<|MERGE_RESOLUTION|>--- conflicted
+++ resolved
@@ -1775,22 +1775,18 @@
 	mc, err := message.NewCreator(metrics, "dummyNamespace", true, 10*time.Second)
 	require.NoError(err)
 
-<<<<<<< HEAD
-	err = chainRouter.Initialize(ids.EmptyNodeID, logging.NoLog{}, mc, timeoutManager, time.Second, set.Set[ids.ID]{}, set.Set[ids.ID]{}, nil, router.HealthConfig{}, "", prometheus.NewRegistry())
-=======
 	err = chainRouter.Initialize(
 		ids.EmptyNodeID,
 		logging.NoLog{},
 		timeoutManager,
 		time.Second,
-		ids.Set{},
-		ids.Set{},
+		set.Set[ids.ID]{},
+		set.Set[ids.ID]{},
 		nil,
 		router.HealthConfig{},
 		"",
 		prometheus.NewRegistry(),
 	)
->>>>>>> 3cdcd771
 	require.NoError(err)
 
 	externalSender := &sender.ExternalSenderTest{TB: t}
@@ -1928,17 +1924,8 @@
 		t.Fatal(err)
 	}
 
-<<<<<<< HEAD
 	externalSender.SendF = func(msg message.OutboundMessage, nodeIDs set.Set[ids.NodeID], _ ids.ID, _ bool) set.Set[ids.NodeID] {
-		inMsg, err := mc.Parse(msg.Bytes(), ctx.NodeID, func() {})
-		require.NoError(err)
-		require.Equal(message.GetAccepted, inMsg.Op())
-
-		requestIDIntf, err := inMsg.Get(message.RequestID)
-=======
-	externalSender.SendF = func(msg message.OutboundMessage, nodeIDs ids.NodeIDSet, _ ids.ID, _ bool) ids.NodeIDSet {
 		inMsgIntf, err := mc.Parse(msg.Bytes(), ctx.NodeID, func() {})
->>>>>>> 3cdcd771
 		require.NoError(err)
 		require.Equal(message.GetAcceptedOp, inMsgIntf.Op())
 		inMsg := inMsgIntf.Message().(*p2ppb.GetAccepted)
@@ -1952,13 +1939,8 @@
 		t.Fatal(err)
 	}
 
-<<<<<<< HEAD
 	externalSender.SendF = func(msg message.OutboundMessage, nodeIDs set.Set[ids.NodeID], _ ids.ID, _ bool) set.Set[ids.NodeID] {
-		inMsg, err := mc.Parse(msg.Bytes(), ctx.NodeID, func() {})
-=======
-	externalSender.SendF = func(msg message.OutboundMessage, nodeIDs ids.NodeIDSet, _ ids.ID, _ bool) ids.NodeIDSet {
 		inMsgIntf, err := mc.Parse(msg.Bytes(), ctx.NodeID, func() {})
->>>>>>> 3cdcd771
 		require.NoError(err)
 		require.Equal(message.GetAncestorsOp, inMsgIntf.Op())
 		inMsg := inMsgIntf.Message().(*p2ppb.GetAncestors)
