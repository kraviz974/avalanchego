// Copyright (C) 2019-2023, Ava Labs, Inc. All rights reserved.
// See the file LICENSE for licensing terms.

package testsetup

import (
	"fmt"
	"time"

	"github.com/ava-labs/avalanchego/chains"
	"github.com/ava-labs/avalanchego/snow/uptime"
	"github.com/ava-labs/avalanchego/snow/validators"
	"github.com/ava-labs/avalanchego/utils/timer/mockable"
	"github.com/ava-labs/avalanchego/utils/units"
	"github.com/ava-labs/avalanchego/vms/platformvm/config"
	"github.com/ava-labs/avalanchego/vms/platformvm/reward"
)

var (
	TxFee = uint64(100) // a default Tx Fee

<<<<<<< HEAD
	// Many tests add a subnet as soon as they build test env/VM
	// We single out the fee required to create the subnet to ease up
	// balance checks. CreateSubnetTxFee will be subtracted from the
	// initial balance of the key used to create the subnet
	CreateSubnetTxFee = 100 * TxFee
)

// [Config] assumes forkTime is not before GenesisTime. This ensures
// that forks are lined up in time as they happened (Apricot, Banff, Cortina,...)
=======
>>>>>>> 089779ff
func Config(fork ActiveFork, forkTime time.Time) *config.Config {
	var (
		apricotPhase3Time = mockable.MaxTime
		apricotPhase5Time = mockable.MaxTime
		banffTime         = mockable.MaxTime
		cortinaTime       = mockable.MaxTime
		durangoTime       = mockable.MaxTime
	)

<<<<<<< HEAD
	switch fork {
	case ApricotPhase3Fork:
		apricotPhase3Time = forkTime
	case ApricotPhase5Fork:
		apricotPhase5Time = forkTime
		apricotPhase3Time = GenesisTime
	case BanffFork:
		banffTime = forkTime
		apricotPhase5Time = GenesisTime
		apricotPhase3Time = GenesisTime
	case CortinaFork:
		cortinaTime = forkTime
		banffTime = GenesisTime
		apricotPhase5Time = GenesisTime
		apricotPhase3Time = GenesisTime
	case DFork:
		durangoTime = forkTime
		cortinaTime = GenesisTime
		banffTime = GenesisTime
		apricotPhase5Time = GenesisTime
		apricotPhase3Time = GenesisTime
=======
	// always reset latestForkTime (a package level variable)
	// to ensure test independence
	switch fork {
	case DurangoFork:
		durangoTime = forkTime
		fallthrough
	case CortinaFork:
		cortinaTime = forkTime
		fallthrough
	case BanffFork:
		banffTime = forkTime
		fallthrough
	case ApricotPhase5Fork:
		apricotPhase5Time = forkTime
		fallthrough
	case ApricotPhase3Fork:
		apricotPhase3Time = forkTime
>>>>>>> 089779ff
	default:
		panic(fmt.Errorf("unhandled fork %d", fork))
	}

	return &config.Config{
		Chains:                 chains.TestManager,
		UptimeLockedCalculator: uptime.NewLockedCalculator(),
		SybilProtectionEnabled: true,
		Validators:             validators.NewManager(),
		TxFee:                  TxFee,
		CreateSubnetTxFee:      100 * TxFee,
		TransformSubnetTxFee:   100 * TxFee,
		CreateBlockchainTxFee:  100 * TxFee,
		MinValidatorStake:      MinValidatorStake,
		MaxValidatorStake:      MaxValidatorStake,
		MinDelegatorStake:      1 * units.MilliAvax,
		MinStakeDuration:       MinStakingDuration,
		MaxStakeDuration:       MaxStakingDuration,
		RewardConfig: reward.Config{
			MaxConsumptionRate: .12 * reward.PercentDenominator,
			MinConsumptionRate: .10 * reward.PercentDenominator,
			MintingPeriod:      MaxStakingDuration,
			SupplyCap:          720 * units.MegaAvax,
		},
		ApricotPhase3Time: apricotPhase3Time,
		ApricotPhase5Time: apricotPhase5Time,
		BanffTime:         banffTime,
		CortinaTime:       cortinaTime,
		DurangoTime:       durangoTime,
	}
}<|MERGE_RESOLUTION|>--- conflicted
+++ resolved
@@ -19,7 +19,6 @@
 var (
 	TxFee = uint64(100) // a default Tx Fee
 
-<<<<<<< HEAD
 	// Many tests add a subnet as soon as they build test env/VM
 	// We single out the fee required to create the subnet to ease up
 	// balance checks. CreateSubnetTxFee will be subtracted from the
@@ -27,10 +26,6 @@
 	CreateSubnetTxFee = 100 * TxFee
 )
 
-// [Config] assumes forkTime is not before GenesisTime. This ensures
-// that forks are lined up in time as they happened (Apricot, Banff, Cortina,...)
-=======
->>>>>>> 089779ff
 func Config(fork ActiveFork, forkTime time.Time) *config.Config {
 	var (
 		apricotPhase3Time = mockable.MaxTime
@@ -40,31 +35,6 @@
 		durangoTime       = mockable.MaxTime
 	)
 
-<<<<<<< HEAD
-	switch fork {
-	case ApricotPhase3Fork:
-		apricotPhase3Time = forkTime
-	case ApricotPhase5Fork:
-		apricotPhase5Time = forkTime
-		apricotPhase3Time = GenesisTime
-	case BanffFork:
-		banffTime = forkTime
-		apricotPhase5Time = GenesisTime
-		apricotPhase3Time = GenesisTime
-	case CortinaFork:
-		cortinaTime = forkTime
-		banffTime = GenesisTime
-		apricotPhase5Time = GenesisTime
-		apricotPhase3Time = GenesisTime
-	case DFork:
-		durangoTime = forkTime
-		cortinaTime = GenesisTime
-		banffTime = GenesisTime
-		apricotPhase5Time = GenesisTime
-		apricotPhase3Time = GenesisTime
-=======
-	// always reset latestForkTime (a package level variable)
-	// to ensure test independence
 	switch fork {
 	case DurangoFork:
 		durangoTime = forkTime
@@ -80,7 +50,6 @@
 		fallthrough
 	case ApricotPhase3Fork:
 		apricotPhase3Time = forkTime
->>>>>>> 089779ff
 	default:
 		panic(fmt.Errorf("unhandled fork %d", fork))
 	}
