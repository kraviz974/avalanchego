--- conflicted
+++ resolved
@@ -18,25 +18,15 @@
 
 func NewBlockVerifier(
 	mempool mempool.Mempool,
-<<<<<<< HEAD
 	internalState state.State,
-	txExecutor p_tx.Executor,
-=======
-	internalState InternalState,
 	txExecutorBackend executor.Backend,
->>>>>>> 9dbc6bf7
 	blkMetrics stateless.Metrics,
 	windows *window.Window,
 ) p_block.Verifier {
 	return &blkVerifier{
 		Mempool:          mempool,
-<<<<<<< HEAD
 		State:            internalState,
-		Executor:         txExecutor,
-=======
-		InternalState:    internalState,
 		Backend:          txExecutorBackend,
->>>>>>> 9dbc6bf7
 		Metrics:          blkMetrics,
 		currentBlksCache: make(map[ids.ID]p_block.Block),
 		recentlyAccepted: windows,
@@ -45,13 +35,8 @@
 
 type blkVerifier struct {
 	mempool.Mempool
-<<<<<<< HEAD
 	state.State
-	p_tx.Executor
-=======
-	InternalState
 	executor.Backend
->>>>>>> 9dbc6bf7
 	stateless.Metrics
 
 	// Key: block ID
