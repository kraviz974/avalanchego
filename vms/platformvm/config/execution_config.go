--- conflicted
+++ resolved
@@ -27,7 +27,6 @@
 
 // ExecutionConfig provides execution parameters of PlatformVM
 type ExecutionConfig struct {
-<<<<<<< HEAD
 	Network                      NetworkConfig `json:"network"`
 	BlockCacheSize               int           `json:"block-cache-size"`
 	TxCacheSize                  int           `json:"tx-cache-size"`
@@ -37,23 +36,10 @@
 	ChainDBCacheSize             int           `json:"chain-db-cache-size"`
 	BlockIDCacheSize             int           `json:"block-id-cache-size"`
 	FxOwnerCacheSize             int           `json:"fx-owner-cache-size"`
+	SubnetConversionCacheSize    int           `json:"subnet-conversion-cache-size"`
 	SubnetManagerCacheSize       int           `json:"subnet-manager-cache-size"`
 	ChecksumsEnabled             bool          `json:"checksums-enabled"`
 	MempoolPruneFrequency        time.Duration `json:"mempool-prune-frequency"`
-=======
-	Network                      network.Config `json:"network"`
-	BlockCacheSize               int            `json:"block-cache-size"`
-	TxCacheSize                  int            `json:"tx-cache-size"`
-	TransformedSubnetTxCacheSize int            `json:"transformed-subnet-tx-cache-size"`
-	RewardUTXOsCacheSize         int            `json:"reward-utxos-cache-size"`
-	ChainCacheSize               int            `json:"chain-cache-size"`
-	ChainDBCacheSize             int            `json:"chain-db-cache-size"`
-	BlockIDCacheSize             int            `json:"block-id-cache-size"`
-	FxOwnerCacheSize             int            `json:"fx-owner-cache-size"`
-	SubnetConversionCacheSize    int            `json:"subnet-conversion-cache-size"`
-	ChecksumsEnabled             bool           `json:"checksums-enabled"`
-	MempoolPruneFrequency        time.Duration  `json:"mempool-prune-frequency"`
->>>>>>> 5f78c942
 }
 
 // GetExecutionConfig returns an ExecutionConfig
