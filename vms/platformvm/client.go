// Copyright (C) 2019-2021, Ava Labs, Inc. All rights reserved.
// See the file LICENSE for licensing terms.

package platformvm

import (
	"context"
	"time"

	"github.com/ava-labs/avalanchego/api"
	"github.com/ava-labs/avalanchego/ids"
	"github.com/ava-labs/avalanchego/utils/formatting"
	addressconverter "github.com/ava-labs/avalanchego/utils/formatting/addressconverter"
	"github.com/ava-labs/avalanchego/utils/json"
	"github.com/ava-labs/avalanchego/utils/rpc"
	"github.com/ava-labs/avalanchego/vms/platformvm/status"
)

// Interface compliance
var _ Client = &client{}

// Client interface for interacting with the P Chain endpoint
type Client interface {
	// GetHeight returns the current block height of the P Chain
	GetHeight(ctx context.Context, options ...rpc.Option) (uint64, error)
	// ExportKey returns the private key corresponding to [address] from [user]'s account
	ExportKey(ctx context.Context, user api.UserPass, address ids.ShortID, options ...rpc.Option) (string, error)
	// ImportKey imports the specified [privateKey] to [user]'s keystore
	ImportKey(ctx context.Context, user api.UserPass, privateKey string, options ...rpc.Option) (ids.ShortID, error)
	// GetBalance returns the balance of [addrs] on the P Chain
	GetBalance(ctx context.Context, addrs []ids.ShortID, options ...rpc.Option) (*GetBalanceResponse, error)
	// CreateAddress creates a new address for [user]
	CreateAddress(ctx context.Context, user api.UserPass, options ...rpc.Option) (ids.ShortID, error)
	// ListAddresses returns an array of platform addresses controlled by [user]
	ListAddresses(ctx context.Context, user api.UserPass, options ...rpc.Option) ([]ids.ShortID, error)
	// GetUTXOs returns the byte representation of the UTXOs controlled by [addrs]
	GetUTXOs(
		ctx context.Context,
		addrs []ids.ShortID,
		limit uint32,
		startAddress ids.ShortID,
		startUTXOID ids.ID,
		options ...rpc.Option,
	) ([][]byte, ids.ShortID, ids.ID, error)
	// GetAtomicUTXOs returns the byte representation of the atomic UTXOs controlled by [addrs]
	// from [sourceChain]
	GetAtomicUTXOs(
		ctx context.Context,
		addrs []ids.ShortID,
		sourceChain string,
		limit uint32,
		startAddress ids.ShortID,
		startUTXOID ids.ID,
		options ...rpc.Option,
	) ([][]byte, ids.ShortID, ids.ID, error)
	// GetSubnets returns information about the specified subnets
	GetSubnets(context.Context, []ids.ID, ...rpc.Option) ([]ClientSubnet, error)
	// GetStakingAssetID returns the assetID of the asset used for staking on
	// subnet corresponding to [subnetID]
	GetStakingAssetID(context.Context, ids.ID, ...rpc.Option) (ids.ID, error)
	// GetCurrentValidators returns the list of current validators for subnet with ID [subnetID]
<<<<<<< HEAD
	GetCurrentValidators(ctx context.Context, subnetID ids.ID, nodeIDs []ids.ShortID, options ...rpc.Option) ([]ClientPrimaryValidator, error)
=======
	GetCurrentValidators(ctx context.Context, subnetID ids.ID, nodeIDs []ids.NodeID, options ...rpc.Option) ([]interface{}, error)
>>>>>>> 6de9bd79
	// GetPendingValidators returns the list of pending validators for subnet with ID [subnetID]
	GetPendingValidators(ctx context.Context, subnetID ids.ID, nodeIDs []ids.NodeID, options ...rpc.Option) ([]interface{}, []interface{}, error)
	// GetCurrentSupply returns an upper bound on the supply of AVAX in the system
	GetCurrentSupply(ctx context.Context, options ...rpc.Option) (uint64, error)
	// SampleValidators returns the nodeIDs of a sample of [sampleSize] validators from the current validator set for subnet with ID [subnetID]
<<<<<<< HEAD
	SampleValidators(ctx context.Context, subnetID ids.ID, sampleSize uint16, options ...rpc.Option) ([]ids.ShortID, error)
=======
	SampleValidators(ctx context.Context, subnetID ids.ID, sampleSize uint16, options ...rpc.Option) ([]ids.NodeID, error)
>>>>>>> 6de9bd79
	// AddValidator issues a transaction to add a validator to the primary network
	// and returns the txID
	AddValidator(
		ctx context.Context,
		user api.UserPass,
<<<<<<< HEAD
		from []ids.ShortID,
		changeAddr ids.ShortID,
		rewardAddress ids.ShortID,
		nodeID ids.ShortID,
=======
		from []string,
		changeAddr string,
		rewardAddress string,
		nodeID ids.NodeID,
>>>>>>> 6de9bd79
		stakeAmount,
		startTime,
		endTime uint64,
		delegationFeeRate float32,
		options ...rpc.Option,
	) (ids.ID, error)
	// AddDelegator issues a transaction to add a delegator to the primary network
	// and returns the txID
	AddDelegator(
		ctx context.Context,
		user api.UserPass,
<<<<<<< HEAD
		from []ids.ShortID,
		changeAddr ids.ShortID,
		rewardAddress ids.ShortID,
		nodeID ids.ShortID,
=======
		from []string,
		changeAddr string,
		rewardAddress string,
		nodeID ids.NodeID,
>>>>>>> 6de9bd79
		stakeAmount,
		startTime,
		endTime uint64,
		options ...rpc.Option,
	) (ids.ID, error)
	// AddSubnetValidator issues a transaction to add validator [nodeID] to subnet
	// with ID [subnetID] and returns the txID
	AddSubnetValidator(
		ctx context.Context,
		user api.UserPass,
<<<<<<< HEAD
		from []ids.ShortID,
		changeAddr ids.ShortID,
		subnetID ids.ID,
		nodeID ids.ShortID,
=======
		from []string,
		changeAddr string,
		subnetID string,
		nodeID ids.NodeID,
>>>>>>> 6de9bd79
		stakeAmount,
		startTime,
		endTime uint64,
		options ...rpc.Option,
	) (ids.ID, error)
	// CreateSubnet issues a transaction to create [subnet] and returns the txID
	CreateSubnet(
		ctx context.Context,
		user api.UserPass,
		from []ids.ShortID,
		changeAddr ids.ShortID,
		controlKeys []ids.ShortID,
		threshold uint32,
		options ...rpc.Option,
	) (ids.ID, error)
	// ExportAVAX issues an ExportTx transaction and returns the txID
	ExportAVAX(
		ctx context.Context,
		user api.UserPass,
		from []ids.ShortID,
		changeAddr ids.ShortID,
		to ids.ShortID,
		toChainIDAlias string,
		amount uint64,
		options ...rpc.Option,
	) (ids.ID, error)
	// ImportAVAX issues an ImportTx transaction and returns the txID
	ImportAVAX(
		ctx context.Context,
		user api.UserPass,
		from []ids.ShortID,
		changeAddr ids.ShortID,
		to ids.ShortID,
		sourceChain string,
		options ...rpc.Option,
	) (ids.ID, error)
	// CreateBlockchain issues a CreateBlockchain transaction and returns the txID
	CreateBlockchain(
		ctx context.Context,
		user api.UserPass,
		from []ids.ShortID,
		changeAddr ids.ShortID,
		subnetID ids.ID,
		vmID string,
		fxIDs []string,
		name string,
		genesisData []byte,
		options ...rpc.Option,
	) (ids.ID, error)
	// GetBlockchainStatus returns the current status of blockchain with ID: [blockchainID]
	GetBlockchainStatus(ctx context.Context, blockchainID string, options ...rpc.Option) (status.BlockchainStatus, error)
	// ValidatedBy returns the ID of the Subnet that validates [blockchainID]
	ValidatedBy(ctx context.Context, blockchainID ids.ID, options ...rpc.Option) (ids.ID, error)
	// Validates returns the list of blockchains that are validated by the subnet with ID [subnetID]
	Validates(ctx context.Context, subnetID ids.ID, options ...rpc.Option) ([]ids.ID, error)
	// GetBlockchains returns the list of blockchains on the platform
	GetBlockchains(ctx context.Context, options ...rpc.Option) ([]APIBlockchain, error)
	// IssueTx issues the transaction and returns its txID
	IssueTx(ctx context.Context, tx []byte, options ...rpc.Option) (ids.ID, error)
	// GetTx returns the byte representation of the transaction corresponding to [txID]
	GetTx(ctx context.Context, txID ids.ID, options ...rpc.Option) ([]byte, error)
	// GetTxStatus returns the status of the transaction corresponding to [txID]
	GetTxStatus(ctx context.Context, txID ids.ID, includeReason bool, options ...rpc.Option) (*GetTxStatusResponse, error)
	// AwaitTxDecided polls [GetTxStatus] until a status is returned that
	// implies the tx may be decided.
	AwaitTxDecided(
		ctx context.Context,
		txID ids.ID,
		includeReason bool,
		freq time.Duration,
		options ...rpc.Option,
	) (*GetTxStatusResponse, error)
	// GetStake returns the amount of nAVAX that [addrs] have cumulatively
	// staked on the Primary Network.
	GetStake(ctx context.Context, addrs []ids.ShortID, options ...rpc.Option) (uint64, [][]byte, error)
	// GetMinStake returns the minimum staking amount in nAVAX for validators
	// and delegators respectively
	GetMinStake(ctx context.Context, options ...rpc.Option) (uint64, uint64, error)
	// GetTotalStake returns the total amount (in nAVAX) staked on the network
	GetTotalStake(ctx context.Context, options ...rpc.Option) (uint64, error)
	// GetMaxStakeAmount returns the maximum amount of nAVAX staking to the named
	// node during the time period.
	GetMaxStakeAmount(
		ctx context.Context,
		subnetID ids.ID,
<<<<<<< HEAD
		nodeID ids.ShortID,
=======
		nodeID ids.NodeID,
>>>>>>> 6de9bd79
		startTime uint64,
		endTime uint64,
		options ...rpc.Option,
	) (uint64, error)
	// GetRewardUTXOs returns the reward UTXOs for a transaction
	GetRewardUTXOs(context.Context, *api.GetTxArgs, ...rpc.Option) ([][]byte, error)
	// GetTimestamp returns the current chain timestamp
	GetTimestamp(ctx context.Context, options ...rpc.Option) (time.Time, error)
	// GetValidatorsAt returns the weights of the validator set of a provided subnet
	// at the specified height.
<<<<<<< HEAD
	GetValidatorsAt(ctx context.Context, subnetID ids.ID, height uint64, options ...rpc.Option) (map[ids.ShortID]uint64, error)
=======
	GetValidatorsAt(ctx context.Context, subnetID ids.ID, height uint64, options ...rpc.Option) (map[ids.NodeID]uint64, error)
>>>>>>> 6de9bd79
	// GetBlock returns the block with the given id.
	GetBlock(ctx context.Context, blockID ids.ID, options ...rpc.Option) ([]byte, error)
}

// Client implementation for interacting with the P Chain endpoint
type client struct {
	requester rpc.EndpointRequester
}

// NewClient returns a Client for interacting with the P Chain endpoint
func NewClient(uri string) Client {
	return &client{
		requester: rpc.NewEndpointRequester(uri, "/ext/P", "platform"),
	}
}

func (c *client) GetHeight(ctx context.Context, options ...rpc.Option) (uint64, error) {
	res := &GetHeightResponse{}
	err := c.requester.SendRequest(ctx, "getHeight", struct{}{}, res, options...)
	return uint64(res.Height), err
}

func (c *client) ExportKey(ctx context.Context, user api.UserPass, address ids.ShortID, options ...rpc.Option) (string, error) {
	res := &ExportKeyReply{}
	err := c.requester.SendRequest(ctx, "exportKey", &ExportKeyArgs{
		UserPass: user,
		Address:  address.String(),
	}, res, options...)
	return res.PrivateKey, err
}

func (c *client) ImportKey(ctx context.Context, user api.UserPass, privateKey string, options ...rpc.Option) (ids.ShortID, error) {
	res := &api.JSONAddress{}
	err := c.requester.SendRequest(ctx, "importKey", &ImportKeyArgs{
		UserPass:   user,
		PrivateKey: privateKey,
	}, res, options...)
	if err != nil {
		return ids.ShortID{}, err
	}
	return addressconverter.ParseAddressToID(res.Address)
}

func (c *client) GetBalance(ctx context.Context, addrs []ids.ShortID, options ...rpc.Option) (*GetBalanceResponse, error) {
	res := &GetBalanceResponse{}
	err := c.requester.SendRequest(ctx, "getBalance", &GetBalanceRequest{
		Addresses: ids.ShortIDSliceToStringSlice(addrs),
	}, res, options...)
	return res, err
}

func (c *client) CreateAddress(ctx context.Context, user api.UserPass, options ...rpc.Option) (ids.ShortID, error) {
	res := &api.JSONAddress{}
	err := c.requester.SendRequest(ctx, "createAddress", &user, res, options...)
	if err != nil {
		return ids.ShortID{}, err
	}
	return addressconverter.ParseAddressToID(res.Address)
}

func (c *client) ListAddresses(ctx context.Context, user api.UserPass, options ...rpc.Option) ([]ids.ShortID, error) {
	res := &api.JSONAddresses{}
	err := c.requester.SendRequest(ctx, "listAddresses", &user, res, options...)
	if err != nil {
		return nil, err
	}
	return addressconverter.ParseAddressesToID(res.Addresses)
}

func (c *client) GetUTXOs(
	ctx context.Context,
	addrs []ids.ShortID,
	limit uint32,
	startAddress ids.ShortID,
	startUTXOID ids.ID,
	options ...rpc.Option,
) ([][]byte, ids.ShortID, ids.ID, error) {
	return c.GetAtomicUTXOs(ctx, addrs, "", limit, startAddress, startUTXOID, options...)
}

func (c *client) GetAtomicUTXOs(
	ctx context.Context,
	addrs []ids.ShortID,
	sourceChain string,
	limit uint32,
	startAddress ids.ShortID,
	startUTXOID ids.ID,
	options ...rpc.Option,
) ([][]byte, ids.ShortID, ids.ID, error) {
	res := &api.GetUTXOsReply{}
	err := c.requester.SendRequest(ctx, "getUTXOs", &api.GetUTXOsArgs{
		Addresses:   ids.ShortIDSliceToStringSlice(addrs),
		SourceChain: sourceChain,
		Limit:       json.Uint32(limit),
		StartIndex: api.Index{
			Address: startAddress.String(),
			UTXO:    startUTXOID.String(),
		},
		Encoding: formatting.Hex,
	}, res, options...)
	if err != nil {
		return nil, ids.ShortID{}, ids.Empty, err
	}

	utxos := make([][]byte, len(res.UTXOs))
	for i, utxo := range res.UTXOs {
		utxoBytes, err := formatting.Decode(res.Encoding, utxo)
		if err != nil {
			return nil, ids.ShortID{}, ids.Empty, err
		}
		utxos[i] = utxoBytes
	}
	endAddr, err := addressconverter.ParseAddressToID(res.EndIndex.Address)
	if err != nil {
		return nil, ids.ShortID{}, ids.Empty, err
	}
	endUTXOID, err := ids.FromString(res.EndIndex.UTXO)
	if err != nil {
		return nil, ids.ShortID{}, ids.Empty, err
	}
	return utxos, endAddr, endUTXOID, nil
}

// ClientSubnet is a representation of a subnet used in client methods
type ClientSubnet struct {
	// ID of the subnet
	ID ids.ID
	// Each element of [ControlKeys] the address of a public key.
	// A transaction to add a validator to this subnet requires
	// signatures from [Threshold] of these keys to be valid.
	ControlKeys []ids.ShortID
	Threshold   uint32
}

func (c *client) GetSubnets(ctx context.Context, ids []ids.ID, options ...rpc.Option) ([]ClientSubnet, error) {
	res := &GetSubnetsResponse{}
	err := c.requester.SendRequest(ctx, "getSubnets", &GetSubnetsArgs{
		IDs: ids,
	}, res, options...)
	if err != nil {
		return nil, err
	}
	subnets := make([]ClientSubnet, len(res.Subnets))
	for i, APIsubnet := range res.Subnets {
		subnets[i].ID = APIsubnet.ID
		subnets[i].ControlKeys, err = addressconverter.ParseAddressesToID(APIsubnet.ControlKeys)
		if err != nil {
			return nil, err
		}
		subnets[i].Threshold = uint32(APIsubnet.Threshold)
	}
	return subnets, err
}

func (c *client) GetStakingAssetID(ctx context.Context, subnetID ids.ID, options ...rpc.Option) (ids.ID, error) {
	res := &GetStakingAssetIDResponse{}
	err := c.requester.SendRequest(ctx, "getStakingAssetID", &GetStakingAssetIDArgs{
		SubnetID: subnetID,
	}, res, options...)
	return res.AssetID, err
}

func (c *client) GetCurrentValidators(
	ctx context.Context,
	subnetID ids.ID,
	nodeIDs []ids.NodeID,
	options ...rpc.Option,
<<<<<<< HEAD
) ([]ClientPrimaryValidator, error) {
	nodeIDsStr := []string{}
	for _, nodeID := range nodeIDs {
		nodeIDsStr = append(nodeIDsStr, nodeID.PrefixedString(constants.NodeIDPrefix))
	}
=======
) ([]interface{}, error) {
>>>>>>> 6de9bd79
	res := &GetCurrentValidatorsReply{}
	err := c.requester.SendRequest(ctx, "getCurrentValidators", &GetCurrentValidatorsArgs{
		SubnetID: subnetID,
		NodeIDs:  nodeIDs,
	}, res, options...)
	if err != nil {
		return nil, err
	}
	validators, err := getClientPrimaryValidators(res.Validators)
	if err != nil {
		return nil, err
	}
	return validators, nil
}

func (c *client) GetPendingValidators(
	ctx context.Context,
	subnetID ids.ID,
	nodeIDs []ids.NodeID,
	options ...rpc.Option,
) ([]interface{}, []interface{}, error) {
	res := &GetPendingValidatorsReply{}
	err := c.requester.SendRequest(ctx, "getPendingValidators", &GetPendingValidatorsArgs{
		SubnetID: subnetID,
		NodeIDs:  nodeIDs,
	}, res, options...)
	return res.Validators, res.Delegators, err
}

func (c *client) GetCurrentSupply(ctx context.Context, options ...rpc.Option) (uint64, error) {
	res := &GetCurrentSupplyReply{}
	err := c.requester.SendRequest(ctx, "getCurrentSupply", struct{}{}, res, options...)
	return uint64(res.Supply), err
}

<<<<<<< HEAD
func (c *client) SampleValidators(ctx context.Context, subnetID ids.ID, sampleSize uint16, options ...rpc.Option) ([]ids.ShortID, error) {
=======
func (c *client) SampleValidators(ctx context.Context, subnetID ids.ID, sampleSize uint16, options ...rpc.Option) ([]ids.NodeID, error) {
>>>>>>> 6de9bd79
	res := &SampleValidatorsReply{}
	err := c.requester.SendRequest(ctx, "sampleValidators", &SampleValidatorsArgs{
		SubnetID: subnetID,
		Size:     json.Uint16(sampleSize),
	}, res, options...)
	if err != nil {
		return nil, err
	}
	validators := make([]ids.ShortID, len(res.Validators))
	for i, validatorStr := range res.Validators {
		validators[i], err = ids.ShortFromPrefixedString(validatorStr, constants.NodeIDPrefix)
		if err != nil {
			return nil, err
		}
	}
	return validators, nil
}

func (c *client) AddValidator(
	ctx context.Context,
	user api.UserPass,
<<<<<<< HEAD
	from []ids.ShortID,
	changeAddr ids.ShortID,
	rewardAddress ids.ShortID,
	nodeID ids.ShortID,
=======
	from []string,
	changeAddr string,
	rewardAddress string,
	nodeID ids.NodeID,
>>>>>>> 6de9bd79
	stakeAmount,
	startTime,
	endTime uint64,
	delegationFeeRate float32,
	options ...rpc.Option,
) (ids.ID, error) {
	res := &api.JSONTxID{}
	jsonStakeAmount := json.Uint64(stakeAmount)
	err := c.requester.SendRequest(ctx, "addValidator", &AddValidatorArgs{
		JSONSpendHeader: api.JSONSpendHeader{
			UserPass:       user,
			JSONFromAddrs:  api.JSONFromAddrs{From: ids.ShortIDSliceToStringSlice(from)},
			JSONChangeAddr: api.JSONChangeAddr{ChangeAddr: changeAddr.String()},
		},
		APIStaker: APIStaker{
			NodeID:      nodeID.PrefixedString(constants.NodeIDPrefix),
			StakeAmount: &jsonStakeAmount,
			StartTime:   json.Uint64(startTime),
			EndTime:     json.Uint64(endTime),
		},
		RewardAddress:     rewardAddress.String(),
		DelegationFeeRate: json.Float32(delegationFeeRate),
	}, res, options...)
	return res.TxID, err
}

func (c *client) AddDelegator(
	ctx context.Context,
	user api.UserPass,
<<<<<<< HEAD
	from []ids.ShortID,
	changeAddr ids.ShortID,
	rewardAddress ids.ShortID,
	nodeID ids.ShortID,
=======
	from []string,
	changeAddr string,
	rewardAddress string,
	nodeID ids.NodeID,
>>>>>>> 6de9bd79
	stakeAmount,
	startTime,
	endTime uint64,
	options ...rpc.Option,
) (ids.ID, error) {
	res := &api.JSONTxID{}
	jsonStakeAmount := json.Uint64(stakeAmount)
	err := c.requester.SendRequest(ctx, "addDelegator", &AddDelegatorArgs{
		JSONSpendHeader: api.JSONSpendHeader{
			UserPass:       user,
			JSONFromAddrs:  api.JSONFromAddrs{From: ids.ShortIDSliceToStringSlice(from)},
			JSONChangeAddr: api.JSONChangeAddr{ChangeAddr: changeAddr.String()},
		}, APIStaker: APIStaker{
			NodeID:      nodeID.PrefixedString(constants.NodeIDPrefix),
			StakeAmount: &jsonStakeAmount,
			StartTime:   json.Uint64(startTime),
			EndTime:     json.Uint64(endTime),
		},
		RewardAddress: rewardAddress.String(),
	}, res, options...)
	return res.TxID, err
}

func (c *client) AddSubnetValidator(
	ctx context.Context,
	user api.UserPass,
<<<<<<< HEAD
	from []ids.ShortID,
	changeAddr ids.ShortID,
	subnetID ids.ID,
	nodeID ids.ShortID,
=======
	from []string,
	changeAddr string,
	subnetID string,
	nodeID ids.NodeID,
>>>>>>> 6de9bd79
	stakeAmount,
	startTime,
	endTime uint64,
	options ...rpc.Option,
) (ids.ID, error) {
	res := &api.JSONTxID{}
	jsonStakeAmount := json.Uint64(stakeAmount)
	err := c.requester.SendRequest(ctx, "addSubnetValidator", &AddSubnetValidatorArgs{
		JSONSpendHeader: api.JSONSpendHeader{
			UserPass:       user,
			JSONFromAddrs:  api.JSONFromAddrs{From: ids.ShortIDSliceToStringSlice(from)},
			JSONChangeAddr: api.JSONChangeAddr{ChangeAddr: changeAddr.String()},
		},
		APIStaker: APIStaker{
			NodeID:      nodeID.PrefixedString(constants.NodeIDPrefix),
			StakeAmount: &jsonStakeAmount,
			StartTime:   json.Uint64(startTime),
			EndTime:     json.Uint64(endTime),
		},
		SubnetID: subnetID.String(),
	}, res, options...)
	return res.TxID, err
}

func (c *client) CreateSubnet(
	ctx context.Context,
	user api.UserPass,
	from []ids.ShortID,
	changeAddr ids.ShortID,
	controlKeys []ids.ShortID,
	threshold uint32,
	options ...rpc.Option,
) (ids.ID, error) {
	res := &api.JSONTxID{}
	err := c.requester.SendRequest(ctx, "createSubnet", &CreateSubnetArgs{
		JSONSpendHeader: api.JSONSpendHeader{
			UserPass:       user,
			JSONFromAddrs:  api.JSONFromAddrs{From: ids.ShortIDSliceToStringSlice(from)},
			JSONChangeAddr: api.JSONChangeAddr{ChangeAddr: changeAddr.String()},
		},
		APISubnet: APISubnet{
			ControlKeys: ids.ShortIDSliceToStringSlice(controlKeys),
			Threshold:   json.Uint32(threshold),
		},
	}, res, options...)
	return res.TxID, err
}

func (c *client) ExportAVAX(
	ctx context.Context,
	user api.UserPass,
	from []ids.ShortID,
	changeAddr ids.ShortID,
	to ids.ShortID,
	targetChain string,
	amount uint64,
	options ...rpc.Option,
) (ids.ID, error) {
	res := &api.JSONTxID{}
	err := c.requester.SendRequest(ctx, "exportAVAX", &ExportAVAXArgs{
		JSONSpendHeader: api.JSONSpendHeader{
			UserPass:       user,
			JSONFromAddrs:  api.JSONFromAddrs{From: ids.ShortIDSliceToStringSlice(from)},
			JSONChangeAddr: api.JSONChangeAddr{ChangeAddr: changeAddr.String()},
		},
		TargetChain: targetChain,
		To:          to.String(),
		Amount:      json.Uint64(amount),
	}, res, options...)
	return res.TxID, err
}

func (c *client) ImportAVAX(
	ctx context.Context,
	user api.UserPass,
	from []ids.ShortID,
	changeAddr ids.ShortID,
	to ids.ShortID,
	sourceChain string,
	options ...rpc.Option,
) (ids.ID, error) {
	res := &api.JSONTxID{}
	err := c.requester.SendRequest(ctx, "importAVAX", &ImportAVAXArgs{
		JSONSpendHeader: api.JSONSpendHeader{
			UserPass:       user,
			JSONFromAddrs:  api.JSONFromAddrs{From: ids.ShortIDSliceToStringSlice(from)},
			JSONChangeAddr: api.JSONChangeAddr{ChangeAddr: changeAddr.String()},
		},
		To:          to.String(),
		SourceChain: sourceChain,
	}, res, options...)
	return res.TxID, err
}

func (c *client) CreateBlockchain(
	ctx context.Context,
	user api.UserPass,
	from []ids.ShortID,
	changeAddr ids.ShortID,
	subnetID ids.ID,
	vmID string,
	fxIDs []string,
	name string,
	genesisData []byte,
	options ...rpc.Option,
) (ids.ID, error) {
	genesisDataStr, err := formatting.EncodeWithChecksum(formatting.Hex, genesisData)
	if err != nil {
		return ids.ID{}, err
	}

	res := &api.JSONTxID{}
	err = c.requester.SendRequest(ctx, "createBlockchain", &CreateBlockchainArgs{
		JSONSpendHeader: api.JSONSpendHeader{
			UserPass:       user,
			JSONFromAddrs:  api.JSONFromAddrs{From: ids.ShortIDSliceToStringSlice(from)},
			JSONChangeAddr: api.JSONChangeAddr{ChangeAddr: changeAddr.String()},
		},
		SubnetID:    subnetID,
		VMID:        vmID,
		FxIDs:       fxIDs,
		Name:        name,
		GenesisData: genesisDataStr,
		Encoding:    formatting.Hex,
	}, res, options...)
	return res.TxID, err
}

func (c *client) GetBlockchainStatus(ctx context.Context, blockchainID string, options ...rpc.Option) (status.BlockchainStatus, error) {
	res := &GetBlockchainStatusReply{}
	err := c.requester.SendRequest(ctx, "getBlockchainStatus", &GetBlockchainStatusArgs{
		BlockchainID: blockchainID,
	}, res, options...)
	return res.Status, err
}

func (c *client) ValidatedBy(ctx context.Context, blockchainID ids.ID, options ...rpc.Option) (ids.ID, error) {
	res := &ValidatedByResponse{}
	err := c.requester.SendRequest(ctx, "validatedBy", &ValidatedByArgs{
		BlockchainID: blockchainID,
	}, res, options...)
	return res.SubnetID, err
}

func (c *client) Validates(ctx context.Context, subnetID ids.ID, options ...rpc.Option) ([]ids.ID, error) {
	res := &ValidatesResponse{}
	err := c.requester.SendRequest(ctx, "validates", &ValidatesArgs{
		SubnetID: subnetID,
	}, res, options...)
	return res.BlockchainIDs, err
}

func (c *client) GetBlockchains(ctx context.Context, options ...rpc.Option) ([]APIBlockchain, error) {
	res := &GetBlockchainsResponse{}
	err := c.requester.SendRequest(ctx, "getBlockchains", struct{}{}, res, options...)
	return res.Blockchains, err
}

func (c *client) IssueTx(ctx context.Context, txBytes []byte, options ...rpc.Option) (ids.ID, error) {
	txStr, err := formatting.EncodeWithChecksum(formatting.Hex, txBytes)
	if err != nil {
		return ids.ID{}, err
	}

	res := &api.JSONTxID{}
	err = c.requester.SendRequest(ctx, "issueTx", &api.FormattedTx{
		Tx:       txStr,
		Encoding: formatting.Hex,
	}, res, options...)
	return res.TxID, err
}

func (c *client) GetTx(ctx context.Context, txID ids.ID, options ...rpc.Option) ([]byte, error) {
	res := &api.FormattedTx{}
	err := c.requester.SendRequest(ctx, "getTx", &api.GetTxArgs{
		TxID:     txID,
		Encoding: formatting.Hex,
	}, res, options...)
	if err != nil {
		return nil, err
	}
	return formatting.Decode(res.Encoding, res.Tx)
}

func (c *client) GetTxStatus(ctx context.Context, txID ids.ID, includeReason bool, options ...rpc.Option) (*GetTxStatusResponse, error) {
	res := new(GetTxStatusResponse)
	err := c.requester.SendRequest(ctx, "getTxStatus", &GetTxStatusArgs{
		TxID:          txID,
		IncludeReason: includeReason,
	}, res, options...)
	return res, err
}

func (c *client) AwaitTxDecided(ctx context.Context, txID ids.ID, includeReason bool, freq time.Duration, options ...rpc.Option) (*GetTxStatusResponse, error) {
	ticker := time.NewTicker(freq)
	defer ticker.Stop()

	for {
		res, err := c.GetTxStatus(ctx, txID, includeReason, options...)
		if err == nil {
			switch res.Status {
			case status.Committed, status.Aborted, status.Dropped:
				return res, nil
			}
		}

		select {
		case <-ticker.C:
		case <-ctx.Done():
			return nil, ctx.Err()
		}
	}
}

func (c *client) GetStake(ctx context.Context, addrs []ids.ShortID, options ...rpc.Option) (uint64, [][]byte, error) {
	res := new(GetStakeReply)
	err := c.requester.SendRequest(ctx, "getStake", &GetStakeArgs{
		JSONAddresses: api.JSONAddresses{
			Addresses: ids.ShortIDSliceToStringSlice(addrs),
		},
		Encoding: formatting.Hex,
	}, res, options...)
	if err != nil {
		return 0, nil, err
	}

	outputs := make([][]byte, len(res.Outputs))
	for i, outputStr := range res.Outputs {
		output, err := formatting.Decode(res.Encoding, outputStr)
		if err != nil {
			return 0, nil, err
		}
		outputs[i] = output
	}
	return uint64(res.Staked), outputs, err
}

func (c *client) GetMinStake(ctx context.Context, options ...rpc.Option) (uint64, uint64, error) {
	res := new(GetMinStakeReply)
	err := c.requester.SendRequest(ctx, "getMinStake", struct{}{}, res, options...)
	return uint64(res.MinValidatorStake), uint64(res.MinDelegatorStake), err
}

func (c *client) GetTotalStake(ctx context.Context, options ...rpc.Option) (uint64, error) {
	res := new(GetTotalStakeReply)
	err := c.requester.SendRequest(ctx, "getTotalStake", struct{}{}, res, options...)
	return uint64(res.Stake), err
}

<<<<<<< HEAD
func (c *client) GetMaxStakeAmount(ctx context.Context, subnetID ids.ID, nodeID ids.ShortID, startTime, endTime uint64, options ...rpc.Option) (uint64, error) {
=======
func (c *client) GetMaxStakeAmount(ctx context.Context, subnetID ids.ID, nodeID ids.NodeID, startTime, endTime uint64, options ...rpc.Option) (uint64, error) {
>>>>>>> 6de9bd79
	res := new(GetMaxStakeAmountReply)
	err := c.requester.SendRequest(ctx, "getMaxStakeAmount", &GetMaxStakeAmountArgs{
		SubnetID:  subnetID,
		NodeID:    nodeID.PrefixedString(constants.NodeIDPrefix),
		StartTime: json.Uint64(startTime),
		EndTime:   json.Uint64(endTime),
	}, res, options...)
	return uint64(res.Amount), err
}

func (c *client) GetRewardUTXOs(ctx context.Context, args *api.GetTxArgs, options ...rpc.Option) ([][]byte, error) {
	res := &GetRewardUTXOsReply{}
	err := c.requester.SendRequest(ctx, "getRewardUTXOs", args, res, options...)
	if err != nil {
		return nil, err
	}
	utxos := make([][]byte, len(res.UTXOs))
	for i, utxoStr := range res.UTXOs {
		utxoBytes, err := formatting.Decode(res.Encoding, utxoStr)
		if err != nil {
			return nil, err
		}
		utxos[i] = utxoBytes
	}
	return utxos, err
}

func (c *client) GetTimestamp(ctx context.Context, options ...rpc.Option) (time.Time, error) {
	res := &GetTimestampReply{}
	err := c.requester.SendRequest(ctx, "getTimestamp", struct{}{}, res, options...)
	return res.Timestamp, err
}

<<<<<<< HEAD
func (c *client) GetValidatorsAt(ctx context.Context, subnetID ids.ID, height uint64, options ...rpc.Option) (map[ids.ShortID]uint64, error) {
=======
func (c *client) GetValidatorsAt(ctx context.Context, subnetID ids.ID, height uint64, options ...rpc.Option) (map[ids.NodeID]uint64, error) {
>>>>>>> 6de9bd79
	res := &GetValidatorsAtReply{}
	err := c.requester.SendRequest(ctx, "getValidatorsAt", &GetValidatorsAtArgs{
		SubnetID: subnetID,
		Height:   json.Uint64(height),
	}, res, options...)
	validators := map[ids.ShortID]uint64{}
	for validatorStr, validatorWeight := range res.Validators {
		validatorID, err := ids.ShortFromPrefixedString(validatorStr, constants.NodeIDPrefix)
		if err != nil {
			return nil, err
		}
		validators[validatorID] = validatorWeight
	}
	return validators, err
}

func (c *client) GetBlock(ctx context.Context, blockID ids.ID, options ...rpc.Option) ([]byte, error) {
	response := &api.FormattedBlock{}
	if err := c.requester.SendRequest(ctx, "getBlock", &api.GetBlockArgs{
		BlockID:  blockID,
		Encoding: formatting.Hex,
	}, response, options...); err != nil {
		return nil, err
	}

	return formatting.Decode(response.Encoding, response.Block)
}<|MERGE_RESOLUTION|>--- conflicted
+++ resolved
@@ -59,37 +59,22 @@
 	// subnet corresponding to [subnetID]
 	GetStakingAssetID(context.Context, ids.ID, ...rpc.Option) (ids.ID, error)
 	// GetCurrentValidators returns the list of current validators for subnet with ID [subnetID]
-<<<<<<< HEAD
-	GetCurrentValidators(ctx context.Context, subnetID ids.ID, nodeIDs []ids.ShortID, options ...rpc.Option) ([]ClientPrimaryValidator, error)
-=======
-	GetCurrentValidators(ctx context.Context, subnetID ids.ID, nodeIDs []ids.NodeID, options ...rpc.Option) ([]interface{}, error)
->>>>>>> 6de9bd79
+	GetCurrentValidators(ctx context.Context, subnetID ids.ID, nodeIDs []ids.NodeID, options ...rpc.Option) ([]ClientPrimaryValidator, error)
 	// GetPendingValidators returns the list of pending validators for subnet with ID [subnetID]
 	GetPendingValidators(ctx context.Context, subnetID ids.ID, nodeIDs []ids.NodeID, options ...rpc.Option) ([]interface{}, []interface{}, error)
 	// GetCurrentSupply returns an upper bound on the supply of AVAX in the system
 	GetCurrentSupply(ctx context.Context, options ...rpc.Option) (uint64, error)
 	// SampleValidators returns the nodeIDs of a sample of [sampleSize] validators from the current validator set for subnet with ID [subnetID]
-<<<<<<< HEAD
-	SampleValidators(ctx context.Context, subnetID ids.ID, sampleSize uint16, options ...rpc.Option) ([]ids.ShortID, error)
-=======
 	SampleValidators(ctx context.Context, subnetID ids.ID, sampleSize uint16, options ...rpc.Option) ([]ids.NodeID, error)
->>>>>>> 6de9bd79
 	// AddValidator issues a transaction to add a validator to the primary network
 	// and returns the txID
 	AddValidator(
 		ctx context.Context,
 		user api.UserPass,
-<<<<<<< HEAD
 		from []ids.ShortID,
 		changeAddr ids.ShortID,
 		rewardAddress ids.ShortID,
-		nodeID ids.ShortID,
-=======
-		from []string,
-		changeAddr string,
-		rewardAddress string,
 		nodeID ids.NodeID,
->>>>>>> 6de9bd79
 		stakeAmount,
 		startTime,
 		endTime uint64,
@@ -101,17 +86,10 @@
 	AddDelegator(
 		ctx context.Context,
 		user api.UserPass,
-<<<<<<< HEAD
 		from []ids.ShortID,
 		changeAddr ids.ShortID,
 		rewardAddress ids.ShortID,
-		nodeID ids.ShortID,
-=======
-		from []string,
-		changeAddr string,
-		rewardAddress string,
 		nodeID ids.NodeID,
->>>>>>> 6de9bd79
 		stakeAmount,
 		startTime,
 		endTime uint64,
@@ -122,17 +100,10 @@
 	AddSubnetValidator(
 		ctx context.Context,
 		user api.UserPass,
-<<<<<<< HEAD
 		from []ids.ShortID,
 		changeAddr ids.ShortID,
 		subnetID ids.ID,
-		nodeID ids.ShortID,
-=======
-		from []string,
-		changeAddr string,
-		subnetID string,
 		nodeID ids.NodeID,
->>>>>>> 6de9bd79
 		stakeAmount,
 		startTime,
 		endTime uint64,
@@ -218,11 +189,7 @@
 	GetMaxStakeAmount(
 		ctx context.Context,
 		subnetID ids.ID,
-<<<<<<< HEAD
-		nodeID ids.ShortID,
-=======
 		nodeID ids.NodeID,
->>>>>>> 6de9bd79
 		startTime uint64,
 		endTime uint64,
 		options ...rpc.Option,
@@ -233,11 +200,7 @@
 	GetTimestamp(ctx context.Context, options ...rpc.Option) (time.Time, error)
 	// GetValidatorsAt returns the weights of the validator set of a provided subnet
 	// at the specified height.
-<<<<<<< HEAD
-	GetValidatorsAt(ctx context.Context, subnetID ids.ID, height uint64, options ...rpc.Option) (map[ids.ShortID]uint64, error)
-=======
 	GetValidatorsAt(ctx context.Context, subnetID ids.ID, height uint64, options ...rpc.Option) (map[ids.NodeID]uint64, error)
->>>>>>> 6de9bd79
 	// GetBlock returns the block with the given id.
 	GetBlock(ctx context.Context, blockID ids.ID, options ...rpc.Option) ([]byte, error)
 }
@@ -405,15 +368,7 @@
 	subnetID ids.ID,
 	nodeIDs []ids.NodeID,
 	options ...rpc.Option,
-<<<<<<< HEAD
 ) ([]ClientPrimaryValidator, error) {
-	nodeIDsStr := []string{}
-	for _, nodeID := range nodeIDs {
-		nodeIDsStr = append(nodeIDsStr, nodeID.PrefixedString(constants.NodeIDPrefix))
-	}
-=======
-) ([]interface{}, error) {
->>>>>>> 6de9bd79
 	res := &GetCurrentValidatorsReply{}
 	err := c.requester.SendRequest(ctx, "getCurrentValidators", &GetCurrentValidatorsArgs{
 		SubnetID: subnetID,
@@ -449,43 +404,22 @@
 	return uint64(res.Supply), err
 }
 
-<<<<<<< HEAD
-func (c *client) SampleValidators(ctx context.Context, subnetID ids.ID, sampleSize uint16, options ...rpc.Option) ([]ids.ShortID, error) {
-=======
 func (c *client) SampleValidators(ctx context.Context, subnetID ids.ID, sampleSize uint16, options ...rpc.Option) ([]ids.NodeID, error) {
->>>>>>> 6de9bd79
 	res := &SampleValidatorsReply{}
 	err := c.requester.SendRequest(ctx, "sampleValidators", &SampleValidatorsArgs{
 		SubnetID: subnetID,
 		Size:     json.Uint16(sampleSize),
 	}, res, options...)
-	if err != nil {
-		return nil, err
-	}
-	validators := make([]ids.ShortID, len(res.Validators))
-	for i, validatorStr := range res.Validators {
-		validators[i], err = ids.ShortFromPrefixedString(validatorStr, constants.NodeIDPrefix)
-		if err != nil {
-			return nil, err
-		}
-	}
-	return validators, nil
+    return res.Validators, err
 }
 
 func (c *client) AddValidator(
 	ctx context.Context,
 	user api.UserPass,
-<<<<<<< HEAD
 	from []ids.ShortID,
 	changeAddr ids.ShortID,
 	rewardAddress ids.ShortID,
-	nodeID ids.ShortID,
-=======
-	from []string,
-	changeAddr string,
-	rewardAddress string,
 	nodeID ids.NodeID,
->>>>>>> 6de9bd79
 	stakeAmount,
 	startTime,
 	endTime uint64,
@@ -501,7 +435,7 @@
 			JSONChangeAddr: api.JSONChangeAddr{ChangeAddr: changeAddr.String()},
 		},
 		APIStaker: APIStaker{
-			NodeID:      nodeID.PrefixedString(constants.NodeIDPrefix),
+			NodeID:      nodeID,
 			StakeAmount: &jsonStakeAmount,
 			StartTime:   json.Uint64(startTime),
 			EndTime:     json.Uint64(endTime),
@@ -515,17 +449,10 @@
 func (c *client) AddDelegator(
 	ctx context.Context,
 	user api.UserPass,
-<<<<<<< HEAD
 	from []ids.ShortID,
 	changeAddr ids.ShortID,
 	rewardAddress ids.ShortID,
-	nodeID ids.ShortID,
-=======
-	from []string,
-	changeAddr string,
-	rewardAddress string,
 	nodeID ids.NodeID,
->>>>>>> 6de9bd79
 	stakeAmount,
 	startTime,
 	endTime uint64,
@@ -539,7 +466,7 @@
 			JSONFromAddrs:  api.JSONFromAddrs{From: ids.ShortIDSliceToStringSlice(from)},
 			JSONChangeAddr: api.JSONChangeAddr{ChangeAddr: changeAddr.String()},
 		}, APIStaker: APIStaker{
-			NodeID:      nodeID.PrefixedString(constants.NodeIDPrefix),
+			NodeID:      nodeID,
 			StakeAmount: &jsonStakeAmount,
 			StartTime:   json.Uint64(startTime),
 			EndTime:     json.Uint64(endTime),
@@ -552,17 +479,10 @@
 func (c *client) AddSubnetValidator(
 	ctx context.Context,
 	user api.UserPass,
-<<<<<<< HEAD
 	from []ids.ShortID,
 	changeAddr ids.ShortID,
 	subnetID ids.ID,
-	nodeID ids.ShortID,
-=======
-	from []string,
-	changeAddr string,
-	subnetID string,
 	nodeID ids.NodeID,
->>>>>>> 6de9bd79
 	stakeAmount,
 	startTime,
 	endTime uint64,
@@ -577,7 +497,7 @@
 			JSONChangeAddr: api.JSONChangeAddr{ChangeAddr: changeAddr.String()},
 		},
 		APIStaker: APIStaker{
-			NodeID:      nodeID.PrefixedString(constants.NodeIDPrefix),
+			NodeID:      nodeID,
 			StakeAmount: &jsonStakeAmount,
 			StartTime:   json.Uint64(startTime),
 			EndTime:     json.Uint64(endTime),
@@ -812,15 +732,11 @@
 	return uint64(res.Stake), err
 }
 
-<<<<<<< HEAD
-func (c *client) GetMaxStakeAmount(ctx context.Context, subnetID ids.ID, nodeID ids.ShortID, startTime, endTime uint64, options ...rpc.Option) (uint64, error) {
-=======
 func (c *client) GetMaxStakeAmount(ctx context.Context, subnetID ids.ID, nodeID ids.NodeID, startTime, endTime uint64, options ...rpc.Option) (uint64, error) {
->>>>>>> 6de9bd79
 	res := new(GetMaxStakeAmountReply)
 	err := c.requester.SendRequest(ctx, "getMaxStakeAmount", &GetMaxStakeAmountArgs{
 		SubnetID:  subnetID,
-		NodeID:    nodeID.PrefixedString(constants.NodeIDPrefix),
+		NodeID:    nodeID,
 		StartTime: json.Uint64(startTime),
 		EndTime:   json.Uint64(endTime),
 	}, res, options...)
@@ -850,25 +766,13 @@
 	return res.Timestamp, err
 }
 
-<<<<<<< HEAD
-func (c *client) GetValidatorsAt(ctx context.Context, subnetID ids.ID, height uint64, options ...rpc.Option) (map[ids.ShortID]uint64, error) {
-=======
 func (c *client) GetValidatorsAt(ctx context.Context, subnetID ids.ID, height uint64, options ...rpc.Option) (map[ids.NodeID]uint64, error) {
->>>>>>> 6de9bd79
 	res := &GetValidatorsAtReply{}
 	err := c.requester.SendRequest(ctx, "getValidatorsAt", &GetValidatorsAtArgs{
 		SubnetID: subnetID,
 		Height:   json.Uint64(height),
 	}, res, options...)
-	validators := map[ids.ShortID]uint64{}
-	for validatorStr, validatorWeight := range res.Validators {
-		validatorID, err := ids.ShortFromPrefixedString(validatorStr, constants.NodeIDPrefix)
-		if err != nil {
-			return nil, err
-		}
-		validators[validatorID] = validatorWeight
-	}
-	return validators, err
+    return res.Validators, err
 }
 
 func (c *client) GetBlock(ctx context.Context, blockID ids.ID, options ...rpc.Option) ([]byte, error) {
