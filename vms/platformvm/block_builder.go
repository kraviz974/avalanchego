// Copyright (C) 2019-2021, Ava Labs, Inc. All rights reserved.
// See the file LICENSE for licensing terms.

package platformvm

import (
	"errors"
	"fmt"
	"time"

	"github.com/prometheus/client_golang/prometheus"

	"github.com/ava-labs/avalanchego/ids"
	"github.com/ava-labs/avalanchego/snow/consensus/snowman"
	"github.com/ava-labs/avalanchego/snow/engine/common"
	"github.com/ava-labs/avalanchego/utils/timer"
	"github.com/ava-labs/avalanchego/utils/timer/mockable"
	"github.com/ava-labs/avalanchego/utils/units"
	"github.com/ava-labs/avalanchego/vms/platformvm/state"
<<<<<<< HEAD
	"github.com/ava-labs/avalanchego/vms/platformvm/transactions/executor"
	"github.com/ava-labs/avalanchego/vms/platformvm/transactions/mempool"
	"github.com/ava-labs/avalanchego/vms/platformvm/transactions/signed"
	"github.com/ava-labs/avalanchego/vms/platformvm/transactions/timed"
=======
	"github.com/ava-labs/avalanchego/vms/platformvm/txs"
	"github.com/ava-labs/avalanchego/vms/platformvm/txs/executor"
)

const (
	// TargetTxSize is the maximum number of bytes a transaction can use to be
	// allowed into the mempool.
	TargetTxSize = 64 * units.KiB
>>>>>>> e36b975d

	p_block "github.com/ava-labs/avalanchego/vms/platformvm/blocks/stateful"
)

// TargetBlockSize is maximum number of transaction bytes to place into a
// StandardBlock
const TargetBlockSize = 128 * units.KiB

var (
	_ mempool.BlockTimer = &blockBuilder{}

	errEndOfTime       = errors.New("program time is suspiciously far in the future")
	errNoPendingBlocks = errors.New("no pending blocks")
)

// blockBuilder implements a simple blockBuilder to convert txs into valid blocks
type blockBuilder struct {
	mempool.Mempool

	// TODO: factor out VM into separable interfaces
	vm *VM

	// channel to send messages to the consensus engine
	toEngine chan<- common.Message

	// This timer goes off when it is time for the next validator to add/leave
	// the validator set. When it goes off ResetTimer() is called, potentially
	// triggering creation of a new block.
	timer *timer.Timer

	// Transactions that have not been put into blocks yet
	dropIncoming bool
}

// Initialize this builder.
func (b *blockBuilder) Initialize(
	mempool mempool.Mempool,
	vm *VM,
	toEngine chan<- common.Message,
	registerer prometheus.Registerer,
) error {
	b.vm = vm
	b.toEngine = toEngine
	b.Mempool = mempool

	b.vm.ctx.Log.Verbo("initializing platformVM mempool")

	b.timer = timer.NewTimer(func() {
		b.vm.ctx.Lock.Lock()
		defer b.vm.ctx.Lock.Unlock()

		b.resetTimer()
	})
	go b.vm.ctx.Log.RecoverAndPanic(b.timer.Dispatch)
	return nil
}

func (b *blockBuilder) ResetBlockTimer() { b.resetTimer() }

// AddUnverifiedTx verifies a transaction and attempts to add it to the mempool
<<<<<<< HEAD
func (b *blockBuilder) AddUnverifiedTx(tx *signed.Tx) error {
=======
func (m *blockBuilder) AddUnverifiedTx(tx *txs.Tx) error {
>>>>>>> e36b975d
	txID := tx.ID()
	if b.Has(txID) {
		// If the transaction is already in the mempool - then it looks the same
		// as if it was successfully added
		return nil
	}

	// Get the preferred block (which we want to build off)
	preferred, err := b.vm.Preferred()
	if err != nil {
		return fmt.Errorf("couldn't get preferred block: %w", err)
	}

	preferredDecision, ok := preferred.(p_block.Decision)
	if !ok {
		// The preferred block should always be a decision block
		return fmt.Errorf("expected Decision block but got %T", preferred)
	}
<<<<<<< HEAD
	preferredState := preferredDecision.OnAccept()

	if err := b.vm.txExecutor.SemanticVerify(tx, preferredState); err != nil {
		b.MarkDropped(txID, err.Error())
=======
	preferredState := preferredDecision.onAccept()
	verifier := executor.MempoolTxVerifier{
		Backend:     &m.vm.txExecutorBackend,
		ParentState: preferredState,
		Tx:          tx,
	}
	err = tx.Unsigned.Visit(&verifier)
	if err != nil {
		m.MarkDropped(txID, err.Error())
>>>>>>> e36b975d
		return err
	}

	if err := b.Mempool.Add(tx); err != nil {
		return err
	}
<<<<<<< HEAD
	return b.vm.GossipTx(tx)
=======
	return m.vm.GossipTx(tx)
}

// AddVerifiedTx attempts to add a transaction to the mempool
func (m *blockBuilder) AddVerifiedTx(tx *txs.Tx) error {
	if m.dropIncoming {
		return errMempoolReentrancy
	}

	txBytes := tx.Bytes()
	if len(txBytes) > TargetTxSize {
		return errTxTooBig
	}

	if err := m.Add(tx); err != nil {
		return err
	}
	m.ResetTimer()
	return nil
>>>>>>> e36b975d
}

// BuildBlock builds a block to be added to consensus
func (b *blockBuilder) BuildBlock() (snowman.Block, error) {
	b.dropIncoming = true
	defer func() {
		b.dropIncoming = false
		b.resetTimer()
	}()

	b.vm.ctx.Log.Debug("starting to attempt to build a block")

	// Get the block to build on top of and retrieve the new block's context.
	preferred, err := b.vm.Preferred()
	if err != nil {
		return nil, fmt.Errorf("couldn't get preferred block: %w", err)
	}
	preferredID := preferred.ID()
	nextHeight := preferred.Height() + 1
	preferredDecision, ok := preferred.(p_block.Decision)
	if !ok {
		// The preferred block should always be a decision block
		return nil, fmt.Errorf("expected Decision block but got %T", preferred)
	}
	preferredState := preferredDecision.OnAccept()

	// Try building a standard block.
	if b.HasDecisionTxs() {
		txs := b.PopDecisionTxs(TargetBlockSize)
		return p_block.NewStandardBlock(b.vm.blkVerifier, preferredID, nextHeight, txs)
	}

	// Try building a proposal block that rewards a staker.
	stakerTxID, shouldReward, err := b.getStakerToReward(preferredState)
	if err != nil {
		return nil, err
	}
	if shouldReward {
		rewardValidatorTx, err := b.vm.txBuilder.NewRewardValidatorTx(stakerTxID)
		if err != nil {
			return nil, err
		}
		return p_block.NewProposalBlock(b.vm.blkVerifier, preferredID, nextHeight, *rewardValidatorTx)
	}

	// Try building a proposal block that advances the chain timestamp.
	nextChainTime, shouldAdvanceTime, err := b.getNextChainTime(preferredState)
	if err != nil {
		return nil, err
	}
	if shouldAdvanceTime {
		advanceTimeTx, err := b.vm.txBuilder.NewAdvanceTimeTx(nextChainTime)
		if err != nil {
			return nil, err
		}
		return p_block.NewProposalBlock(b.vm.blkVerifier, preferredID, nextHeight, *advanceTimeTx)
	}

	// Clean out the mempool's transactions with invalid timestamps.
	if hasProposalTxs := b.dropTooEarlyMempoolProposalTxs(); !hasProposalTxs {
		b.vm.ctx.Log.Debug("no pending blocks to build")
		return nil, errNoPendingBlocks
	}

	// Get the proposal transaction that should be issued.
<<<<<<< HEAD
	tx := b.PopProposalTx()
	startTime := tx.Unsigned.(timed.Tx).StartTime()
=======
	tx := m.PopProposalTx()
	startTime := tx.Unsigned.(txs.StakerTx).StartTime()
>>>>>>> e36b975d

	// If the chain timestamp is too far in the past to issue this transaction
	// but according to local time, it's ready to be issued, then attempt to
	// advance the timestamp, so it can be issued.
	maxChainStartTime := preferredState.GetTimestamp().Add(executor.MaxFutureStartTime)
	if startTime.After(maxChainStartTime) {
		b.AddProposalTx(tx)

		advanceTimeTx, err := b.vm.txBuilder.NewAdvanceTimeTx(b.vm.clock.Time())
		if err != nil {
			return nil, err
		}
		return p_block.NewProposalBlock(b.vm.blkVerifier, preferredID, nextHeight, *advanceTimeTx)
	}

	return p_block.NewProposalBlock(b.vm.blkVerifier, preferredID, nextHeight, *tx)
}

// ResetTimer Check if there is a block ready to be added to consensus. If so, notify the
// consensus engine.
func (b *blockBuilder) resetTimer() {
	// If there is a pending transaction trigger building of a block with that transaction
	if b.HasDecisionTxs() {
		b.notifyBlockReady()
		return
	}

	preferred, err := b.vm.Preferred()
	if err != nil {
		return
	}
	preferredDecision, ok := preferred.(p_block.Decision)
	if !ok {
		// The preferred block should always be a decision block
		b.vm.ctx.Log.Error("the preferred block %q should be a decision block but was %T", preferred.ID(), preferred)
		return
	}
	preferredState := preferredDecision.OnAccept()

	_, shouldReward, err := b.getStakerToReward(preferredState)
	if err != nil {
		b.vm.ctx.Log.Error("failed to fetch next staker to reward with %s", err)
		return
	}
	if shouldReward {
		b.notifyBlockReady()
		return
	}

	_, shouldAdvanceTime, err := b.getNextChainTime(preferredState)
	if err != nil {
		b.vm.ctx.Log.Error("failed to fetch next chain time with %s", err)
		return
	}
	if shouldAdvanceTime {
		// time is at or after the time for the next validator to join/leave
		b.notifyBlockReady() // Should issue a proposal to advance timestamp
		return
	}

	if hasProposalTxs := b.dropTooEarlyMempoolProposalTxs(); hasProposalTxs {
		b.notifyBlockReady() // Should issue a ProposeAddValidator
		return
	}

	now := b.vm.clock.Time()
	nextStakerChangeTime, err := preferredState.GetNextStakerChangeTime()
	if err != nil {
		b.vm.ctx.Log.Error("couldn't get next staker change time: %s", err)
		return
	}
	waitTime := nextStakerChangeTime.Sub(now)
	b.vm.ctx.Log.Debug("next scheduled event is at %s (%s in the future)", nextStakerChangeTime, waitTime)

	// Wake up when it's time to add/remove the next validator
	b.timer.SetTimeoutIn(waitTime)
}

// Shutdown this mempool
func (b *blockBuilder) Shutdown() {
	if b.timer == nil {
		return
	}

	// There is a potential deadlock if the timer is about to execute a timeout.
	// So, the lock must be released before stopping the timer.
	b.vm.ctx.Lock.Unlock()
	b.timer.Stop()
	b.vm.ctx.Lock.Lock()
}

// getStakerToReward return the staker txID to remove from the primary network
// staking set, if one exists.
func (b *blockBuilder) getStakerToReward(preferredState state.Mutable) (ids.ID, bool, error) {
	currentChainTimestamp := preferredState.GetTimestamp()
	if !currentChainTimestamp.Before(mockable.MaxTime) {
		return ids.Empty, false, errEndOfTime
	}

	currentStakers := preferredState.CurrentStakerChainState()
	tx, _, err := currentStakers.GetNextStaker()
	if err != nil {
		return ids.Empty, false, err
	}

	staker, ok := tx.Unsigned.(txs.StakerTx)
	if !ok {
		return ids.Empty, false, fmt.Errorf("expected staker tx to be TimedTx but got %T", tx.Unsigned)
	}
	return tx.ID(), currentChainTimestamp.Equal(staker.EndTime()), nil
}

// getNextChainTime returns the timestamp for the next chain time and if the
// local time is >= time of the next staker set change.
func (b *blockBuilder) getNextChainTime(preferredState state.Mutable) (time.Time, bool, error) {
	nextStakerChangeTime, err := preferredState.GetNextStakerChangeTime()
	if err != nil {
		return time.Time{}, false, err
	}

	now := b.vm.clock.Time()
	return nextStakerChangeTime, !now.Before(nextStakerChangeTime), nil
}

// dropTooEarlyMempoolProposalTxs drops mempool's validators whose start time is
// too close in the future i.e. within local time plus Delta.
// dropTooEarlyMempoolProposalTxs makes sure that mempool's top proposal tx has
// a valid starting time but does not necessarily remove all txs since
// popped txs are not necessarily ordered by start time.
// Returns true/false if mempool is non-empty/empty following cleanup.
func (b *blockBuilder) dropTooEarlyMempoolProposalTxs() bool {
	now := b.vm.clock.Time()
	syncTime := now.Add(executor.SyncBound)
<<<<<<< HEAD
	for b.HasProposalTx() {
		tx := b.PopProposalTx()
		startTime := tx.Unsigned.(timed.Tx).StartTime()
=======
	for m.HasProposalTx() {
		tx := m.PopProposalTx()
		startTime := tx.Unsigned.(txs.StakerTx).StartTime()
>>>>>>> e36b975d
		if !startTime.Before(syncTime) {
			b.AddProposalTx(tx)
			return true
		}

		txID := tx.ID()
		errMsg := fmt.Sprintf(
			"synchrony bound (%s) is later than staker start time (%s)",
			syncTime,
			startTime,
		)

		b.vm.blockBuilder.MarkDropped(txID, errMsg) // cache tx as dropped
		b.vm.ctx.Log.Debug("dropping tx %s: %s", txID, errMsg)
	}
	return false
}

// notifyBlockReady tells the consensus engine that a new block is ready to be
// created
func (b *blockBuilder) notifyBlockReady() {
	select {
	case b.toEngine <- common.PendingTxs:
	default:
		b.vm.ctx.Log.Debug("dropping message to consensus engine")
	}
}<|MERGE_RESOLUTION|>--- conflicted
+++ resolved
@@ -17,21 +17,9 @@
 	"github.com/ava-labs/avalanchego/utils/timer/mockable"
 	"github.com/ava-labs/avalanchego/utils/units"
 	"github.com/ava-labs/avalanchego/vms/platformvm/state"
-<<<<<<< HEAD
-	"github.com/ava-labs/avalanchego/vms/platformvm/transactions/executor"
-	"github.com/ava-labs/avalanchego/vms/platformvm/transactions/mempool"
-	"github.com/ava-labs/avalanchego/vms/platformvm/transactions/signed"
-	"github.com/ava-labs/avalanchego/vms/platformvm/transactions/timed"
-=======
 	"github.com/ava-labs/avalanchego/vms/platformvm/txs"
 	"github.com/ava-labs/avalanchego/vms/platformvm/txs/executor"
-)
-
-const (
-	// TargetTxSize is the maximum number of bytes a transaction can use to be
-	// allowed into the mempool.
-	TargetTxSize = 64 * units.KiB
->>>>>>> e36b975d
+	"github.com/ava-labs/avalanchego/vms/platformvm/txs/mempool"
 
 	p_block "github.com/ava-labs/avalanchego/vms/platformvm/blocks/stateful"
 )
@@ -92,11 +80,7 @@
 func (b *blockBuilder) ResetBlockTimer() { b.resetTimer() }
 
 // AddUnverifiedTx verifies a transaction and attempts to add it to the mempool
-<<<<<<< HEAD
-func (b *blockBuilder) AddUnverifiedTx(tx *signed.Tx) error {
-=======
-func (m *blockBuilder) AddUnverifiedTx(tx *txs.Tx) error {
->>>>>>> e36b975d
+func (b *blockBuilder) AddUnverifiedTx(tx *txs.Tx) error {
 	txID := tx.ID()
 	if b.Has(txID) {
 		// If the transaction is already in the mempool - then it looks the same
@@ -115,51 +99,22 @@
 		// The preferred block should always be a decision block
 		return fmt.Errorf("expected Decision block but got %T", preferred)
 	}
-<<<<<<< HEAD
 	preferredState := preferredDecision.OnAccept()
-
-	if err := b.vm.txExecutor.SemanticVerify(tx, preferredState); err != nil {
-		b.MarkDropped(txID, err.Error())
-=======
-	preferredState := preferredDecision.onAccept()
 	verifier := executor.MempoolTxVerifier{
-		Backend:     &m.vm.txExecutorBackend,
+		Backend:     &b.vm.txExecutorBackend,
 		ParentState: preferredState,
 		Tx:          tx,
 	}
 	err = tx.Unsigned.Visit(&verifier)
 	if err != nil {
-		m.MarkDropped(txID, err.Error())
->>>>>>> e36b975d
+		b.MarkDropped(txID, err.Error())
 		return err
 	}
 
 	if err := b.Mempool.Add(tx); err != nil {
 		return err
 	}
-<<<<<<< HEAD
 	return b.vm.GossipTx(tx)
-=======
-	return m.vm.GossipTx(tx)
-}
-
-// AddVerifiedTx attempts to add a transaction to the mempool
-func (m *blockBuilder) AddVerifiedTx(tx *txs.Tx) error {
-	if m.dropIncoming {
-		return errMempoolReentrancy
-	}
-
-	txBytes := tx.Bytes()
-	if len(txBytes) > TargetTxSize {
-		return errTxTooBig
-	}
-
-	if err := m.Add(tx); err != nil {
-		return err
-	}
-	m.ResetTimer()
-	return nil
->>>>>>> e36b975d
 }
 
 // BuildBlock builds a block to be added to consensus
@@ -189,7 +144,13 @@
 	// Try building a standard block.
 	if b.HasDecisionTxs() {
 		txs := b.PopDecisionTxs(TargetBlockSize)
-		return p_block.NewStandardBlock(b.vm.blkVerifier, preferredID, nextHeight, txs)
+		return p_block.NewStandardBlock(
+			b.vm.blkVerifier,
+			b.vm.txExecutorBackend,
+			preferredID,
+			nextHeight,
+			txs,
+		)
 	}
 
 	// Try building a proposal block that rewards a staker.
@@ -202,7 +163,13 @@
 		if err != nil {
 			return nil, err
 		}
-		return p_block.NewProposalBlock(b.vm.blkVerifier, preferredID, nextHeight, *rewardValidatorTx)
+		return p_block.NewProposalBlock(
+			b.vm.blkVerifier,
+			b.vm.txExecutorBackend,
+			preferredID,
+			nextHeight,
+			*rewardValidatorTx,
+		)
 	}
 
 	// Try building a proposal block that advances the chain timestamp.
@@ -215,7 +182,13 @@
 		if err != nil {
 			return nil, err
 		}
-		return p_block.NewProposalBlock(b.vm.blkVerifier, preferredID, nextHeight, *advanceTimeTx)
+		return p_block.NewProposalBlock(
+			b.vm.blkVerifier,
+			b.vm.txExecutorBackend,
+			preferredID,
+			nextHeight,
+			*advanceTimeTx,
+		)
 	}
 
 	// Clean out the mempool's transactions with invalid timestamps.
@@ -225,13 +198,8 @@
 	}
 
 	// Get the proposal transaction that should be issued.
-<<<<<<< HEAD
 	tx := b.PopProposalTx()
-	startTime := tx.Unsigned.(timed.Tx).StartTime()
-=======
-	tx := m.PopProposalTx()
 	startTime := tx.Unsigned.(txs.StakerTx).StartTime()
->>>>>>> e36b975d
 
 	// If the chain timestamp is too far in the past to issue this transaction
 	// but according to local time, it's ready to be issued, then attempt to
@@ -244,10 +212,22 @@
 		if err != nil {
 			return nil, err
 		}
-		return p_block.NewProposalBlock(b.vm.blkVerifier, preferredID, nextHeight, *advanceTimeTx)
-	}
-
-	return p_block.NewProposalBlock(b.vm.blkVerifier, preferredID, nextHeight, *tx)
+		return p_block.NewProposalBlock(
+			b.vm.blkVerifier,
+			b.vm.txExecutorBackend,
+			preferredID,
+			nextHeight,
+			*advanceTimeTx,
+		)
+	}
+
+	return p_block.NewProposalBlock(
+		b.vm.blkVerifier,
+		b.vm.txExecutorBackend,
+		preferredID,
+		nextHeight,
+		*tx,
+	)
 }
 
 // ResetTimer Check if there is a block ready to be added to consensus. If so, notify the
@@ -365,15 +345,9 @@
 func (b *blockBuilder) dropTooEarlyMempoolProposalTxs() bool {
 	now := b.vm.clock.Time()
 	syncTime := now.Add(executor.SyncBound)
-<<<<<<< HEAD
 	for b.HasProposalTx() {
 		tx := b.PopProposalTx()
-		startTime := tx.Unsigned.(timed.Tx).StartTime()
-=======
-	for m.HasProposalTx() {
-		tx := m.PopProposalTx()
 		startTime := tx.Unsigned.(txs.StakerTx).StartTime()
->>>>>>> e36b975d
 		if !startTime.Before(syncTime) {
 			b.AddProposalTx(tx)
 			return true
