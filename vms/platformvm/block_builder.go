--- conflicted
+++ resolved
@@ -85,31 +85,13 @@
 		return nil
 	}
 
-<<<<<<< HEAD
-	preferred, err := b.vm.Preferred()
-	if err != nil {
-		return fmt.Errorf("couldn't get preferred block: %w", err)
-	}
-
-	preferredState := b.vm.manager.OnAccept(preferred.ID())
-
 	verifier := executor.MempoolTxVerifier{
-		Backend:     &b.vm.txExecutorBackend,
-		ParentState: preferredState,
-		Tx:          tx,
-	}
-	err = tx.Unsigned.Visit(&verifier)
-	if err != nil {
+		Backend:  &b.vm.txExecutorBackend,
+		ParentID: b.vm.preferred,
+		Tx:       tx,
+	}
+	if err := tx.Unsigned.Visit(&verifier); err != nil {
 		b.MarkDropped(txID, err.Error())
-=======
-	verifier := executor.MempoolTxVerifier{
-		Backend:  &m.vm.txExecutorBackend,
-		ParentID: m.vm.preferred,
-		Tx:       tx,
-	}
-	if err := tx.Unsigned.Visit(&verifier); err != nil {
-		m.MarkDropped(txID, err.Error())
->>>>>>> 05bc3fac
 		return err
 	}
 
@@ -137,15 +119,10 @@
 	preferredID := preferred.ID()
 	nextHeight := preferred.Height() + 1
 
-<<<<<<< HEAD
-	preferredState := b.vm.manager.OnAccept(preferredID)
-=======
-	preferredState, ok := m.vm.stateVersions.GetState(preferredID)
+	preferredState, ok := b.vm.stateVersions.GetState(preferredID)
 	if !ok {
-		// The preferred block should always be a decision block
-		return nil, errInvalidBlockType
-	}
->>>>>>> 05bc3fac
+		return nil, fmt.Errorf("could not retrieve state for block %s, which should be a decision block", preferredID)
+	}
 
 	// Try building a standard block.
 	if b.HasDecisionTxs() {
@@ -235,19 +212,11 @@
 		return
 	}
 
-<<<<<<< HEAD
-	preferred, err := b.vm.Preferred()
-	if err != nil {
-=======
-	preferredState, ok := m.vm.stateVersions.GetState(m.vm.preferred)
+	preferredState, ok := b.vm.stateVersions.GetState(b.vm.preferred)
 	if !ok {
-		// The preferred block should always be a decision block
-		m.vm.ctx.Log.Error("the preferred block %q should be a decision block", m.vm.preferred)
->>>>>>> 05bc3fac
-		return
-	}
-
-	preferredState := b.vm.manager.OnAccept(preferred.ID())
+		b.vm.ctx.Log.Error("could not retrieve state for block %s. Preferred block must be a decision block", b.vm.preferred)
+		return
+	}
 
 	_, shouldReward, err := b.getStakerToReward(preferredState)
 	if err != nil {
