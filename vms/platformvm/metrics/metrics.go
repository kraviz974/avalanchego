--- conflicted
+++ resolved
@@ -18,114 +18,6 @@
 	"github.com/ava-labs/avalanchego/vms/platformvm/txs"
 )
 
-<<<<<<< HEAD
-type Metrics struct {
-	txMetrics *txMetrics
-
-	PercentConnected       prometheus.Gauge
-	SubnetPercentConnected *prometheus.GaugeVec
-	LocalStake             prometheus.Gauge
-	TotalStake             prometheus.Gauge
-
-	numAbortBlocks,
-	numAtomicBlocks,
-	numCommitBlocks,
-	numProposalBlocks,
-	numStandardBlocks prometheus.Counter
-
-	numVotesWon, numVotesLost prometheus.Counter
-
-	ValidatorSetsCached     prometheus.Counter
-	ValidatorSetsCreated    prometheus.Counter
-	ValidatorSetsHeightDiff prometheus.Gauge
-	ValidatorSetsDuration   prometheus.Gauge
-
-	APIRequestMetrics metric.APIInterceptor
-}
-
-func NewMetrics(
-	namespace string,
-	registerer prometheus.Registerer,
-	whitelistedSubnets ids.Set,
-) (*Metrics, error) {
-	res := &Metrics{}
-
-	txMetrics, err := newTxMetrics(namespace, registerer)
-	res.txMetrics = txMetrics
-	errs := wrappers.Errs{Err: err}
-
-	res.PercentConnected = prometheus.NewGauge(prometheus.GaugeOpts{
-		Namespace: namespace,
-		Name:      "percent_connected",
-		Help:      "Percent of connected stake",
-	})
-	res.SubnetPercentConnected = prometheus.NewGaugeVec(
-		prometheus.GaugeOpts{
-			Namespace: namespace,
-			Name:      "percent_connected_subnet",
-			Help:      "Percent of connected subnet weight",
-		},
-		[]string{"subnetID"},
-	)
-	res.LocalStake = prometheus.NewGauge(prometheus.GaugeOpts{
-		Namespace: namespace,
-		Name:      "local_staked",
-		Help:      "Total amount of AVAX on this node staked",
-	})
-	res.TotalStake = prometheus.NewGauge(prometheus.GaugeOpts{
-		Namespace: namespace,
-		Name:      "total_staked",
-		Help:      "Total amount of AVAX staked",
-	})
-
-	res.numAbortBlocks = newBlockMetrics(namespace, "abort")
-	res.numAtomicBlocks = newBlockMetrics(namespace, "atomic")
-	res.numCommitBlocks = newBlockMetrics(namespace, "commit")
-	res.numProposalBlocks = newBlockMetrics(namespace, "proposal")
-	res.numStandardBlocks = newBlockMetrics(namespace, "standard")
-
-	res.numVotesWon = prometheus.NewCounter(prometheus.CounterOpts{
-		Namespace: namespace,
-		Name:      "votes_won",
-		Help:      "Total number of votes this node has won",
-	})
-	res.numVotesLost = prometheus.NewCounter(prometheus.CounterOpts{
-		Namespace: namespace,
-		Name:      "votes_lost",
-		Help:      "Total number of votes this node has lost",
-	})
-
-	res.ValidatorSetsCached = prometheus.NewCounter(prometheus.CounterOpts{
-		Namespace: namespace,
-		Name:      "validator_sets_cached",
-		Help:      "Total number of validator sets cached",
-	})
-	res.ValidatorSetsCreated = prometheus.NewCounter(prometheus.CounterOpts{
-		Namespace: namespace,
-		Name:      "validator_sets_created",
-		Help:      "Total number of validator sets created from applying difflayers",
-	})
-	res.ValidatorSetsHeightDiff = prometheus.NewGauge(prometheus.GaugeOpts{
-		Namespace: namespace,
-		Name:      "validator_sets_height_diff_sum",
-		Help:      "Total number of validator sets diffs applied for generating validator sets",
-	})
-	res.ValidatorSetsDuration = prometheus.NewGauge(prometheus.GaugeOpts{
-		Namespace: namespace,
-		Name:      "validator_sets_duration_sum",
-		Help:      "Total amount of time generating validator sets in nanoseconds",
-	})
-
-	apiRequestMetrics, err := metric.NewAPIInterceptor(namespace, registerer)
-	res.APIRequestMetrics = apiRequestMetrics
-	errs.Add(
-		err,
-
-		registerer.Register(res.PercentConnected),
-		registerer.Register(res.SubnetPercentConnected),
-		registerer.Register(res.LocalStake),
-		registerer.Register(res.TotalStake),
-=======
 type Metrics interface {
 	// Mark that an option vote that we initially preferred was accepted.
 	MarkOptionVoteWon()
@@ -238,38 +130,25 @@
 		registerer.Register(m.subnetPercentConnected),
 		registerer.Register(m.localStake),
 		registerer.Register(m.totalStake),
->>>>>>> def37373
-
-		registerer.Register(res.numAbortBlocks),
-		registerer.Register(res.numAtomicBlocks),
-		registerer.Register(res.numCommitBlocks),
-		registerer.Register(res.numProposalBlocks),
-		registerer.Register(res.numStandardBlocks),
-
-		registerer.Register(res.numVotesWon),
-		registerer.Register(res.numVotesLost),
-
-<<<<<<< HEAD
-		registerer.Register(res.ValidatorSetsCreated),
-		registerer.Register(res.ValidatorSetsCached),
-		registerer.Register(res.ValidatorSetsHeightDiff),
-		registerer.Register(res.ValidatorSetsDuration),
-=======
+
+		registerer.Register(m.numAbortBlocks),
+		registerer.Register(m.numAtomicBlocks),
+		registerer.Register(m.numCommitBlocks),
+		registerer.Register(m.numProposalBlocks),
+		registerer.Register(m.numStandardBlocks),
+
+		registerer.Register(m.numVotesWon),
+		registerer.Register(m.numVotesLost),
+
 		registerer.Register(m.validatorSetsCreated),
 		registerer.Register(m.validatorSetsCached),
 		registerer.Register(m.validatorSetsHeightDiff),
 		registerer.Register(m.validatorSetsDuration),
->>>>>>> def37373
 	)
 
 	// init subnet tracker metrics with whitelisted subnets
 	for subnetID := range whitelistedSubnets {
 		// initialize to 0
-<<<<<<< HEAD
-		res.SubnetPercentConnected.WithLabelValues(subnetID.String()).Set(0)
-	}
-	return res, errs.Err
-=======
 		m.subnetPercentConnected.WithLabelValues(subnetID.String()).Set(0)
 	}
 	return m, errs.Err
@@ -297,7 +176,6 @@
 	validatorSetsDuration   prometheus.Gauge
 
 	apiRequestMetrics metric.APIInterceptor
->>>>>>> def37373
 }
 
 func newBlockMetrics(namespace string, name string) prometheus.Counter {
