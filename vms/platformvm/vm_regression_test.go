// Copyright (C) 2019-2023, Ava Labs, Inc. All rights reserved.
// See the file LICENSE for licensing terms.

package platformvm

import (
	"bytes"
	"context"
	"errors"
	"testing"
	"time"

	"github.com/prometheus/client_golang/prometheus"

	"github.com/stretchr/testify/require"

	"github.com/ava-labs/avalanchego/chains/atomic"
	"github.com/ava-labs/avalanchego/database"
	"github.com/ava-labs/avalanchego/database/memdb"
	"github.com/ava-labs/avalanchego/database/prefixdb"
	"github.com/ava-labs/avalanchego/ids"
	"github.com/ava-labs/avalanchego/snow/choices"
	"github.com/ava-labs/avalanchego/snow/consensus/snowman"
	"github.com/ava-labs/avalanchego/snow/engine/common"
	"github.com/ava-labs/avalanchego/snow/validators"
	"github.com/ava-labs/avalanchego/utils/constants"
	"github.com/ava-labs/avalanchego/utils/crypto/bls"
	"github.com/ava-labs/avalanchego/utils/crypto/secp256k1"
	"github.com/ava-labs/avalanchego/vms/components/avax"
	"github.com/ava-labs/avalanchego/vms/platformvm/block"
	"github.com/ava-labs/avalanchego/vms/platformvm/config"
	"github.com/ava-labs/avalanchego/vms/platformvm/metrics"
	"github.com/ava-labs/avalanchego/vms/platformvm/reward"
	"github.com/ava-labs/avalanchego/vms/platformvm/signer"
	"github.com/ava-labs/avalanchego/vms/platformvm/state"
	"github.com/ava-labs/avalanchego/vms/platformvm/txs"
	"github.com/ava-labs/avalanchego/vms/platformvm/txs/executor"
	"github.com/ava-labs/avalanchego/vms/platformvm/utxo"
	"github.com/ava-labs/avalanchego/vms/secp256k1fx"

	blockexecutor "github.com/ava-labs/avalanchego/vms/platformvm/block/executor"
	ts "github.com/ava-labs/avalanchego/vms/platformvm/testsetup"
)

func TestAddDelegatorTxOverDelegatedRegression(t *testing.T) {
	require := require.New(t)
	vm, _, _ := defaultVM(t, ts.CortinaFork)
	vm.ctx.Lock.Lock()
	defer func() {
		vm.ctx.Lock.Lock()
		require.NoError(vm.Shutdown(context.Background()))
		vm.ctx.Lock.Unlock()
	}()

	validatorStartTime := vm.clock.Time().Add(executor.SyncBound).Add(1 * time.Second)
	validatorEndTime := validatorStartTime.Add(360 * 24 * time.Hour)

	nodeID := ids.GenerateTestNodeID()
	changeAddr := ts.Keys[0].PublicKey().Address()

	// create valid tx
	addValidatorTx, err := vm.txBuilder.NewAddValidatorTx(
		vm.MinValidatorStake,
		uint64(validatorStartTime.Unix()),
		uint64(validatorEndTime.Unix()),
		nodeID,
		changeAddr,
		reward.PercentDenominator,
		[]*secp256k1.PrivateKey{ts.Keys[0]},
		changeAddr,
	)
	require.NoError(err)

	// trigger block creation
	vm.ctx.Lock.Unlock()
	require.NoError(vm.issueTx(context.Background(), addValidatorTx))
	vm.ctx.Lock.Lock()

	addValidatorBlock, err := vm.Builder.BuildBlock(context.Background())
	require.NoError(err)
	require.NoError(addValidatorBlock.Verify(context.Background()))
	require.NoError(addValidatorBlock.Accept(context.Background()))
	require.NoError(vm.SetPreference(context.Background(), vm.manager.LastAccepted()))

	vm.clock.Set(validatorStartTime)

	firstAdvanceTimeBlock, err := vm.Builder.BuildBlock(context.Background())
	require.NoError(err)
	require.NoError(firstAdvanceTimeBlock.Verify(context.Background()))
	require.NoError(firstAdvanceTimeBlock.Accept(context.Background()))
	require.NoError(vm.SetPreference(context.Background(), vm.manager.LastAccepted()))

	firstDelegatorStartTime := validatorStartTime.Add(executor.SyncBound).Add(1 * time.Second)
	firstDelegatorEndTime := firstDelegatorStartTime.Add(vm.MinStakeDuration)

	// create valid tx
	addFirstDelegatorTx, err := vm.txBuilder.NewAddDelegatorTx(
		4*vm.MinValidatorStake, // maximum amount of stake this delegator can provide
		uint64(firstDelegatorStartTime.Unix()),
		uint64(firstDelegatorEndTime.Unix()),
		nodeID,
		changeAddr,
		[]*secp256k1.PrivateKey{ts.Keys[0], ts.Keys[1]},
		changeAddr,
	)
	require.NoError(err)

	// trigger block creation
	vm.ctx.Lock.Unlock()
	require.NoError(vm.issueTx(context.Background(), addFirstDelegatorTx))
	vm.ctx.Lock.Lock()

	addFirstDelegatorBlock, err := vm.Builder.BuildBlock(context.Background())
	require.NoError(err)
	require.NoError(addFirstDelegatorBlock.Verify(context.Background()))
	require.NoError(addFirstDelegatorBlock.Accept(context.Background()))
	require.NoError(vm.SetPreference(context.Background(), vm.manager.LastAccepted()))

	vm.clock.Set(firstDelegatorStartTime)

	secondAdvanceTimeBlock, err := vm.Builder.BuildBlock(context.Background())
	require.NoError(err)
	require.NoError(secondAdvanceTimeBlock.Verify(context.Background()))
	require.NoError(secondAdvanceTimeBlock.Accept(context.Background()))
	require.NoError(vm.SetPreference(context.Background(), vm.manager.LastAccepted()))

	secondDelegatorStartTime := firstDelegatorEndTime.Add(2 * time.Second)
	secondDelegatorEndTime := secondDelegatorStartTime.Add(vm.MinStakeDuration)

	vm.clock.Set(secondDelegatorStartTime.Add(-10 * executor.SyncBound))

	// create valid tx
	addSecondDelegatorTx, err := vm.txBuilder.NewAddDelegatorTx(
		vm.MinDelegatorStake,
		uint64(secondDelegatorStartTime.Unix()),
		uint64(secondDelegatorEndTime.Unix()),
		nodeID,
		changeAddr,
		[]*secp256k1.PrivateKey{ts.Keys[0], ts.Keys[1], ts.Keys[3]},
		changeAddr,
	)
	require.NoError(err)

	// trigger block creation
	vm.ctx.Lock.Unlock()
	require.NoError(vm.issueTx(context.Background(), addSecondDelegatorTx))
	vm.ctx.Lock.Lock()

	addSecondDelegatorBlock, err := vm.Builder.BuildBlock(context.Background())
	require.NoError(err)
	require.NoError(addSecondDelegatorBlock.Verify(context.Background()))
	require.NoError(addSecondDelegatorBlock.Accept(context.Background()))
	require.NoError(vm.SetPreference(context.Background(), vm.manager.LastAccepted()))

	thirdDelegatorStartTime := firstDelegatorEndTime.Add(-time.Second)
	thirdDelegatorEndTime := thirdDelegatorStartTime.Add(vm.MinStakeDuration)

	// create valid tx
	addThirdDelegatorTx, err := vm.txBuilder.NewAddDelegatorTx(
		vm.MinDelegatorStake,
		uint64(thirdDelegatorStartTime.Unix()),
		uint64(thirdDelegatorEndTime.Unix()),
		nodeID,
		changeAddr,
		[]*secp256k1.PrivateKey{ts.Keys[0], ts.Keys[1], ts.Keys[4]},
		changeAddr,
	)
	require.NoError(err)

	// trigger block creation
	vm.ctx.Lock.Unlock()
	err = vm.issueTx(context.Background(), addThirdDelegatorTx)
	require.ErrorIs(err, executor.ErrOverDelegated)
}

func TestAddDelegatorTxHeapCorruption(t *testing.T) {
	latestForkTime := ts.GenesisTime.Add(time.Second) // same forkTime used in defaultVM

	validatorStartTime := latestForkTime.Add(executor.SyncBound).Add(1 * time.Second)
	validatorEndTime := validatorStartTime.Add(360 * 24 * time.Hour)
	validatorStake := ts.MaxValidatorStake / 5

	delegator1StartTime := validatorStartTime
	delegator1EndTime := delegator1StartTime.Add(3 * ts.MinStakingDuration)
	delegator1Stake := ts.MinValidatorStake

	delegator2StartTime := validatorStartTime.Add(1 * ts.MinStakingDuration)
	delegator2EndTime := delegator1StartTime.Add(6 * ts.MinStakingDuration)
	delegator2Stake := ts.MinValidatorStake

	delegator3StartTime := validatorStartTime.Add(2 * ts.MinStakingDuration)
	delegator3EndTime := delegator1StartTime.Add(4 * ts.MinStakingDuration)
	delegator3Stake := ts.MaxValidatorStake - validatorStake - 2*ts.MinValidatorStake

	delegator4StartTime := validatorStartTime.Add(5 * ts.MinStakingDuration)
	delegator4EndTime := delegator1StartTime.Add(7 * ts.MinStakingDuration)
	delegator4Stake := ts.MaxValidatorStake - validatorStake - ts.MinValidatorStake

	tests := []struct {
		name string
		fork ts.ActiveFork
	}{
		{
			name: "pre-upgrade is no longer restrictive",
			fork: ts.ApricotPhase3Fork,
		},
		{
			name: "post-upgrade calculate max stake correctly",
			fork: ts.ApricotPhase5Fork,
		},
	}

	for _, test := range tests {
		t.Run(test.name, func(t *testing.T) {
			require := require.New(t)

			vm, _, _ := defaultVM(t, test.fork)

			vm.ctx.Lock.Lock()
			defer func() {
				require.NoError(vm.Shutdown(context.Background()))
				vm.ctx.Lock.Unlock()
			}()

			key, err := secp256k1.NewPrivateKey()
			require.NoError(err)

			id := key.PublicKey().Address()
			nodeID := ids.GenerateTestNodeID()
			changeAddr := ts.Keys[0].PublicKey().Address()

			// create valid tx
			addValidatorTx, err := vm.txBuilder.NewAddValidatorTx(
				validatorStake,
				uint64(validatorStartTime.Unix()),
				uint64(validatorEndTime.Unix()),
				nodeID,
				id,
				reward.PercentDenominator,
				[]*secp256k1.PrivateKey{ts.Keys[0], ts.Keys[1]},
				changeAddr,
			)
			require.NoError(err)

			// issue the add validator tx
			vm.ctx.Lock.Unlock()
			require.NoError(vm.issueTx(context.Background(), addValidatorTx))
			vm.ctx.Lock.Lock()

			// trigger block creation for the validator tx
			addValidatorBlock, err := vm.Builder.BuildBlock(context.Background())
			require.NoError(err)
			require.NoError(addValidatorBlock.Verify(context.Background()))
			require.NoError(addValidatorBlock.Accept(context.Background()))
			require.NoError(vm.SetPreference(context.Background(), vm.manager.LastAccepted()))

			// create valid tx
			addFirstDelegatorTx, err := vm.txBuilder.NewAddDelegatorTx(
				delegator1Stake,
				uint64(delegator1StartTime.Unix()),
				uint64(delegator1EndTime.Unix()),
				nodeID,
				ts.Keys[0].PublicKey().Address(),
				[]*secp256k1.PrivateKey{ts.Keys[0], ts.Keys[1]},
				changeAddr,
			)
			require.NoError(err)

			// issue the first add delegator tx
			vm.ctx.Lock.Unlock()
			require.NoError(vm.issueTx(context.Background(), addFirstDelegatorTx))
			vm.ctx.Lock.Lock()

			// trigger block creation for the first add delegator tx
			addFirstDelegatorBlock, err := vm.Builder.BuildBlock(context.Background())
			require.NoError(err)
			require.NoError(addFirstDelegatorBlock.Verify(context.Background()))
			require.NoError(addFirstDelegatorBlock.Accept(context.Background()))
			require.NoError(vm.SetPreference(context.Background(), vm.manager.LastAccepted()))

			// create valid tx
			addSecondDelegatorTx, err := vm.txBuilder.NewAddDelegatorTx(
				delegator2Stake,
				uint64(delegator2StartTime.Unix()),
				uint64(delegator2EndTime.Unix()),
				nodeID,
				ts.Keys[0].PublicKey().Address(),
				[]*secp256k1.PrivateKey{ts.Keys[0], ts.Keys[1]},
				changeAddr,
			)
			require.NoError(err)

			// issue the second add delegator tx
			vm.ctx.Lock.Unlock()
			require.NoError(vm.issueTx(context.Background(), addSecondDelegatorTx))
			vm.ctx.Lock.Lock()

			// trigger block creation for the second add delegator tx
			addSecondDelegatorBlock, err := vm.Builder.BuildBlock(context.Background())
			require.NoError(err)
			require.NoError(addSecondDelegatorBlock.Verify(context.Background()))
			require.NoError(addSecondDelegatorBlock.Accept(context.Background()))
			require.NoError(vm.SetPreference(context.Background(), vm.manager.LastAccepted()))

			// create valid tx
			addThirdDelegatorTx, err := vm.txBuilder.NewAddDelegatorTx(
				delegator3Stake,
				uint64(delegator3StartTime.Unix()),
				uint64(delegator3EndTime.Unix()),
				nodeID,
				ts.Keys[0].PublicKey().Address(),
				[]*secp256k1.PrivateKey{ts.Keys[0], ts.Keys[1]},
				changeAddr,
			)
			require.NoError(err)

			// issue the third add delegator tx
			vm.ctx.Lock.Unlock()
			require.NoError(vm.issueTx(context.Background(), addThirdDelegatorTx))
			vm.ctx.Lock.Lock()

			// trigger block creation for the third add delegator tx
			addThirdDelegatorBlock, err := vm.Builder.BuildBlock(context.Background())
			require.NoError(err)
			require.NoError(addThirdDelegatorBlock.Verify(context.Background()))
			require.NoError(addThirdDelegatorBlock.Accept(context.Background()))
			require.NoError(vm.SetPreference(context.Background(), vm.manager.LastAccepted()))

			// create valid tx
			addFourthDelegatorTx, err := vm.txBuilder.NewAddDelegatorTx(
				delegator4Stake,
				uint64(delegator4StartTime.Unix()),
				uint64(delegator4EndTime.Unix()),
				nodeID,
				ts.Keys[0].PublicKey().Address(),
				[]*secp256k1.PrivateKey{ts.Keys[0], ts.Keys[1]},
				changeAddr,
			)
			require.NoError(err)

			// issue the fourth add delegator tx
			vm.ctx.Lock.Unlock()
			require.NoError(vm.issueTx(context.Background(), addFourthDelegatorTx))
			vm.ctx.Lock.Lock()

			// trigger block creation for the fourth add delegator tx
			addFourthDelegatorBlock, err := vm.Builder.BuildBlock(context.Background())
			require.NoError(err)
			require.NoError(addFourthDelegatorBlock.Verify(context.Background()))
			require.NoError(addFourthDelegatorBlock.Accept(context.Background()))
			require.NoError(vm.SetPreference(context.Background(), vm.manager.LastAccepted()))
		})
	}
}

// Test that calling Verify on a block with an unverified parent doesn't cause a
// panic.
func TestUnverifiedParentPanicRegression(t *testing.T) {
	require := require.New(t)

	baseDB := memdb.New()

	var (
		fork     = ts.LatestFork
		forkTime = ts.ValidateEndTime.Add(-2 * time.Second)
	)
	vm := &VM{
		Config: *ts.Config(fork, forkTime),
	}

	ctx, _ := ts.Context(t, baseDB)
	ctx.Lock.Lock()
	defer func() {
		require.NoError(vm.Shutdown(context.Background()))
		ctx.Lock.Unlock()
	}()

	_, genesisBytes := defaultGenesis(t, ctx.AVAXAssetID)

	msgChan := make(chan common.Message, 1)
	require.NoError(vm.Initialize(
		context.Background(),
		ctx,
		baseDB,
		genesisBytes,
		nil,
		nil,
		msgChan,
		nil,
		nil,
	))

	// set time to post fork
	vm.clock.Set(forkTime.Add(time.Second))
	vm.state.SetTimestamp(forkTime.Add(time.Second))

	key0 := ts.Keys[0]
	key1 := ts.Keys[1]
	addr0 := key0.PublicKey().Address()
	addr1 := key1.PublicKey().Address()

	addSubnetTx0, err := vm.txBuilder.NewCreateSubnetTx(
		1,
		[]ids.ShortID{addr0},
		[]*secp256k1.PrivateKey{key0},
		addr0,
	)
	require.NoError(err)

	addSubnetTx1, err := vm.txBuilder.NewCreateSubnetTx(
		1,
		[]ids.ShortID{addr1},
		[]*secp256k1.PrivateKey{key1},
		addr1,
	)
	require.NoError(err)

	addSubnetTx2, err := vm.txBuilder.NewCreateSubnetTx(
		1,
		[]ids.ShortID{addr1},
		[]*secp256k1.PrivateKey{key1},
		addr0,
	)
	require.NoError(err)

	preferredID := vm.manager.Preferred()
	preferred, err := vm.manager.GetBlock(preferredID)
	require.NoError(err)
	preferredChainTime := preferred.Timestamp()
	preferredHeight := preferred.Height()

	statelessStandardBlk, err := block.NewBanffStandardBlock(
		preferredChainTime,
		preferredID,
		preferredHeight+1,
		[]*txs.Tx{addSubnetTx0},
	)
	require.NoError(err)
	addSubnetBlk0 := vm.manager.NewBlock(statelessStandardBlk)

	statelessStandardBlk, err = block.NewBanffStandardBlock(
		preferredChainTime,
		preferredID,
		preferredHeight+1,
		[]*txs.Tx{addSubnetTx1},
	)
	require.NoError(err)
	addSubnetBlk1 := vm.manager.NewBlock(statelessStandardBlk)

	statelessStandardBlk, err = block.NewBanffStandardBlock(
		preferredChainTime,
		addSubnetBlk1.ID(),
		preferredHeight+2,
		[]*txs.Tx{addSubnetTx2},
	)
	require.NoError(err)
	addSubnetBlk2 := vm.manager.NewBlock(statelessStandardBlk)

	_, err = vm.ParseBlock(context.Background(), addSubnetBlk0.Bytes())
	require.NoError(err)

	_, err = vm.ParseBlock(context.Background(), addSubnetBlk1.Bytes())
	require.NoError(err)

	_, err = vm.ParseBlock(context.Background(), addSubnetBlk2.Bytes())
	require.NoError(err)

	require.NoError(addSubnetBlk0.Verify(context.Background()))
	require.NoError(addSubnetBlk0.Accept(context.Background()))

	// Doesn't matter what verify returns as long as it's not panicking.
	_ = addSubnetBlk2.Verify(context.Background())
}

func TestRejectedStateRegressionInvalidValidatorTimestamp(t *testing.T) {
	require := require.New(t)

	vm, baseDB, mutableSharedMemory := defaultVM(t, ts.CortinaFork)
	vm.ctx.Lock.Lock()
	defer func() {
		require.NoError(vm.Shutdown(context.Background()))
		vm.ctx.Lock.Unlock()
	}()

	nodeID := ids.GenerateTestNodeID()
	newValidatorStartTime := vm.clock.Time().Add(executor.SyncBound).Add(1 * time.Second)
	newValidatorEndTime := newValidatorStartTime.Add(ts.MinStakingDuration)

	// Create the tx to add a new validator
	addValidatorTx, err := vm.txBuilder.NewAddValidatorTx(
		vm.MinValidatorStake,
		uint64(newValidatorStartTime.Unix()),
		uint64(newValidatorEndTime.Unix()),
		nodeID,
		ids.GenerateTestShortID(),
		reward.PercentDenominator,
		[]*secp256k1.PrivateKey{ts.Keys[0]},
		ids.ShortEmpty,
	)
	require.NoError(err)

	// Create the standard block to add the new validator
	preferredID := vm.manager.Preferred()
	preferred, err := vm.manager.GetBlock(preferredID)
	require.NoError(err)
	preferredChainTime := preferred.Timestamp()
	preferredHeight := preferred.Height()

	statelessBlk, err := block.NewBanffStandardBlock(
		preferredChainTime,
		preferredID,
		preferredHeight+1,
		[]*txs.Tx{addValidatorTx},
	)
	require.NoError(err)

	addValidatorStandardBlk := vm.manager.NewBlock(statelessBlk)
	require.NoError(addValidatorStandardBlk.Verify(context.Background()))

	// Verify that the new validator now in pending validator set
	{
		onAccept, found := vm.manager.GetState(addValidatorStandardBlk.ID())
		require.True(found)

		_, err := onAccept.GetPendingValidator(constants.PrimaryNetworkID, nodeID)
		require.NoError(err)
	}

	// Create the UTXO that will be added to shared memory
	utxo := &avax.UTXO{
		UTXOID: avax.UTXOID{
			TxID: ids.GenerateTestID(),
		},
		Asset: avax.Asset{
			ID: vm.ctx.AVAXAssetID,
		},
		Out: &secp256k1fx.TransferOutput{
			Amt:          vm.TxFee,
			OutputOwners: secp256k1fx.OutputOwners{},
		},
	}

	// Create the import tx that will fail verification
	unsignedImportTx := &txs.ImportTx{
		BaseTx: txs.BaseTx{BaseTx: avax.BaseTx{
			NetworkID:    vm.ctx.NetworkID,
			BlockchainID: vm.ctx.ChainID,
		}},
		SourceChain: vm.ctx.XChainID,
		ImportedInputs: []*avax.TransferableInput{
			{
				UTXOID: utxo.UTXOID,
				Asset:  utxo.Asset,
				In: &secp256k1fx.TransferInput{
					Amt: vm.TxFee,
				},
			},
		},
	}
	signedImportTx := &txs.Tx{Unsigned: unsignedImportTx}
	require.NoError(signedImportTx.Sign(txs.Codec, [][]*secp256k1.PrivateKey{
		{}, // There is one input, with no required signers
	}))

	// Create the standard block that will fail verification, and then be
	// re-verified.
	preferredChainTime = addValidatorStandardBlk.Timestamp()
	preferredID = addValidatorStandardBlk.ID()
	preferredHeight = addValidatorStandardBlk.Height()

	statelessImportBlk, err := block.NewBanffStandardBlock(
		preferredChainTime,
		preferredID,
		preferredHeight+1,
		[]*txs.Tx{signedImportTx},
	)
	require.NoError(err)

	importBlk := vm.manager.NewBlock(statelessImportBlk)

	// Because the shared memory UTXO hasn't been populated, this block is
	// currently invalid.
	err = importBlk.Verify(context.Background())
	require.ErrorIs(err, database.ErrNotFound)

	// Because we no longer ever reject a block in verification, the status
	// should remain as processing.
	importBlkStatus := importBlk.Status()
	require.Equal(choices.Processing, importBlkStatus)

	// Populate the shared memory UTXO.
	m := atomic.NewMemory(prefixdb.New([]byte{5}, baseDB))

	mutableSharedMemory.SharedMemory = m.NewSharedMemory(vm.ctx.ChainID)
	peerSharedMemory := m.NewSharedMemory(vm.ctx.XChainID)

	utxoBytes, err := txs.Codec.Marshal(txs.CodecVersion, utxo)
	require.NoError(err)

	inputID := utxo.InputID()
	require.NoError(peerSharedMemory.Apply(
		map[ids.ID]*atomic.Requests{
			vm.ctx.ChainID: {
				PutRequests: []*atomic.Element{
					{
						Key:   inputID[:],
						Value: utxoBytes,
					},
				},
			},
		},
	))

	// Because the shared memory UTXO has now been populated, the block should
	// pass verification.
	require.NoError(importBlk.Verify(context.Background()))

	// The status shouldn't have been changed during a successful verification.
	importBlkStatus = importBlk.Status()
	require.Equal(choices.Processing, importBlkStatus)

	// Move chain time ahead to bring the new validator from the pending
	// validator set into the current validator set.
	vm.clock.Set(newValidatorStartTime)

	// Create the proposal block that should have moved the new validator from
	// the pending validator set into the current validator set.
	preferredID = importBlk.ID()
	preferredHeight = importBlk.Height()

	statelessAdvanceTimeStandardBlk, err := block.NewBanffStandardBlock(
		newValidatorStartTime,
		preferredID,
		preferredHeight+1,
		nil,
	)
	require.NoError(err)

	advanceTimeStandardBlk := vm.manager.NewBlock(statelessAdvanceTimeStandardBlk)
	require.NoError(advanceTimeStandardBlk.Verify(context.Background()))

	// Accept all the blocks
	allBlocks := []snowman.Block{
		addValidatorStandardBlk,
		importBlk,
		advanceTimeStandardBlk,
	}
	for _, blk := range allBlocks {
		require.NoError(blk.Accept(context.Background()))

		status := blk.Status()
		require.Equal(choices.Accepted, status)
	}

	// Force a reload of the state from the database.
	vm.Config.Validators = validators.NewManager()
	execCfg, _ := config.GetExecutionConfig(nil)
	newState, err := state.New(
		vm.db,
		nil,
		prometheus.NewRegistry(),
		&vm.Config,
		execCfg,
		vm.ctx,
		metrics.Noop,
		reward.NewCalculator(vm.Config.RewardConfig),
	)
	require.NoError(err)

	// Verify that new validator is now in the current validator set.
	{
		_, err := newState.GetCurrentValidator(constants.PrimaryNetworkID, nodeID)
		require.NoError(err)

		_, err = newState.GetPendingValidator(constants.PrimaryNetworkID, nodeID)
		require.ErrorIs(err, database.ErrNotFound)

		currentTimestamp := newState.GetTimestamp()
		require.Equal(newValidatorStartTime.Unix(), currentTimestamp.Unix())
	}
}

func TestRejectedStateRegressionInvalidValidatorReward(t *testing.T) {
	require := require.New(t)

	vm, baseDB, mutableSharedMemory := defaultVM(t, ts.CortinaFork)
	vm.ctx.Lock.Lock()
	defer func() {
		require.NoError(vm.Shutdown(context.Background()))
		vm.ctx.Lock.Unlock()
	}()

	vm.state.SetCurrentSupply(constants.PrimaryNetworkID, vm.RewardConfig.SupplyCap/2)

	newValidatorStartTime0 := vm.clock.Time().Add(executor.SyncBound).Add(1 * time.Second)
	newValidatorEndTime0 := newValidatorStartTime0.Add(ts.MaxStakingDuration)

	nodeID0 := ids.GenerateTestNodeID()

	// Create the tx to add the first new validator
	addValidatorTx0, err := vm.txBuilder.NewAddValidatorTx(
		vm.MinValidatorStake,
		uint64(newValidatorStartTime0.Unix()),
		uint64(newValidatorEndTime0.Unix()),
		nodeID0,
		ids.GenerateTestShortID(),
		reward.PercentDenominator,
		[]*secp256k1.PrivateKey{ts.Keys[0]},
		ids.ShortEmpty,
	)
	require.NoError(err)

	// Create the standard block to add the first new validator
	preferredID := vm.manager.Preferred()
	preferred, err := vm.manager.GetBlock(preferredID)
	require.NoError(err)
	preferredChainTime := preferred.Timestamp()
	preferredHeight := preferred.Height()

	statelessAddValidatorStandardBlk0, err := block.NewBanffStandardBlock(
		preferredChainTime,
		preferredID,
		preferredHeight+1,
		[]*txs.Tx{addValidatorTx0},
	)
	require.NoError(err)

	addValidatorStandardBlk0 := vm.manager.NewBlock(statelessAddValidatorStandardBlk0)
	require.NoError(addValidatorStandardBlk0.Verify(context.Background()))

	// Verify that first new validator now in pending validator set
	{
		onAccept, ok := vm.manager.GetState(addValidatorStandardBlk0.ID())
		require.True(ok)

		_, err := onAccept.GetPendingValidator(constants.PrimaryNetworkID, nodeID0)
		require.NoError(err)
	}

	// Move chain time to bring the first new validator from the pending
	// validator set into the current validator set.
	vm.clock.Set(newValidatorStartTime0)

	// Create the proposal block that moves the first new validator from the
	// pending validator set into the current validator set.
	preferredID = addValidatorStandardBlk0.ID()
	preferredHeight = addValidatorStandardBlk0.Height()

	statelessAdvanceTimeStandardBlk0, err := block.NewBanffStandardBlock(
		newValidatorStartTime0,
		preferredID,
		preferredHeight+1,
		nil,
	)
	require.NoError(err)

	advanceTimeStandardBlk0 := vm.manager.NewBlock(statelessAdvanceTimeStandardBlk0)
	require.NoError(advanceTimeStandardBlk0.Verify(context.Background()))

	// Verify that the first new validator is now in the current validator set.
	{
		onAccept, ok := vm.manager.GetState(advanceTimeStandardBlk0.ID())
		require.True(ok)

		_, err := onAccept.GetCurrentValidator(constants.PrimaryNetworkID, nodeID0)
		require.NoError(err)

		_, err = onAccept.GetPendingValidator(constants.PrimaryNetworkID, nodeID0)
		require.ErrorIs(err, database.ErrNotFound)

		currentTimestamp := onAccept.GetTimestamp()
		require.Equal(newValidatorStartTime0.Unix(), currentTimestamp.Unix())
	}

	// Create the UTXO that will be added to shared memory
	utxo := &avax.UTXO{
		UTXOID: avax.UTXOID{
			TxID: ids.GenerateTestID(),
		},
		Asset: avax.Asset{
			ID: vm.ctx.AVAXAssetID,
		},
		Out: &secp256k1fx.TransferOutput{
			Amt:          vm.TxFee,
			OutputOwners: secp256k1fx.OutputOwners{},
		},
	}

	// Create the import tx that will fail verification
	unsignedImportTx := &txs.ImportTx{
		BaseTx: txs.BaseTx{BaseTx: avax.BaseTx{
			NetworkID:    vm.ctx.NetworkID,
			BlockchainID: vm.ctx.ChainID,
		}},
		SourceChain: vm.ctx.XChainID,
		ImportedInputs: []*avax.TransferableInput{
			{
				UTXOID: utxo.UTXOID,
				Asset:  utxo.Asset,
				In: &secp256k1fx.TransferInput{
					Amt: vm.TxFee,
				},
			},
		},
	}
	signedImportTx := &txs.Tx{Unsigned: unsignedImportTx}
	require.NoError(signedImportTx.Sign(txs.Codec, [][]*secp256k1.PrivateKey{
		{}, // There is one input, with no required signers
	}))

	// Create the standard block that will fail verification, and then be
	// re-verified.
	preferredChainTime = advanceTimeStandardBlk0.Timestamp()
	preferredID = advanceTimeStandardBlk0.ID()
	preferredHeight = advanceTimeStandardBlk0.Height()

	statelessImportBlk, err := block.NewBanffStandardBlock(
		preferredChainTime,
		preferredID,
		preferredHeight+1,
		[]*txs.Tx{signedImportTx},
	)
	require.NoError(err)

	importBlk := vm.manager.NewBlock(statelessImportBlk)
	// Because the shared memory UTXO hasn't been populated, this block is
	// currently invalid.
	err = importBlk.Verify(context.Background())
	require.ErrorIs(err, database.ErrNotFound)

	// Because we no longer ever reject a block in verification, the status
	// should remain as processing.
	importBlkStatus := importBlk.Status()
	require.Equal(choices.Processing, importBlkStatus)

	// Populate the shared memory UTXO.
	m := atomic.NewMemory(prefixdb.New([]byte{5}, baseDB))

	mutableSharedMemory.SharedMemory = m.NewSharedMemory(vm.ctx.ChainID)
	peerSharedMemory := m.NewSharedMemory(vm.ctx.XChainID)

	utxoBytes, err := txs.Codec.Marshal(txs.CodecVersion, utxo)
	require.NoError(err)

	inputID := utxo.InputID()
	require.NoError(peerSharedMemory.Apply(
		map[ids.ID]*atomic.Requests{
			vm.ctx.ChainID: {
				PutRequests: []*atomic.Element{
					{
						Key:   inputID[:],
						Value: utxoBytes,
					},
				},
			},
		},
	))

	// Because the shared memory UTXO has now been populated, the block should
	// pass verification.
	require.NoError(importBlk.Verify(context.Background()))

	// The status shouldn't have been changed during a successful verification.
	importBlkStatus = importBlk.Status()
	require.Equal(choices.Processing, importBlkStatus)

	newValidatorStartTime1 := newValidatorStartTime0.Add(executor.SyncBound).Add(1 * time.Second)
	newValidatorEndTime1 := newValidatorStartTime1.Add(ts.MaxStakingDuration)

	nodeID1 := ids.GenerateTestNodeID()

	// Create the tx to add the second new validator
	addValidatorTx1, err := vm.txBuilder.NewAddValidatorTx(
		vm.MinValidatorStake,
		uint64(newValidatorStartTime1.Unix()),
		uint64(newValidatorEndTime1.Unix()),
		nodeID1,
		ids.GenerateTestShortID(),
		reward.PercentDenominator,
		[]*secp256k1.PrivateKey{ts.Keys[1]},
		ids.ShortEmpty,
	)
	require.NoError(err)

	// Create the standard block to add the second new validator
	preferredChainTime = importBlk.Timestamp()
	preferredID = importBlk.ID()
	preferredHeight = importBlk.Height()

	statelessAddValidatorStandardBlk1, err := block.NewBanffStandardBlock(
		preferredChainTime,
		preferredID,
		preferredHeight+1,
		[]*txs.Tx{addValidatorTx1},
	)
	require.NoError(err)

	addValidatorStandardBlk1 := vm.manager.NewBlock(statelessAddValidatorStandardBlk1)

	require.NoError(addValidatorStandardBlk1.Verify(context.Background()))

	// Verify that the second new validator now in pending validator set
	{
		onAccept, ok := vm.manager.GetState(addValidatorStandardBlk1.ID())
		require.True(ok)

		_, err := onAccept.GetPendingValidator(constants.PrimaryNetworkID, nodeID1)
		require.NoError(err)
	}

	// Move chain time to bring the second new validator from the pending
	// validator set into the current validator set.
	vm.clock.Set(newValidatorStartTime1)

	// Create the proposal block that moves the second new validator from the
	// pending validator set into the current validator set.
	preferredID = addValidatorStandardBlk1.ID()
	preferredHeight = addValidatorStandardBlk1.Height()

	statelessAdvanceTimeStandardBlk1, err := block.NewBanffStandardBlock(
		newValidatorStartTime1,
		preferredID,
		preferredHeight+1,
		nil,
	)
	require.NoError(err)

	advanceTimeStandardBlk1 := vm.manager.NewBlock(statelessAdvanceTimeStandardBlk1)
	require.NoError(advanceTimeStandardBlk1.Verify(context.Background()))

	// Verify that the second new validator is now in the current validator set.
	{
		onAccept, ok := vm.manager.GetState(advanceTimeStandardBlk1.ID())
		require.True(ok)

		_, err := onAccept.GetCurrentValidator(constants.PrimaryNetworkID, nodeID1)
		require.NoError(err)

		_, err = onAccept.GetPendingValidator(constants.PrimaryNetworkID, nodeID1)
		require.ErrorIs(err, database.ErrNotFound)

		currentTimestamp := onAccept.GetTimestamp()
		require.Equal(newValidatorStartTime1.Unix(), currentTimestamp.Unix())
	}

	// Accept all the blocks
	allBlocks := []snowman.Block{
		addValidatorStandardBlk0,
		advanceTimeStandardBlk0,
		importBlk,
		addValidatorStandardBlk1,
		advanceTimeStandardBlk1,
	}
	for _, blk := range allBlocks {
		require.NoError(blk.Accept(context.Background()))

		status := blk.Status()
		require.Equal(choices.Accepted, status)
	}

	// Force a reload of the state from the database.
	vm.Config.Validators = validators.NewManager()
	execCfg, _ := config.GetExecutionConfig(nil)
	newState, err := state.New(
		vm.db,
		nil,
		prometheus.NewRegistry(),
		&vm.Config,
		execCfg,
		vm.ctx,
		metrics.Noop,
		reward.NewCalculator(vm.Config.RewardConfig),
	)
	require.NoError(err)

	// Verify that validators are in the current validator set with the correct
	// reward calculated.
	{
		staker0, err := newState.GetCurrentValidator(constants.PrimaryNetworkID, nodeID0)
		require.NoError(err)
		require.Equal(uint64(600000), staker0.PotentialReward)

		staker1, err := newState.GetCurrentValidator(constants.PrimaryNetworkID, nodeID1)
		require.NoError(err)
		require.Equal(uint64(599999), staker1.PotentialReward)

		_, err = newState.GetPendingValidator(constants.PrimaryNetworkID, nodeID0)
		require.ErrorIs(err, database.ErrNotFound)

		_, err = newState.GetPendingValidator(constants.PrimaryNetworkID, nodeID1)
		require.ErrorIs(err, database.ErrNotFound)

		currentTimestamp := newState.GetTimestamp()
		require.Equal(newValidatorStartTime1.Unix(), currentTimestamp.Unix())
	}
}

func TestValidatorSetAtCacheOverwriteRegression(t *testing.T) {
	require := require.New(t)

	vm, _, _ := defaultVM(t, ts.CortinaFork)
	vm.ctx.Lock.Lock()
	defer func() {
		require.NoError(vm.Shutdown(context.Background()))
		vm.ctx.Lock.Unlock()
	}()

	currentHeight, err := vm.GetCurrentHeight(context.Background())
	require.NoError(err)
	require.Equal(uint64(1), currentHeight)

	expectedValidators1 := map[ids.NodeID]uint64{
		ts.GenesisNodeIDs[0]: ts.GenesisValidatorWeight,
		ts.GenesisNodeIDs[1]: ts.GenesisValidatorWeight,
		ts.GenesisNodeIDs[2]: ts.GenesisValidatorWeight,
		ts.GenesisNodeIDs[3]: ts.GenesisValidatorWeight,
		ts.GenesisNodeIDs[4]: ts.GenesisValidatorWeight,
	}
	validators, err := vm.GetValidatorSet(context.Background(), 1, constants.PrimaryNetworkID)
	require.NoError(err)
	for nodeID, weight := range expectedValidators1 {
		require.Equal(weight, validators[nodeID].Weight)
	}

	newValidatorStartTime0 := vm.clock.Time().Add(executor.SyncBound).Add(1 * time.Second)
	newValidatorEndTime0 := newValidatorStartTime0.Add(ts.MaxStakingDuration)

	extraNodeID := ids.GenerateTestNodeID()

	// Create the tx to add the first new validator
	addValidatorTx0, err := vm.txBuilder.NewAddValidatorTx(
		vm.MinValidatorStake,
		uint64(newValidatorStartTime0.Unix()),
		uint64(newValidatorEndTime0.Unix()),
		extraNodeID,
		ids.GenerateTestShortID(),
		reward.PercentDenominator,
		[]*secp256k1.PrivateKey{ts.Keys[0]},
		ids.GenerateTestShortID(),
	)
	require.NoError(err)

	// Create the standard block to add the first new validator
	preferredID := vm.manager.Preferred()
	preferred, err := vm.manager.GetBlock(preferredID)
	require.NoError(err)
	preferredChainTime := preferred.Timestamp()
	preferredHeight := preferred.Height()

	statelessStandardBlk, err := block.NewBanffStandardBlock(
		preferredChainTime,
		preferredID,
		preferredHeight+1,
		[]*txs.Tx{addValidatorTx0},
	)
	require.NoError(err)
	addValidatorProposalBlk0 := vm.manager.NewBlock(statelessStandardBlk)
	require.NoError(addValidatorProposalBlk0.Verify(context.Background()))
	require.NoError(addValidatorProposalBlk0.Accept(context.Background()))
	require.NoError(vm.SetPreference(context.Background(), vm.manager.LastAccepted()))

	currentHeight, err = vm.GetCurrentHeight(context.Background())
	require.NoError(err)
	require.Equal(uint64(2), currentHeight)

	for i := uint64(1); i <= 2; i++ {
		validators, err = vm.GetValidatorSet(context.Background(), i, constants.PrimaryNetworkID)
		require.NoError(err)
		for nodeID, weight := range expectedValidators1 {
			require.Equal(weight, validators[nodeID].Weight)
		}
	}

	// Advance chain time to move the first new validator from the pending
	// validator set into the current validator set.
	vm.clock.Set(newValidatorStartTime0)

	// Create the standard block that moves the first new validator from the
	// pending validator set into the current validator set.
	preferredID = vm.manager.Preferred()
	preferred, err = vm.manager.GetBlock(preferredID)
	require.NoError(err)
	preferredID = preferred.ID()
	preferredHeight = preferred.Height()

	statelessStandardBlk, err = block.NewBanffStandardBlock(
		newValidatorStartTime0,
		preferredID,
		preferredHeight+1,
		nil,
	)
	require.NoError(err)
	advanceTimeProposalBlk0 := vm.manager.NewBlock(statelessStandardBlk)
	require.NoError(advanceTimeProposalBlk0.Verify(context.Background()))
	require.NoError(advanceTimeProposalBlk0.Accept(context.Background()))
	require.NoError(vm.SetPreference(context.Background(), vm.manager.LastAccepted()))

	currentHeight, err = vm.GetCurrentHeight(context.Background())
	require.NoError(err)
	require.Equal(uint64(3), currentHeight)

	for i := uint64(1); i <= 2; i++ {
		validators, err = vm.GetValidatorSet(context.Background(), i, constants.PrimaryNetworkID)
		require.NoError(err)
		for nodeID, weight := range expectedValidators1 {
			require.Equal(weight, validators[nodeID].Weight)
		}
	}

	expectedValidators2 := map[ids.NodeID]uint64{
		ts.GenesisNodeIDs[0]: ts.GenesisValidatorWeight,
		ts.GenesisNodeIDs[1]: ts.GenesisValidatorWeight,
		ts.GenesisNodeIDs[2]: ts.GenesisValidatorWeight,
		ts.GenesisNodeIDs[3]: ts.GenesisValidatorWeight,
		ts.GenesisNodeIDs[4]: ts.GenesisValidatorWeight,
		extraNodeID:          vm.MinValidatorStake,
	}
	validators, err = vm.GetValidatorSet(context.Background(), 3, constants.PrimaryNetworkID)
	require.NoError(err)
	for nodeID, weight := range expectedValidators2 {
		require.Equal(weight, validators[nodeID].Weight)
	}
}

func TestAddDelegatorTxAddBeforeRemove(t *testing.T) {
	require := require.New(t)

	vm, _, _ := defaultVM(t, ts.CortinaFork)
	vm.ctx.Lock.Lock()
	defer func() {
		require.NoError(vm.Shutdown(context.Background()))
		vm.ctx.Lock.Unlock()
	}()

	validatorStartTime := vm.clock.Time().Add(executor.SyncBound).Add(1 * time.Second)
	validatorEndTime := validatorStartTime.Add(360 * 24 * time.Hour)
	validatorStake := ts.MaxValidatorStake / 5

	delegator1StartTime := validatorStartTime
	delegator1EndTime := delegator1StartTime.Add(3 * ts.MinStakingDuration)
	delegator1Stake := ts.MaxValidatorStake - validatorStake

	delegator2StartTime := delegator1EndTime
	delegator2EndTime := delegator2StartTime.Add(3 * ts.MinStakingDuration)
	delegator2Stake := ts.MaxValidatorStake - validatorStake

<<<<<<< HEAD
=======
	vm.ctx.Lock.Lock()
	defer func() {
		vm.ctx.Lock.Lock()
		require.NoError(vm.Shutdown(context.Background()))

		vm.ctx.Lock.Unlock()
	}()

>>>>>>> 0add8c6b
	key, err := secp256k1.NewPrivateKey()
	require.NoError(err)

	id := key.Address()
	nodeID := ids.GenerateTestNodeID()
	changeAddr := ts.Keys[0].PublicKey().Address()

	// create valid tx
	addValidatorTx, err := vm.txBuilder.NewAddValidatorTx(
		validatorStake,
		uint64(validatorStartTime.Unix()),
		uint64(validatorEndTime.Unix()),
		nodeID,
		id,
		reward.PercentDenominator,
		[]*secp256k1.PrivateKey{ts.Keys[0], ts.Keys[1]},
		changeAddr,
	)
	require.NoError(err)

	// issue the add validator tx
	vm.ctx.Lock.Unlock()
	require.NoError(vm.issueTx(context.Background(), addValidatorTx))
	vm.ctx.Lock.Lock()

	// trigger block creation for the validator tx
	addValidatorBlock, err := vm.Builder.BuildBlock(context.Background())
	require.NoError(err)
	require.NoError(addValidatorBlock.Verify(context.Background()))
	require.NoError(addValidatorBlock.Accept(context.Background()))
	require.NoError(vm.SetPreference(context.Background(), vm.manager.LastAccepted()))

	// create valid tx
	addFirstDelegatorTx, err := vm.txBuilder.NewAddDelegatorTx(
		delegator1Stake,
		uint64(delegator1StartTime.Unix()),
		uint64(delegator1EndTime.Unix()),
		nodeID,
		ts.Keys[0].PublicKey().Address(),
		[]*secp256k1.PrivateKey{ts.Keys[0], ts.Keys[1]},
		changeAddr,
	)
	require.NoError(err)

	// issue the first add delegator tx
	vm.ctx.Lock.Unlock()
	require.NoError(vm.issueTx(context.Background(), addFirstDelegatorTx))
	vm.ctx.Lock.Lock()

	// trigger block creation for the first add delegator tx
	addFirstDelegatorBlock, err := vm.Builder.BuildBlock(context.Background())
	require.NoError(err)
	require.NoError(addFirstDelegatorBlock.Verify(context.Background()))
	require.NoError(addFirstDelegatorBlock.Accept(context.Background()))
	require.NoError(vm.SetPreference(context.Background(), vm.manager.LastAccepted()))

	// create valid tx
	addSecondDelegatorTx, err := vm.txBuilder.NewAddDelegatorTx(
		delegator2Stake,
		uint64(delegator2StartTime.Unix()),
		uint64(delegator2EndTime.Unix()),
		nodeID,
		ts.Keys[0].PublicKey().Address(),
		[]*secp256k1.PrivateKey{ts.Keys[0], ts.Keys[1]},
		changeAddr,
	)
	require.NoError(err)

	// attempting to issue the second add delegator tx should fail because the
	// total stake weight would go over the limit.
	vm.ctx.Lock.Unlock()
	err = vm.issueTx(context.Background(), addSecondDelegatorTx)
	require.ErrorIs(err, executor.ErrOverDelegated)
}

func TestRemovePermissionedValidatorDuringPendingToCurrentTransitionNotTracked(t *testing.T) {
	require := require.New(t)

	vm, _, _ := defaultVM(t, ts.CortinaFork)
	vm.ctx.Lock.Lock()
	defer func() {
		require.NoError(vm.Shutdown(context.Background()))
		vm.ctx.Lock.Unlock()
	}()

	validatorStartTime := vm.clock.Time().Add(executor.SyncBound).Add(1 * time.Second)
	validatorEndTime := validatorStartTime.Add(360 * 24 * time.Hour)

	key, err := secp256k1.NewPrivateKey()
	require.NoError(err)

	id := key.Address()
	nodeID := ids.GenerateTestNodeID()
	changeAddr := ts.Keys[0].PublicKey().Address()

	addValidatorTx, err := vm.txBuilder.NewAddValidatorTx(
		ts.MaxValidatorStake,
		uint64(validatorStartTime.Unix()),
		uint64(validatorEndTime.Unix()),
		nodeID,
		id,
		reward.PercentDenominator,
		[]*secp256k1.PrivateKey{ts.Keys[0], ts.Keys[1]},
		changeAddr,
	)
	require.NoError(err)

	vm.ctx.Lock.Unlock()
	require.NoError(vm.issueTx(context.Background(), addValidatorTx))
	vm.ctx.Lock.Lock()

	// trigger block creation for the validator tx
	addValidatorBlock, err := vm.Builder.BuildBlock(context.Background())
	require.NoError(err)
	require.NoError(addValidatorBlock.Verify(context.Background()))
	require.NoError(addValidatorBlock.Accept(context.Background()))
	require.NoError(vm.SetPreference(context.Background(), vm.manager.LastAccepted()))

	createSubnetTx, err := vm.txBuilder.NewCreateSubnetTx(
		1,
		[]ids.ShortID{changeAddr},
		[]*secp256k1.PrivateKey{ts.Keys[0], ts.Keys[1]},
		changeAddr,
	)
	require.NoError(err)

	vm.ctx.Lock.Unlock()
	require.NoError(vm.issueTx(context.Background(), createSubnetTx))
	vm.ctx.Lock.Lock()

	// trigger block creation for the subnet tx
	createSubnetBlock, err := vm.Builder.BuildBlock(context.Background())
	require.NoError(err)
	require.NoError(createSubnetBlock.Verify(context.Background()))
	require.NoError(createSubnetBlock.Accept(context.Background()))
	require.NoError(vm.SetPreference(context.Background(), vm.manager.LastAccepted()))

	addSubnetValidatorTx, err := vm.txBuilder.NewAddSubnetValidatorTx(
		ts.MaxValidatorStake,
		uint64(validatorStartTime.Unix()),
		uint64(validatorEndTime.Unix()),
		nodeID,
		createSubnetTx.ID(),
		[]*secp256k1.PrivateKey{ts.Keys[0], ts.Keys[1]},
		changeAddr,
	)
	require.NoError(err)

	vm.ctx.Lock.Unlock()
	require.NoError(vm.issueTx(context.Background(), addSubnetValidatorTx))
	vm.ctx.Lock.Lock()

	// trigger block creation for the validator tx
	addSubnetValidatorBlock, err := vm.Builder.BuildBlock(context.Background())
	require.NoError(err)
	require.NoError(addSubnetValidatorBlock.Verify(context.Background()))
	require.NoError(addSubnetValidatorBlock.Accept(context.Background()))
	require.NoError(vm.SetPreference(context.Background(), vm.manager.LastAccepted()))

	emptyValidatorSet, err := vm.GetValidatorSet(
		context.Background(),
		addSubnetValidatorBlock.Height(),
		createSubnetTx.ID(),
	)
	require.NoError(err)
	require.Empty(emptyValidatorSet)

	removeSubnetValidatorTx, err := vm.txBuilder.NewRemoveSubnetValidatorTx(
		nodeID,
		createSubnetTx.ID(),
		[]*secp256k1.PrivateKey{ts.Keys[0], ts.Keys[1]},
		changeAddr,
	)
	require.NoError(err)

	// Set the clock so that the validator will be moved from the pending
	// validator set into the current validator set.
	vm.clock.Set(validatorStartTime)

	vm.ctx.Lock.Unlock()
	require.NoError(vm.issueTx(context.Background(), removeSubnetValidatorTx))
	vm.ctx.Lock.Lock()

	// trigger block creation for the validator tx
	removeSubnetValidatorBlock, err := vm.Builder.BuildBlock(context.Background())
	require.NoError(err)
	require.NoError(removeSubnetValidatorBlock.Verify(context.Background()))
	require.NoError(removeSubnetValidatorBlock.Accept(context.Background()))
	require.NoError(vm.SetPreference(context.Background(), vm.manager.LastAccepted()))

	emptyValidatorSet, err = vm.GetValidatorSet(
		context.Background(),
		addSubnetValidatorBlock.Height(),
		createSubnetTx.ID(),
	)
	require.NoError(err)
	require.Empty(emptyValidatorSet)
}

func TestRemovePermissionedValidatorDuringPendingToCurrentTransitionTracked(t *testing.T) {
	require := require.New(t)

	vm, _, _ := defaultVM(t, ts.CortinaFork)
	vm.ctx.Lock.Lock()
	defer func() {
		require.NoError(vm.Shutdown(context.Background()))
		vm.ctx.Lock.Unlock()
	}()

	validatorStartTime := vm.clock.Time().Add(executor.SyncBound).Add(1 * time.Second)
	validatorEndTime := validatorStartTime.Add(360 * 24 * time.Hour)

	key, err := secp256k1.NewPrivateKey()
	require.NoError(err)

	id := key.PublicKey().Address()
	nodeID := ids.GenerateTestNodeID()
	changeAddr := ts.Keys[0].PublicKey().Address()

	addValidatorTx, err := vm.txBuilder.NewAddValidatorTx(
		ts.MaxValidatorStake,
		uint64(validatorStartTime.Unix()),
		uint64(validatorEndTime.Unix()),
		nodeID,
		id,
		reward.PercentDenominator,
		[]*secp256k1.PrivateKey{ts.Keys[0], ts.Keys[1]},
		changeAddr,
	)
	require.NoError(err)

	vm.ctx.Lock.Unlock()
	require.NoError(vm.issueTx(context.Background(), addValidatorTx))
	vm.ctx.Lock.Lock()

	// trigger block creation for the validator tx
	addValidatorBlock, err := vm.Builder.BuildBlock(context.Background())
	require.NoError(err)
	require.NoError(addValidatorBlock.Verify(context.Background()))
	require.NoError(addValidatorBlock.Accept(context.Background()))
	require.NoError(vm.SetPreference(context.Background(), vm.manager.LastAccepted()))

	createSubnetTx, err := vm.txBuilder.NewCreateSubnetTx(
		1,
		[]ids.ShortID{changeAddr},
		[]*secp256k1.PrivateKey{ts.Keys[0], ts.Keys[1]},
		changeAddr,
	)
	require.NoError(err)

	vm.ctx.Lock.Unlock()
	require.NoError(vm.issueTx(context.Background(), createSubnetTx))
	vm.ctx.Lock.Lock()

	// trigger block creation for the subnet tx
	createSubnetBlock, err := vm.Builder.BuildBlock(context.Background())
	require.NoError(err)
	require.NoError(createSubnetBlock.Verify(context.Background()))
	require.NoError(createSubnetBlock.Accept(context.Background()))
	require.NoError(vm.SetPreference(context.Background(), vm.manager.LastAccepted()))

	addSubnetValidatorTx, err := vm.txBuilder.NewAddSubnetValidatorTx(
		ts.MaxValidatorStake,
		uint64(validatorStartTime.Unix()),
		uint64(validatorEndTime.Unix()),
		nodeID,
		createSubnetTx.ID(),
		[]*secp256k1.PrivateKey{ts.Keys[0], ts.Keys[1]},
		changeAddr,
	)
	require.NoError(err)

	vm.ctx.Lock.Unlock()
	require.NoError(vm.issueTx(context.Background(), addSubnetValidatorTx))
	vm.ctx.Lock.Lock()

	// trigger block creation for the validator tx
	addSubnetValidatorBlock, err := vm.Builder.BuildBlock(context.Background())
	require.NoError(err)
	require.NoError(addSubnetValidatorBlock.Verify(context.Background()))
	require.NoError(addSubnetValidatorBlock.Accept(context.Background()))
	require.NoError(vm.SetPreference(context.Background(), vm.manager.LastAccepted()))

	removeSubnetValidatorTx, err := vm.txBuilder.NewRemoveSubnetValidatorTx(
		nodeID,
		createSubnetTx.ID(),
		[]*secp256k1.PrivateKey{ts.Keys[0], ts.Keys[1]},
		changeAddr,
	)
	require.NoError(err)

	// Set the clock so that the validator will be moved from the pending
	// validator set into the current validator set.
	vm.clock.Set(validatorStartTime)

	vm.ctx.Lock.Unlock()
	require.NoError(vm.issueTx(context.Background(), removeSubnetValidatorTx))
	vm.ctx.Lock.Lock()

	// trigger block creation for the validator tx
	removeSubnetValidatorBlock, err := vm.Builder.BuildBlock(context.Background())
	require.NoError(err)
	require.NoError(removeSubnetValidatorBlock.Verify(context.Background()))
	require.NoError(removeSubnetValidatorBlock.Accept(context.Background()))
	require.NoError(vm.SetPreference(context.Background(), vm.manager.LastAccepted()))
}

// GetValidatorSet must return the BLS test.Keys for a given validator correctly when
// queried at a previous height, even in case it has currently expired
func TestSubnetValidatorBLSKeyDiffAfterExpiry(t *testing.T) {
	// setup
	require := require.New(t)
	vm, _, _ := defaultVM(t, ts.CortinaFork)
	vm.ctx.Lock.Lock()
	defer func() {
		require.NoError(vm.Shutdown(context.Background()))
		vm.ctx.Lock.Unlock()
	}()

	subnetID := testSubnet1.TxID

	// setup time
	currentTime := ts.GenesisTime
	vm.clock.Set(currentTime)
	vm.state.SetTimestamp(currentTime)

	// A subnet validator stakes and then stops; also its primary network counterpart stops staking
	var (
		primaryStartTime   = currentTime.Add(executor.SyncBound)
		subnetStartTime    = primaryStartTime.Add(executor.SyncBound)
		subnetEndTime      = subnetStartTime.Add(ts.MinStakingDuration)
		primaryEndTime     = subnetEndTime.Add(time.Second)
		primaryReStartTime = primaryEndTime.Add(executor.SyncBound)
		primaryReEndTime   = primaryReStartTime.Add(ts.MinStakingDuration)
	)

	// insert primary network validator
	var (
		nodeID = ids.GenerateTestNodeID()
		addr   = ts.Keys[0].PublicKey().Address()
	)
	sk1, err := bls.NewSecretKey()
	require.NoError(err)

	// build primary network validator with BLS key
	utxoHandler := utxo.NewHandler(vm.ctx, &vm.clock, vm.fx)
	ins, unstakedOuts, stakedOuts, signers, err := utxoHandler.Spend(
		vm.state,
		ts.Keys,
		vm.MinValidatorStake,
		vm.Config.AddPrimaryNetworkValidatorFee,
		addr, // change Addresss
	)
	require.NoError(err)

	uPrimaryTx := &txs.AddPermissionlessValidatorTx{
		BaseTx: txs.BaseTx{BaseTx: avax.BaseTx{
			NetworkID:    vm.ctx.NetworkID,
			BlockchainID: vm.ctx.ChainID,
			Ins:          ins,
			Outs:         unstakedOuts,
		}},
		Validator: txs.Validator{
			NodeID: nodeID,
			Start:  uint64(primaryStartTime.Unix()),
			End:    uint64(primaryEndTime.Unix()),
			Wght:   vm.MinValidatorStake,
		},
		Subnet:    constants.PrimaryNetworkID,
		Signer:    signer.NewProofOfPossession(sk1),
		StakeOuts: stakedOuts,
		ValidatorRewardsOwner: &secp256k1fx.OutputOwners{
			Locktime:  0,
			Threshold: 1,
			Addrs: []ids.ShortID{
				addr,
			},
		},
		DelegatorRewardsOwner: &secp256k1fx.OutputOwners{
			Locktime:  0,
			Threshold: 1,
			Addrs: []ids.ShortID{
				addr,
			},
		},
		DelegationShares: reward.PercentDenominator,
	}
	primaryTx, err := txs.NewSigned(uPrimaryTx, txs.Codec, signers)
	require.NoError(err)
	require.NoError(primaryTx.SyntacticVerify(vm.ctx))

	vm.ctx.Lock.Unlock()
	require.NoError(vm.issueTx(context.Background(), primaryTx))
	vm.ctx.Lock.Lock()
	require.NoError(buildAndAcceptStandardBlock(vm))

	// move time ahead, promoting primary validator to current
	currentTime = primaryStartTime
	vm.clock.Set(currentTime)
	vm.state.SetTimestamp(currentTime)
	require.NoError(buildAndAcceptStandardBlock(vm))

	_, err = vm.state.GetCurrentValidator(constants.PrimaryNetworkID, nodeID)
	require.NoError(err)

	primaryStartHeight, err := vm.GetCurrentHeight(context.Background())
	require.NoError(err)

	// insert the subnet validator
	subnetTx, err := vm.txBuilder.NewAddSubnetValidatorTx(
		1,                              // Weight
		uint64(subnetStartTime.Unix()), // Start time
		uint64(subnetEndTime.Unix()),   // end time
		nodeID,                         // Node ID
		subnetID,
		[]*secp256k1.PrivateKey{ts.Keys[0], ts.Keys[1]},
		addr,
	)
	require.NoError(err)

	vm.ctx.Lock.Unlock()
	require.NoError(vm.issueTx(context.Background(), subnetTx))
	vm.ctx.Lock.Lock()
	require.NoError(buildAndAcceptStandardBlock(vm))

	// move time ahead, promoting the subnet validator to current
	currentTime = subnetStartTime
	vm.clock.Set(currentTime)
	vm.state.SetTimestamp(currentTime)
	require.NoError(buildAndAcceptStandardBlock(vm))

	_, err = vm.state.GetCurrentValidator(subnetID, nodeID)
	require.NoError(err)

	subnetStartHeight, err := vm.GetCurrentHeight(context.Background())
	require.NoError(err)

	// move time ahead, terminating the subnet validator
	currentTime = subnetEndTime
	vm.clock.Set(currentTime)
	vm.state.SetTimestamp(currentTime)
	require.NoError(buildAndAcceptStandardBlock(vm))

	_, err = vm.state.GetCurrentValidator(subnetID, nodeID)
	require.ErrorIs(err, database.ErrNotFound)

	subnetEndHeight, err := vm.GetCurrentHeight(context.Background())
	require.NoError(err)

	// move time ahead, terminating primary network validator
	currentTime = primaryEndTime
	vm.clock.Set(currentTime)
	vm.state.SetTimestamp(currentTime)

	blk, err := vm.Builder.BuildBlock(context.Background()) // must be a proposal block rewarding the primary validator
	require.NoError(err)
	require.NoError(blk.Verify(context.Background()))

	proposalBlk := blk.(snowman.OracleBlock)
	options, err := proposalBlk.Options(context.Background())
	require.NoError(err)

	commit := options[0].(*blockexecutor.Block)
	require.IsType(&block.BanffCommitBlock{}, commit.Block)

	require.NoError(blk.Accept(context.Background()))
	require.NoError(commit.Verify(context.Background()))
	require.NoError(commit.Accept(context.Background()))
	require.NoError(vm.SetPreference(context.Background(), vm.manager.LastAccepted()))

	_, err = vm.state.GetCurrentValidator(constants.PrimaryNetworkID, nodeID)
	require.ErrorIs(err, database.ErrNotFound)

	primaryEndHeight, err := vm.GetCurrentHeight(context.Background())
	require.NoError(err)

	// reinsert primary validator with a different BLS key
	sk2, err := bls.NewSecretKey()
	require.NoError(err)
	require.NotEqual(sk1, sk2)

	ins, unstakedOuts, stakedOuts, signers, err = utxoHandler.Spend(
		vm.state,
		ts.Keys,
		vm.MinValidatorStake,
		vm.Config.AddPrimaryNetworkValidatorFee,
		addr, // change Addresss
	)
	require.NoError(err)

	uPrimaryRestartTx := &txs.AddPermissionlessValidatorTx{
		BaseTx: txs.BaseTx{BaseTx: avax.BaseTx{
			NetworkID:    vm.ctx.NetworkID,
			BlockchainID: vm.ctx.ChainID,
			Ins:          ins,
			Outs:         unstakedOuts,
		}},
		Validator: txs.Validator{
			NodeID: nodeID,
			Start:  uint64(primaryReStartTime.Unix()),
			End:    uint64(primaryReEndTime.Unix()),
			Wght:   vm.MinValidatorStake,
		},
		Subnet:    constants.PrimaryNetworkID,
		Signer:    signer.NewProofOfPossession(sk2),
		StakeOuts: stakedOuts,
		ValidatorRewardsOwner: &secp256k1fx.OutputOwners{
			Locktime:  0,
			Threshold: 1,
			Addrs: []ids.ShortID{
				addr,
			},
		},
		DelegatorRewardsOwner: &secp256k1fx.OutputOwners{
			Locktime:  0,
			Threshold: 1,
			Addrs: []ids.ShortID{
				addr,
			},
		},
		DelegationShares: reward.PercentDenominator,
	}
	primaryRestartTx, err := txs.NewSigned(uPrimaryRestartTx, txs.Codec, signers)
	require.NoError(err)
	require.NoError(uPrimaryRestartTx.SyntacticVerify(vm.ctx))

	vm.ctx.Lock.Unlock()
	require.NoError(vm.issueTx(context.Background(), primaryRestartTx))
	vm.ctx.Lock.Lock()
	require.NoError(buildAndAcceptStandardBlock(vm))

	// move time ahead, promoting restarted primary validator to current
	currentTime = primaryReStartTime
	vm.clock.Set(currentTime)
	vm.state.SetTimestamp(currentTime)
	require.NoError(buildAndAcceptStandardBlock(vm))

	_, err = vm.state.GetCurrentValidator(constants.PrimaryNetworkID, nodeID)
	require.NoError(err)

	primaryRestartHeight, err := vm.GetCurrentHeight(context.Background())
	require.NoError(err)

	// Show that validators are rebuilt with the right BLS key
	for height := primaryStartHeight; height < primaryEndHeight; height++ {
		require.NoError(checkValidatorBlsKeyIsSet(
			vm.State,
			nodeID,
			constants.PrimaryNetworkID,
			height,
			uPrimaryTx.Signer.Key(),
		))
	}
	for height := primaryEndHeight; height < primaryRestartHeight; height++ {
		err := checkValidatorBlsKeyIsSet(
			vm.State,
			nodeID,
			constants.PrimaryNetworkID,
			primaryEndHeight,
			uPrimaryTx.Signer.Key(),
		)
		require.ErrorIs(err, database.ErrNotFound)
	}
	require.NoError(checkValidatorBlsKeyIsSet(
		vm.State,
		nodeID,
		constants.PrimaryNetworkID,
		primaryRestartHeight,
		uPrimaryRestartTx.Signer.Key(),
	))

	for height := subnetStartHeight; height < subnetEndHeight; height++ {
		require.NoError(checkValidatorBlsKeyIsSet(
			vm.State,
			nodeID,
			subnetID,
			height,
			uPrimaryTx.Signer.Key(),
		))
	}

	for height := subnetEndHeight; height <= primaryRestartHeight; height++ {
		err := checkValidatorBlsKeyIsSet(
			vm.State,
			nodeID,
			subnetID,
			primaryEndHeight,
			uPrimaryTx.Signer.Key(),
		)
		require.ErrorIs(err, database.ErrNotFound)
	}
}

func TestPrimaryNetworkValidatorPopulatedToEmptyBLSKeyDiff(t *testing.T) {
	// A primary network validator has an empty BLS key. Then it restakes adding
	// the BLS key. Querying the validator set back when BLS key was empty must
	// return an empty BLS key.

	// setup
	require := require.New(t)
	vm, _, _ := defaultVM(t, ts.CortinaFork)
	vm.ctx.Lock.Lock()
	defer func() {
		require.NoError(vm.Shutdown(context.Background()))
		vm.ctx.Lock.Unlock()
	}()

	// setup time
	currentTime := ts.GenesisTime
	vm.clock.Set(currentTime)
	vm.state.SetTimestamp(currentTime)

	// A primary network validator stake twice
	var (
		primaryStartTime1 = currentTime.Add(executor.SyncBound)
		primaryEndTime1   = primaryStartTime1.Add(ts.MinStakingDuration)
		primaryStartTime2 = primaryEndTime1.Add(executor.SyncBound)
		primaryEndTime2   = primaryStartTime2.Add(ts.MinStakingDuration)
	)

	// Add a primary network validator with no BLS key
	nodeID := ids.GenerateTestNodeID()
	addr := ts.Keys[0].PublicKey().Address()
	primaryTx1, err := vm.txBuilder.NewAddValidatorTx(
		vm.MinValidatorStake,
		uint64(primaryStartTime1.Unix()),
		uint64(primaryEndTime1.Unix()),
		nodeID,
		addr,
		reward.PercentDenominator,
		[]*secp256k1.PrivateKey{ts.Keys[0]},
		addr,
	)
	require.NoError(err)

	vm.ctx.Lock.Unlock()
	require.NoError(vm.issueTx(context.Background(), primaryTx1))
	vm.ctx.Lock.Lock()
	require.NoError(buildAndAcceptStandardBlock(vm))

	// move time ahead, promoting primary validator to current
	currentTime = primaryStartTime1
	vm.clock.Set(currentTime)
	vm.state.SetTimestamp(currentTime)
	require.NoError(buildAndAcceptStandardBlock(vm))

	_, err = vm.state.GetCurrentValidator(constants.PrimaryNetworkID, nodeID)
	require.NoError(err)

	primaryStartHeight, err := vm.GetCurrentHeight(context.Background())
	require.NoError(err)

	// move time ahead, terminating primary network validator
	currentTime = primaryEndTime1
	vm.clock.Set(currentTime)
	vm.state.SetTimestamp(currentTime)

	blk, err := vm.Builder.BuildBlock(context.Background()) // must be a proposal block rewarding the primary validator
	require.NoError(err)
	require.NoError(blk.Verify(context.Background()))

	proposalBlk := blk.(snowman.OracleBlock)
	options, err := proposalBlk.Options(context.Background())
	require.NoError(err)

	commit := options[0].(*blockexecutor.Block)
	require.IsType(&block.BanffCommitBlock{}, commit.Block)

	require.NoError(blk.Accept(context.Background()))
	require.NoError(commit.Verify(context.Background()))
	require.NoError(commit.Accept(context.Background()))
	require.NoError(vm.SetPreference(context.Background(), vm.manager.LastAccepted()))

	_, err = vm.state.GetCurrentValidator(constants.PrimaryNetworkID, nodeID)
	require.ErrorIs(err, database.ErrNotFound)

	primaryEndHeight, err := vm.GetCurrentHeight(context.Background())
	require.NoError(err)

	// reinsert primary validator with a different BLS key
	sk2, err := bls.NewSecretKey()
	require.NoError(err)

	utxoHandler := utxo.NewHandler(vm.ctx, &vm.clock, vm.fx)
	ins, unstakedOuts, stakedOuts, signers, err := utxoHandler.Spend(
		vm.state,
		ts.Keys,
		vm.MinValidatorStake,
		vm.Config.AddPrimaryNetworkValidatorFee,
		addr, // change Addresss
	)
	require.NoError(err)

	uPrimaryRestartTx := &txs.AddPermissionlessValidatorTx{
		BaseTx: txs.BaseTx{BaseTx: avax.BaseTx{
			NetworkID:    vm.ctx.NetworkID,
			BlockchainID: vm.ctx.ChainID,
			Ins:          ins,
			Outs:         unstakedOuts,
		}},
		Validator: txs.Validator{
			NodeID: nodeID,
			Start:  uint64(primaryStartTime2.Unix()),
			End:    uint64(primaryEndTime2.Unix()),
			Wght:   vm.MinValidatorStake,
		},
		Subnet:    constants.PrimaryNetworkID,
		Signer:    signer.NewProofOfPossession(sk2),
		StakeOuts: stakedOuts,
		ValidatorRewardsOwner: &secp256k1fx.OutputOwners{
			Locktime:  0,
			Threshold: 1,
			Addrs: []ids.ShortID{
				addr,
			},
		},
		DelegatorRewardsOwner: &secp256k1fx.OutputOwners{
			Locktime:  0,
			Threshold: 1,
			Addrs: []ids.ShortID{
				addr,
			},
		},
		DelegationShares: reward.PercentDenominator,
	}
	primaryRestartTx, err := txs.NewSigned(uPrimaryRestartTx, txs.Codec, signers)
	require.NoError(err)
	require.NoError(uPrimaryRestartTx.SyntacticVerify(vm.ctx))

	vm.ctx.Lock.Unlock()
	require.NoError(vm.issueTx(context.Background(), primaryRestartTx))
	vm.ctx.Lock.Lock()
	require.NoError(buildAndAcceptStandardBlock(vm))

	// move time ahead, promoting restarted primary validator to current
	currentTime = primaryStartTime2
	vm.clock.Set(currentTime)
	vm.state.SetTimestamp(currentTime)
	require.NoError(buildAndAcceptStandardBlock(vm))

	_, err = vm.state.GetCurrentValidator(constants.PrimaryNetworkID, nodeID)
	require.NoError(err)

	emptySigner := &signer.Empty{}
	for height := primaryStartHeight; height < primaryEndHeight; height++ {
		require.NoError(checkValidatorBlsKeyIsSet(
			vm.State,
			nodeID,
			constants.PrimaryNetworkID,
			height,
			emptySigner.Key(),
		))
	}
}

func TestSubnetValidatorPopulatedToEmptyBLSKeyDiff(t *testing.T) {
	// A primary network validator has an empty BLS key and a subnet validator.
	// Primary network validator terminates its first staking cycle and it
	// restakes adding the BLS key. Querying the validator set back when BLS key
	// was empty must return an empty BLS key for the subnet validator

	// setup
	require := require.New(t)
	vm, _, _ := defaultVM(t, ts.CortinaFork)
	vm.ctx.Lock.Lock()
	defer func() {
		require.NoError(vm.Shutdown(context.Background()))
		vm.ctx.Lock.Unlock()
	}()

	subnetID := testSubnet1.TxID

	// setup time
	currentTime := ts.GenesisTime
	vm.clock.Set(currentTime)
	vm.state.SetTimestamp(currentTime)

	// A primary network validator stake twice
	var (
		primaryStartTime1 = currentTime.Add(executor.SyncBound)
		subnetStartTime   = primaryStartTime1.Add(executor.SyncBound)
		subnetEndTime     = subnetStartTime.Add(ts.MinStakingDuration)
		primaryEndTime1   = subnetEndTime.Add(time.Second)
		primaryStartTime2 = primaryEndTime1.Add(executor.SyncBound)
		primaryEndTime2   = primaryStartTime2.Add(ts.MinStakingDuration)
	)

	// Add a primary network validator with no BLS key
	nodeID := ids.GenerateTestNodeID()
	addr := ts.Keys[0].PublicKey().Address()
	primaryTx1, err := vm.txBuilder.NewAddValidatorTx(
		vm.MinValidatorStake,
		uint64(primaryStartTime1.Unix()),
		uint64(primaryEndTime1.Unix()),
		nodeID,
		addr,
		reward.PercentDenominator,
		[]*secp256k1.PrivateKey{ts.Keys[0]},
		addr,
	)
	require.NoError(err)

	vm.ctx.Lock.Unlock()
	require.NoError(vm.issueTx(context.Background(), primaryTx1))
	vm.ctx.Lock.Lock()
	require.NoError(buildAndAcceptStandardBlock(vm))

	// move time ahead, promoting primary validator to current
	currentTime = primaryStartTime1
	vm.clock.Set(currentTime)
	vm.state.SetTimestamp(currentTime)
	require.NoError(buildAndAcceptStandardBlock(vm))

	_, err = vm.state.GetCurrentValidator(constants.PrimaryNetworkID, nodeID)
	require.NoError(err)

	primaryStartHeight, err := vm.GetCurrentHeight(context.Background())
	require.NoError(err)

	// insert the subnet validator
	subnetTx, err := vm.txBuilder.NewAddSubnetValidatorTx(
		1,                              // Weight
		uint64(subnetStartTime.Unix()), // Start time
		uint64(subnetEndTime.Unix()),   // end time
		nodeID,                         // Node ID
		subnetID,
		[]*secp256k1.PrivateKey{ts.Keys[0], ts.Keys[1]},
		addr,
	)
	require.NoError(err)

	vm.ctx.Lock.Unlock()
	require.NoError(vm.issueTx(context.Background(), subnetTx))
	vm.ctx.Lock.Lock()
	require.NoError(buildAndAcceptStandardBlock(vm))

	// move time ahead, promoting the subnet validator to current
	currentTime = subnetStartTime
	vm.clock.Set(currentTime)
	vm.state.SetTimestamp(currentTime)
	require.NoError(buildAndAcceptStandardBlock(vm))

	_, err = vm.state.GetCurrentValidator(subnetID, nodeID)
	require.NoError(err)

	subnetStartHeight, err := vm.GetCurrentHeight(context.Background())
	require.NoError(err)

	// move time ahead, terminating the subnet validator
	currentTime = subnetEndTime
	vm.clock.Set(currentTime)
	vm.state.SetTimestamp(currentTime)
	require.NoError(buildAndAcceptStandardBlock(vm))

	_, err = vm.state.GetCurrentValidator(subnetID, nodeID)
	require.ErrorIs(err, database.ErrNotFound)

	subnetEndHeight, err := vm.GetCurrentHeight(context.Background())
	require.NoError(err)

	// move time ahead, terminating primary network validator
	currentTime = primaryEndTime1
	vm.clock.Set(currentTime)
	vm.state.SetTimestamp(currentTime)

	blk, err := vm.Builder.BuildBlock(context.Background()) // must be a proposal block rewarding the primary validator
	require.NoError(err)
	require.NoError(blk.Verify(context.Background()))

	proposalBlk := blk.(snowman.OracleBlock)
	options, err := proposalBlk.Options(context.Background())
	require.NoError(err)

	commit := options[0].(*blockexecutor.Block)
	require.IsType(&block.BanffCommitBlock{}, commit.Block)

	require.NoError(blk.Accept(context.Background()))
	require.NoError(commit.Verify(context.Background()))
	require.NoError(commit.Accept(context.Background()))
	require.NoError(vm.SetPreference(context.Background(), vm.manager.LastAccepted()))

	_, err = vm.state.GetCurrentValidator(constants.PrimaryNetworkID, nodeID)
	require.ErrorIs(err, database.ErrNotFound)

	primaryEndHeight, err := vm.GetCurrentHeight(context.Background())
	require.NoError(err)

	// reinsert primary validator with a different BLS key
	sk2, err := bls.NewSecretKey()
	require.NoError(err)

	utxoHandler := utxo.NewHandler(vm.ctx, &vm.clock, vm.fx)
	ins, unstakedOuts, stakedOuts, signers, err := utxoHandler.Spend(
		vm.state,
		ts.Keys,
		vm.MinValidatorStake,
		vm.Config.AddPrimaryNetworkValidatorFee,
		addr, // change Addresss
	)
	require.NoError(err)

	uPrimaryRestartTx := &txs.AddPermissionlessValidatorTx{
		BaseTx: txs.BaseTx{BaseTx: avax.BaseTx{
			NetworkID:    vm.ctx.NetworkID,
			BlockchainID: vm.ctx.ChainID,
			Ins:          ins,
			Outs:         unstakedOuts,
		}},
		Validator: txs.Validator{
			NodeID: nodeID,
			Start:  uint64(primaryStartTime2.Unix()),
			End:    uint64(primaryEndTime2.Unix()),
			Wght:   vm.MinValidatorStake,
		},
		Subnet:    constants.PrimaryNetworkID,
		Signer:    signer.NewProofOfPossession(sk2),
		StakeOuts: stakedOuts,
		ValidatorRewardsOwner: &secp256k1fx.OutputOwners{
			Locktime:  0,
			Threshold: 1,
			Addrs: []ids.ShortID{
				addr,
			},
		},
		DelegatorRewardsOwner: &secp256k1fx.OutputOwners{
			Locktime:  0,
			Threshold: 1,
			Addrs: []ids.ShortID{
				addr,
			},
		},
		DelegationShares: reward.PercentDenominator,
	}
	primaryRestartTx, err := txs.NewSigned(uPrimaryRestartTx, txs.Codec, signers)
	require.NoError(err)
	require.NoError(uPrimaryRestartTx.SyntacticVerify(vm.ctx))

	vm.ctx.Lock.Unlock()
	require.NoError(vm.issueTx(context.Background(), primaryRestartTx))
	vm.ctx.Lock.Lock()
	require.NoError(buildAndAcceptStandardBlock(vm))

	// move time ahead, promoting restarted primary validator to current
	currentTime = primaryStartTime2
	vm.clock.Set(currentTime)
	vm.state.SetTimestamp(currentTime)

	require.NoError(buildAndAcceptStandardBlock(vm))
	_, err = vm.state.GetCurrentValidator(constants.PrimaryNetworkID, nodeID)
	require.NoError(err)

	emptySigner := &signer.Empty{}
	for height := primaryStartHeight; height < primaryEndHeight; height++ {
		require.NoError(checkValidatorBlsKeyIsSet(
			vm.State,
			nodeID,
			constants.PrimaryNetworkID,
			height,
			emptySigner.Key(),
		))
	}
	for height := subnetStartHeight; height < subnetEndHeight; height++ {
		require.NoError(checkValidatorBlsKeyIsSet(
			vm.State,
			nodeID,
			subnetID,
			height,
			emptySigner.Key(),
		))
	}
}

func TestSubnetValidatorSetAfterPrimaryNetworkValidatorRemoval(t *testing.T) {
	// A primary network validator and a subnet validator are running.
	// Primary network validator terminates its staking cycle.
	// Querying the validator set when the subnet validator existed should
	// succeed.

	// setup
	require := require.New(t)
	vm, _, _ := defaultVM(t, ts.CortinaFork)
	vm.ctx.Lock.Lock()
	defer func() {
		require.NoError(vm.Shutdown(context.Background()))
		vm.ctx.Lock.Unlock()
	}()

	subnetID := testSubnet1.TxID

	// setup time
	currentTime := ts.GenesisTime
	vm.clock.Set(currentTime)
	vm.state.SetTimestamp(currentTime)

	// A primary network validator stake twice
	var (
		primaryStartTime1 = currentTime.Add(executor.SyncBound)
		subnetStartTime   = primaryStartTime1.Add(executor.SyncBound)
		subnetEndTime     = subnetStartTime.Add(ts.MinStakingDuration)
		primaryEndTime1   = subnetEndTime.Add(time.Second)
	)

	// Add a primary network validator with no BLS key
	nodeID := ids.GenerateTestNodeID()
	addr := ts.Keys[0].PublicKey().Address()
	primaryTx1, err := vm.txBuilder.NewAddValidatorTx(
		vm.MinValidatorStake,
		uint64(primaryStartTime1.Unix()),
		uint64(primaryEndTime1.Unix()),
		nodeID,
		addr,
		reward.PercentDenominator,
		[]*secp256k1.PrivateKey{ts.Keys[0]},
		addr,
	)
	require.NoError(err)

	vm.ctx.Lock.Unlock()
	require.NoError(vm.issueTx(context.Background(), primaryTx1))
	vm.ctx.Lock.Lock()
	require.NoError(buildAndAcceptStandardBlock(vm))

	// move time ahead, promoting primary validator to current
	currentTime = primaryStartTime1
	vm.clock.Set(currentTime)
	vm.state.SetTimestamp(currentTime)
	require.NoError(buildAndAcceptStandardBlock(vm))

	_, err = vm.state.GetCurrentValidator(constants.PrimaryNetworkID, nodeID)
	require.NoError(err)

	// insert the subnet validator
	subnetTx, err := vm.txBuilder.NewAddSubnetValidatorTx(
		1,                              // Weight
		uint64(subnetStartTime.Unix()), // Start time
		uint64(subnetEndTime.Unix()),   // end time
		nodeID,                         // Node ID
		subnetID,
		[]*secp256k1.PrivateKey{ts.Keys[0], ts.Keys[1]},
		addr,
	)
	require.NoError(err)

	vm.ctx.Lock.Unlock()
	require.NoError(vm.issueTx(context.Background(), subnetTx))
	vm.ctx.Lock.Lock()
	require.NoError(buildAndAcceptStandardBlock(vm))

	// move time ahead, promoting the subnet validator to current
	currentTime = subnetStartTime
	vm.clock.Set(currentTime)
	vm.state.SetTimestamp(currentTime)
	require.NoError(buildAndAcceptStandardBlock(vm))

	_, err = vm.state.GetCurrentValidator(subnetID, nodeID)
	require.NoError(err)

	subnetStartHeight, err := vm.GetCurrentHeight(context.Background())
	require.NoError(err)

	// move time ahead, terminating the subnet validator
	currentTime = subnetEndTime
	vm.clock.Set(currentTime)
	vm.state.SetTimestamp(currentTime)
	require.NoError(buildAndAcceptStandardBlock(vm))

	_, err = vm.state.GetCurrentValidator(subnetID, nodeID)
	require.ErrorIs(err, database.ErrNotFound)

	// move time ahead, terminating primary network validator
	currentTime = primaryEndTime1
	vm.clock.Set(currentTime)
	vm.state.SetTimestamp(currentTime)

	blk, err := vm.Builder.BuildBlock(context.Background()) // must be a proposal block rewarding the primary validator
	require.NoError(err)
	require.NoError(blk.Verify(context.Background()))

	proposalBlk := blk.(snowman.OracleBlock)
	options, err := proposalBlk.Options(context.Background())
	require.NoError(err)

	commit := options[0].(*blockexecutor.Block)
	require.IsType(&block.BanffCommitBlock{}, commit.Block)

	require.NoError(blk.Accept(context.Background()))
	require.NoError(commit.Verify(context.Background()))
	require.NoError(commit.Accept(context.Background()))
	require.NoError(vm.SetPreference(context.Background(), vm.manager.LastAccepted()))

	_, err = vm.state.GetCurrentValidator(constants.PrimaryNetworkID, nodeID)
	require.ErrorIs(err, database.ErrNotFound)

	// Generating the validator set should not error when re-introducing a
	// subnet validator whose primary network validator was also removed.
	_, err = vm.State.GetValidatorSet(context.Background(), subnetStartHeight, subnetID)
	require.NoError(err)
}

func buildAndAcceptStandardBlock(vm *VM) error {
	blk, err := vm.Builder.BuildBlock(context.Background())
	if err != nil {
		return err
	}

	if err := blk.Verify(context.Background()); err != nil {
		return err
	}

	if err := blk.Accept(context.Background()); err != nil {
		return err
	}

	return vm.SetPreference(context.Background(), vm.manager.LastAccepted())
}

func checkValidatorBlsKeyIsSet(
	valState validators.State,
	nodeID ids.NodeID,
	subnetID ids.ID,
	height uint64,
	expectedBlsKey *bls.PublicKey,
) error {
	vals, err := valState.GetValidatorSet(context.Background(), height, subnetID)
	if err != nil {
		return err
	}

	val, found := vals[nodeID]
	switch {
	case !found:
		return database.ErrNotFound
	case expectedBlsKey == val.PublicKey:
		return nil
	case expectedBlsKey == nil && val.PublicKey != nil:
		return errors.New("unexpected BLS key")
	case expectedBlsKey != nil && val.PublicKey == nil:
		return errors.New("missing BLS key")
	case !bytes.Equal(bls.SerializePublicKey(expectedBlsKey), bls.SerializePublicKey(val.PublicKey)):
		return errors.New("incorrect BLS key")
	default:
		return nil
	}
}<|MERGE_RESOLUTION|>--- conflicted
+++ resolved
@@ -1126,11 +1126,6 @@
 	require := require.New(t)
 
 	vm, _, _ := defaultVM(t, ts.CortinaFork)
-	vm.ctx.Lock.Lock()
-	defer func() {
-		require.NoError(vm.Shutdown(context.Background()))
-		vm.ctx.Lock.Unlock()
-	}()
 
 	validatorStartTime := vm.clock.Time().Add(executor.SyncBound).Add(1 * time.Second)
 	validatorEndTime := validatorStartTime.Add(360 * 24 * time.Hour)
@@ -1144,8 +1139,6 @@
 	delegator2EndTime := delegator2StartTime.Add(3 * ts.MinStakingDuration)
 	delegator2Stake := ts.MaxValidatorStake - validatorStake
 
-<<<<<<< HEAD
-=======
 	vm.ctx.Lock.Lock()
 	defer func() {
 		vm.ctx.Lock.Lock()
@@ -1154,7 +1147,6 @@
 		vm.ctx.Lock.Unlock()
 	}()
 
->>>>>>> 0add8c6b
 	key, err := secp256k1.NewPrivateKey()
 	require.NoError(err)
 
