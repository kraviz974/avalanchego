// Copyright (C) 2019-2023, Ava Labs, Inc. All rights reserved.
// See the file LICENSE for licensing terms.

package platformvm

import (
	"bytes"
	"context"
	"errors"
	"testing"
	"time"

	"github.com/prometheus/client_golang/prometheus"

	"github.com/stretchr/testify/require"

	"github.com/ava-labs/avalanchego/chains"
	"github.com/ava-labs/avalanchego/chains/atomic"
	"github.com/ava-labs/avalanchego/database"
	"github.com/ava-labs/avalanchego/database/memdb"
	"github.com/ava-labs/avalanchego/database/prefixdb"
	"github.com/ava-labs/avalanchego/ids"
	"github.com/ava-labs/avalanchego/snow/choices"
	"github.com/ava-labs/avalanchego/snow/consensus/snowman"
	"github.com/ava-labs/avalanchego/snow/engine/common"
	"github.com/ava-labs/avalanchego/snow/uptime"
	"github.com/ava-labs/avalanchego/snow/validators"
	"github.com/ava-labs/avalanchego/utils/constants"
	"github.com/ava-labs/avalanchego/utils/crypto/bls"
	"github.com/ava-labs/avalanchego/utils/crypto/secp256k1"
	"github.com/ava-labs/avalanchego/vms/components/avax"
	"github.com/ava-labs/avalanchego/vms/platformvm/block"
	"github.com/ava-labs/avalanchego/vms/platformvm/config"
	"github.com/ava-labs/avalanchego/vms/platformvm/metrics"
	"github.com/ava-labs/avalanchego/vms/platformvm/reward"
	"github.com/ava-labs/avalanchego/vms/platformvm/signer"
	"github.com/ava-labs/avalanchego/vms/platformvm/state"
	"github.com/ava-labs/avalanchego/vms/platformvm/txs"
	"github.com/ava-labs/avalanchego/vms/platformvm/txs/executor"
	"github.com/ava-labs/avalanchego/vms/platformvm/utxo"
	"github.com/ava-labs/avalanchego/vms/secp256k1fx"

	blockexecutor "github.com/ava-labs/avalanchego/vms/platformvm/block/executor"
)

func TestAddDelegatorTxOverDelegatedRegression(t *testing.T) {
	require := require.New(t)
	vm, _, _ := defaultVM(t)
	vm.ctx.Lock.Lock()
	defer func() {
		require.NoError(vm.Shutdown(context.Background()))
		vm.ctx.Lock.Unlock()
	}()

	validatorStartTime := vm.clock.Time().Add(executor.SyncBound).Add(1 * time.Second)
	validatorEndTime := validatorStartTime.Add(360 * 24 * time.Hour)

	nodeID := ids.GenerateTestNodeID()
	changeAddr := keys[0].PublicKey().Address()

	// create valid tx
	addValidatorTx, err := vm.txBuilder.NewAddValidatorTx(
		vm.MinValidatorStake,
		uint64(validatorStartTime.Unix()),
		uint64(validatorEndTime.Unix()),
		nodeID,
		changeAddr,
		reward.PercentDenominator,
		[]*secp256k1.PrivateKey{keys[0]},
		changeAddr,
	)
	require.NoError(err)

	// trigger block creation
	require.NoError(vm.Builder.AddUnverifiedTx(addValidatorTx))

	addValidatorBlock, err := vm.Builder.BuildBlock(context.Background())
	require.NoError(err)
	require.NoError(addValidatorBlock.Verify(context.Background()))
	require.NoError(addValidatorBlock.Accept(context.Background()))
	require.NoError(vm.SetPreference(context.Background(), vm.manager.LastAccepted()))

	vm.clock.Set(validatorStartTime)

	firstAdvanceTimeBlock, err := vm.Builder.BuildBlock(context.Background())
	require.NoError(err)
	require.NoError(firstAdvanceTimeBlock.Verify(context.Background()))
	require.NoError(firstAdvanceTimeBlock.Accept(context.Background()))
	require.NoError(vm.SetPreference(context.Background(), vm.manager.LastAccepted()))

	firstDelegatorStartTime := validatorStartTime.Add(executor.SyncBound).Add(1 * time.Second)
	firstDelegatorEndTime := firstDelegatorStartTime.Add(vm.MinStakeDuration)

	// create valid tx
	addFirstDelegatorTx, err := vm.txBuilder.NewAddDelegatorTx(
		4*vm.MinValidatorStake, // maximum amount of stake this delegator can provide
		uint64(firstDelegatorStartTime.Unix()),
		uint64(firstDelegatorEndTime.Unix()),
		nodeID,
		changeAddr,
		[]*secp256k1.PrivateKey{keys[0], keys[1]},
		changeAddr,
	)
	require.NoError(err)

	// trigger block creation
	require.NoError(vm.Builder.AddUnverifiedTx(addFirstDelegatorTx))

	addFirstDelegatorBlock, err := vm.Builder.BuildBlock(context.Background())
	require.NoError(err)
	require.NoError(addFirstDelegatorBlock.Verify(context.Background()))
	require.NoError(addFirstDelegatorBlock.Accept(context.Background()))
	require.NoError(vm.SetPreference(context.Background(), vm.manager.LastAccepted()))

	vm.clock.Set(firstDelegatorStartTime)

	secondAdvanceTimeBlock, err := vm.Builder.BuildBlock(context.Background())
	require.NoError(err)
	require.NoError(secondAdvanceTimeBlock.Verify(context.Background()))
	require.NoError(secondAdvanceTimeBlock.Accept(context.Background()))
	require.NoError(vm.SetPreference(context.Background(), vm.manager.LastAccepted()))

	secondDelegatorStartTime := firstDelegatorEndTime.Add(2 * time.Second)
	secondDelegatorEndTime := secondDelegatorStartTime.Add(vm.MinStakeDuration)

	vm.clock.Set(secondDelegatorStartTime.Add(-10 * executor.SyncBound))

	// create valid tx
	addSecondDelegatorTx, err := vm.txBuilder.NewAddDelegatorTx(
		vm.MinDelegatorStake,
		uint64(secondDelegatorStartTime.Unix()),
		uint64(secondDelegatorEndTime.Unix()),
		nodeID,
		changeAddr,
		[]*secp256k1.PrivateKey{keys[0], keys[1], keys[3]},
		changeAddr,
	)
	require.NoError(err)

	// trigger block creation
	require.NoError(vm.Builder.AddUnverifiedTx(addSecondDelegatorTx))

	addSecondDelegatorBlock, err := vm.Builder.BuildBlock(context.Background())
	require.NoError(err)
	require.NoError(addSecondDelegatorBlock.Verify(context.Background()))
	require.NoError(addSecondDelegatorBlock.Accept(context.Background()))
	require.NoError(vm.SetPreference(context.Background(), vm.manager.LastAccepted()))

	thirdDelegatorStartTime := firstDelegatorEndTime.Add(-time.Second)
	thirdDelegatorEndTime := thirdDelegatorStartTime.Add(vm.MinStakeDuration)

	// create valid tx
	addThirdDelegatorTx, err := vm.txBuilder.NewAddDelegatorTx(
		vm.MinDelegatorStake,
		uint64(thirdDelegatorStartTime.Unix()),
		uint64(thirdDelegatorEndTime.Unix()),
		nodeID,
		changeAddr,
		[]*secp256k1.PrivateKey{keys[0], keys[1], keys[4]},
		changeAddr,
	)
	require.NoError(err)

	// trigger block creation
	err = vm.Builder.AddUnverifiedTx(addThirdDelegatorTx)
	require.ErrorIs(err, executor.ErrOverDelegated)
}

func TestAddDelegatorTxHeapCorruption(t *testing.T) {
	validatorStartTime := banffForkTime.Add(executor.SyncBound).Add(1 * time.Second)
	validatorEndTime := validatorStartTime.Add(360 * 24 * time.Hour)
	validatorStake := defaultMaxValidatorStake / 5

	delegator1StartTime := validatorStartTime
	delegator1EndTime := delegator1StartTime.Add(3 * defaultMinStakingDuration)
	delegator1Stake := defaultMinValidatorStake

	delegator2StartTime := validatorStartTime.Add(1 * defaultMinStakingDuration)
	delegator2EndTime := delegator1StartTime.Add(6 * defaultMinStakingDuration)
	delegator2Stake := defaultMinValidatorStake

	delegator3StartTime := validatorStartTime.Add(2 * defaultMinStakingDuration)
	delegator3EndTime := delegator1StartTime.Add(4 * defaultMinStakingDuration)
	delegator3Stake := defaultMaxValidatorStake - validatorStake - 2*defaultMinValidatorStake

	delegator4StartTime := validatorStartTime.Add(5 * defaultMinStakingDuration)
	delegator4EndTime := delegator1StartTime.Add(7 * defaultMinStakingDuration)
	delegator4Stake := defaultMaxValidatorStake - validatorStake - defaultMinValidatorStake

	tests := []struct {
		name    string
		ap3Time time.Time
	}{
		{
			name:    "pre-upgrade is no longer restrictive",
			ap3Time: validatorEndTime,
		},
		{
			name:    "post-upgrade calculate max stake correctly",
			ap3Time: defaultGenesisTime,
		},
	}

	for _, test := range tests {
		t.Run(test.name, func(t *testing.T) {
			require := require.New(t)

			vm, _, _ := defaultVM(t)
			vm.ApricotPhase3Time = test.ap3Time

			vm.ctx.Lock.Lock()
			defer func() {
				require.NoError(vm.Shutdown(context.Background()))

				vm.ctx.Lock.Unlock()
			}()

			key, err := secp256k1.NewPrivateKey()
			require.NoError(err)

			id := key.PublicKey().Address()
			nodeID := ids.GenerateTestNodeID()
			changeAddr := keys[0].PublicKey().Address()

			// create valid tx
			nodeID := ids.NodeIDFromShortNodeID(ids.ShortNodeID(id))
			addValidatorTx, err := vm.txBuilder.NewAddValidatorTx(
				validatorStake,
				uint64(validatorStartTime.Unix()),
				uint64(validatorEndTime.Unix()),
				nodeID,
				id,
				reward.PercentDenominator,
				[]*secp256k1.PrivateKey{keys[0], keys[1]},
				changeAddr,
			)
			require.NoError(err)

			// issue the add validator tx
			require.NoError(vm.Builder.AddUnverifiedTx(addValidatorTx))

			// trigger block creation for the validator tx
			addValidatorBlock, err := vm.Builder.BuildBlock(context.Background())
			require.NoError(err)
			require.NoError(addValidatorBlock.Verify(context.Background()))
			require.NoError(addValidatorBlock.Accept(context.Background()))
			require.NoError(vm.SetPreference(context.Background(), vm.manager.LastAccepted()))

			// create valid tx
			addFirstDelegatorTx, err := vm.txBuilder.NewAddDelegatorTx(
				delegator1Stake,
				uint64(delegator1StartTime.Unix()),
				uint64(delegator1EndTime.Unix()),
				nodeID,
				keys[0].PublicKey().Address(),
				[]*secp256k1.PrivateKey{keys[0], keys[1]},
				changeAddr,
			)
			require.NoError(err)

			// issue the first add delegator tx
			require.NoError(vm.Builder.AddUnverifiedTx(addFirstDelegatorTx))

			// trigger block creation for the first add delegator tx
			addFirstDelegatorBlock, err := vm.Builder.BuildBlock(context.Background())
			require.NoError(err)
			require.NoError(addFirstDelegatorBlock.Verify(context.Background()))
			require.NoError(addFirstDelegatorBlock.Accept(context.Background()))
			require.NoError(vm.SetPreference(context.Background(), vm.manager.LastAccepted()))

			// create valid tx
			addSecondDelegatorTx, err := vm.txBuilder.NewAddDelegatorTx(
				delegator2Stake,
				uint64(delegator2StartTime.Unix()),
				uint64(delegator2EndTime.Unix()),
				nodeID,
				keys[0].PublicKey().Address(),
				[]*secp256k1.PrivateKey{keys[0], keys[1]},
				changeAddr,
			)
			require.NoError(err)

			// issue the second add delegator tx
			require.NoError(vm.Builder.AddUnverifiedTx(addSecondDelegatorTx))

			// trigger block creation for the second add delegator tx
			addSecondDelegatorBlock, err := vm.Builder.BuildBlock(context.Background())
			require.NoError(err)
			require.NoError(addSecondDelegatorBlock.Verify(context.Background()))
			require.NoError(addSecondDelegatorBlock.Accept(context.Background()))
			require.NoError(vm.SetPreference(context.Background(), vm.manager.LastAccepted()))

			// create valid tx
			addThirdDelegatorTx, err := vm.txBuilder.NewAddDelegatorTx(
				delegator3Stake,
				uint64(delegator3StartTime.Unix()),
				uint64(delegator3EndTime.Unix()),
				nodeID,
				keys[0].PublicKey().Address(),
				[]*secp256k1.PrivateKey{keys[0], keys[1]},
				changeAddr,
			)
			require.NoError(err)

			// issue the third add delegator tx
			require.NoError(vm.Builder.AddUnverifiedTx(addThirdDelegatorTx))

			// trigger block creation for the third add delegator tx
			addThirdDelegatorBlock, err := vm.Builder.BuildBlock(context.Background())
			require.NoError(err)
			require.NoError(addThirdDelegatorBlock.Verify(context.Background()))
			require.NoError(addThirdDelegatorBlock.Accept(context.Background()))
			require.NoError(vm.SetPreference(context.Background(), vm.manager.LastAccepted()))

			// create valid tx
			addFourthDelegatorTx, err := vm.txBuilder.NewAddDelegatorTx(
				delegator4Stake,
				uint64(delegator4StartTime.Unix()),
				uint64(delegator4EndTime.Unix()),
				nodeID,
				keys[0].PublicKey().Address(),
				[]*secp256k1.PrivateKey{keys[0], keys[1]},
				changeAddr,
			)
			require.NoError(err)

			// issue the fourth add delegator tx
			require.NoError(vm.Builder.AddUnverifiedTx(addFourthDelegatorTx))

			// trigger block creation for the fourth add delegator tx
			addFourthDelegatorBlock, err := vm.Builder.BuildBlock(context.Background())
			require.NoError(err)
			require.NoError(addFourthDelegatorBlock.Verify(context.Background()))
			require.NoError(addFourthDelegatorBlock.Accept(context.Background()))
			require.NoError(vm.SetPreference(context.Background(), vm.manager.LastAccepted()))
		})
	}
}

// Test that calling Verify on a block with an unverified parent doesn't cause a
// panic.
func TestUnverifiedParentPanicRegression(t *testing.T) {
	require := require.New(t)
	_, genesisBytes := defaultGenesis(t)

	baseDB := memdb.New()
	atomicDB := prefixdb.New([]byte{1}, baseDB)

	vm := &VM{Config: config.Config{
		Chains:                 chains.TestManager,
		Validators:             validators.NewManager(),
		UptimeLockedCalculator: uptime.NewLockedCalculator(),
		MinStakeDuration:       defaultMinStakingDuration,
		MaxStakeDuration:       defaultMaxStakingDuration,
		RewardConfig:           defaultRewardConfig,
		BanffTime:              banffForkTime,
	}}

	ctx := defaultContext(t)
	ctx.Lock.Lock()
	defer func() {
		require.NoError(vm.Shutdown(context.Background()))
		ctx.Lock.Unlock()
	}()

	msgChan := make(chan common.Message, 1)
	require.NoError(vm.Initialize(
		context.Background(),
		ctx,
		baseDB,
		genesisBytes,
		nil,
		nil,
		msgChan,
		nil,
		nil,
	))

	m := atomic.NewMemory(atomicDB)
	vm.ctx.SharedMemory = m.NewSharedMemory(ctx.ChainID)

	// set time to post Banff fork
	vm.clock.Set(banffForkTime.Add(time.Second))
	vm.state.SetTimestamp(banffForkTime.Add(time.Second))

	key0 := keys[0]
	key1 := keys[1]
	addr0 := key0.PublicKey().Address()
	addr1 := key1.PublicKey().Address()

	addSubnetTx0, err := vm.txBuilder.NewCreateSubnetTx(
		1,
		[]ids.ShortID{addr0},
		[]*secp256k1.PrivateKey{key0},
		addr0,
	)
	require.NoError(err)

	addSubnetTx1, err := vm.txBuilder.NewCreateSubnetTx(
		1,
		[]ids.ShortID{addr1},
		[]*secp256k1.PrivateKey{key1},
		addr1,
	)
	require.NoError(err)

	addSubnetTx2, err := vm.txBuilder.NewCreateSubnetTx(
		1,
		[]ids.ShortID{addr1},
		[]*secp256k1.PrivateKey{key1},
		addr0,
	)
	require.NoError(err)

	preferred, err := vm.Builder.Preferred()
	require.NoError(err)

	preferredChainTime := preferred.Timestamp()
	preferredID := preferred.ID()
	preferredHeight := preferred.Height()

	statelessStandardBlk, err := block.NewBanffStandardBlock(
		preferredChainTime,
		preferredID,
		preferredHeight+1,
		[]*txs.Tx{addSubnetTx0},
	)
	require.NoError(err)
	addSubnetBlk0 := vm.manager.NewBlock(statelessStandardBlk)

	statelessStandardBlk, err = block.NewBanffStandardBlock(
		preferredChainTime,
		preferredID,
		preferredHeight+1,
		[]*txs.Tx{addSubnetTx1},
	)
	require.NoError(err)
	addSubnetBlk1 := vm.manager.NewBlock(statelessStandardBlk)

	statelessStandardBlk, err = block.NewBanffStandardBlock(
		preferredChainTime,
		addSubnetBlk1.ID(),
		preferredHeight+2,
		[]*txs.Tx{addSubnetTx2},
	)
	require.NoError(err)
	addSubnetBlk2 := vm.manager.NewBlock(statelessStandardBlk)

	_, err = vm.ParseBlock(context.Background(), addSubnetBlk0.Bytes())
	require.NoError(err)

	_, err = vm.ParseBlock(context.Background(), addSubnetBlk1.Bytes())
	require.NoError(err)

	_, err = vm.ParseBlock(context.Background(), addSubnetBlk2.Bytes())
	require.NoError(err)

	require.NoError(addSubnetBlk0.Verify(context.Background()))
	require.NoError(addSubnetBlk0.Accept(context.Background()))

	// Doesn't matter what verify returns as long as it's not panicking.
	_ = addSubnetBlk2.Verify(context.Background())
}

func TestRejectedStateRegressionInvalidValidatorTimestamp(t *testing.T) {
	require := require.New(t)

	vm, baseDB, mutableSharedMemory := defaultVM(t)
	vm.ctx.Lock.Lock()
	defer func() {
		require.NoError(vm.Shutdown(context.Background()))

		vm.ctx.Lock.Unlock()
	}()

	nodeID := ids.GenerateTestNodeID()
	newValidatorStartTime := vm.clock.Time().Add(executor.SyncBound).Add(1 * time.Second)
	newValidatorEndTime := newValidatorStartTime.Add(defaultMinStakingDuration)

<<<<<<< HEAD
	key, err := secp256k1.NewPrivateKey()
	require.NoError(err)

	sNodeID := ids.ShortNodeID(key.PublicKey().Address())
	nodeID := ids.NodeIDFromShortNodeID(sNodeID)
=======
>>>>>>> ab7db24e
	// Create the tx to add a new validator
	addValidatorTx, err := vm.txBuilder.NewAddValidatorTx(
		vm.MinValidatorStake,
		uint64(newValidatorStartTime.Unix()),
		uint64(newValidatorEndTime.Unix()),
		nodeID,
<<<<<<< HEAD
		ids.ShortID(sNodeID),
=======
		ids.GenerateTestShortID(),
>>>>>>> ab7db24e
		reward.PercentDenominator,
		[]*secp256k1.PrivateKey{keys[0]},
		ids.ShortEmpty,
	)
	require.NoError(err)

	// Create the standard block to add the new validator
	preferred, err := vm.Builder.Preferred()
	require.NoError(err)

	preferredChainTime := preferred.Timestamp()
	preferredID := preferred.ID()
	preferredHeight := preferred.Height()

	statelessBlk, err := block.NewBanffStandardBlock(
		preferredChainTime,
		preferredID,
		preferredHeight+1,
		[]*txs.Tx{addValidatorTx},
	)
	require.NoError(err)

	addValidatorStandardBlk := vm.manager.NewBlock(statelessBlk)
	require.NoError(addValidatorStandardBlk.Verify(context.Background()))

	// Verify that the new validator now in pending validator set
	{
		onAccept, found := vm.manager.GetState(addValidatorStandardBlk.ID())
		require.True(found)

		_, err := onAccept.GetPendingValidator(constants.PrimaryNetworkID, nodeID)
		require.NoError(err)
	}

	// Create the UTXO that will be added to shared memory
	utxo := &avax.UTXO{
		UTXOID: avax.UTXOID{
			TxID: ids.GenerateTestID(),
		},
		Asset: avax.Asset{
			ID: vm.ctx.AVAXAssetID,
		},
		Out: &secp256k1fx.TransferOutput{
			Amt:          vm.TxFee,
			OutputOwners: secp256k1fx.OutputOwners{},
		},
	}

	// Create the import tx that will fail verification
	unsignedImportTx := &txs.ImportTx{
		BaseTx: txs.BaseTx{BaseTx: avax.BaseTx{
			NetworkID:    vm.ctx.NetworkID,
			BlockchainID: vm.ctx.ChainID,
		}},
		SourceChain: vm.ctx.XChainID,
		ImportedInputs: []*avax.TransferableInput{
			{
				UTXOID: utxo.UTXOID,
				Asset:  utxo.Asset,
				In: &secp256k1fx.TransferInput{
					Amt: vm.TxFee,
				},
			},
		},
	}
	signedImportTx := &txs.Tx{Unsigned: unsignedImportTx}
	require.NoError(signedImportTx.Sign(txs.Codec, [][]*secp256k1.PrivateKey{
		{}, // There is one input, with no required signers
	}))

	// Create the standard block that will fail verification, and then be
	// re-verified.
	preferredChainTime = addValidatorStandardBlk.Timestamp()
	preferredID = addValidatorStandardBlk.ID()
	preferredHeight = addValidatorStandardBlk.Height()

	statelessImportBlk, err := block.NewBanffStandardBlock(
		preferredChainTime,
		preferredID,
		preferredHeight+1,
		[]*txs.Tx{signedImportTx},
	)
	require.NoError(err)

	importBlk := vm.manager.NewBlock(statelessImportBlk)

	// Because the shared memory UTXO hasn't been populated, this block is
	// currently invalid.
	err = importBlk.Verify(context.Background())
	require.ErrorIs(err, database.ErrNotFound)

	// Because we no longer ever reject a block in verification, the status
	// should remain as processing.
	importBlkStatus := importBlk.Status()
	require.Equal(choices.Processing, importBlkStatus)

	// Populate the shared memory UTXO.
	m := atomic.NewMemory(prefixdb.New([]byte{5}, baseDB))

	mutableSharedMemory.SharedMemory = m.NewSharedMemory(vm.ctx.ChainID)
	peerSharedMemory := m.NewSharedMemory(vm.ctx.XChainID)

	utxoBytes, err := txs.Codec.Marshal(txs.Version, utxo)
	require.NoError(err)

	inputID := utxo.InputID()
	require.NoError(peerSharedMemory.Apply(
		map[ids.ID]*atomic.Requests{
			vm.ctx.ChainID: {
				PutRequests: []*atomic.Element{
					{
						Key:   inputID[:],
						Value: utxoBytes,
					},
				},
			},
		},
	))

	// Because the shared memory UTXO has now been populated, the block should
	// pass verification.
	require.NoError(importBlk.Verify(context.Background()))

	// The status shouldn't have been changed during a successful verification.
	importBlkStatus = importBlk.Status()
	require.Equal(choices.Processing, importBlkStatus)

	// Move chain time ahead to bring the new validator from the pending
	// validator set into the current validator set.
	vm.clock.Set(newValidatorStartTime)

	// Create the proposal block that should have moved the new validator from
	// the pending validator set into the current validator set.
	preferredID = importBlk.ID()
	preferredHeight = importBlk.Height()

	statelessAdvanceTimeStandardBlk, err := block.NewBanffStandardBlock(
		newValidatorStartTime,
		preferredID,
		preferredHeight+1,
		nil,
	)
	require.NoError(err)

	advanceTimeStandardBlk := vm.manager.NewBlock(statelessAdvanceTimeStandardBlk)
	require.NoError(advanceTimeStandardBlk.Verify(context.Background()))

	// Accept all the blocks
	allBlocks := []snowman.Block{
		addValidatorStandardBlk,
		importBlk,
		advanceTimeStandardBlk,
	}
	for _, blk := range allBlocks {
		require.NoError(blk.Accept(context.Background()))

		status := blk.Status()
		require.Equal(choices.Accepted, status)
	}

	// Force a reload of the state from the database.
	vm.Config.Validators = validators.NewManager()
	execCfg, _ := config.GetExecutionConfig(nil)
	newState, err := state.New(
		vm.db,
		nil,
		prometheus.NewRegistry(),
		&vm.Config,
		execCfg,
		vm.ctx,
		metrics.Noop,
		reward.NewCalculator(vm.Config.RewardConfig),
	)
	require.NoError(err)

	// Verify that new validator is now in the current validator set.
	{
		_, err := newState.GetCurrentValidator(constants.PrimaryNetworkID, nodeID)
		require.NoError(err)

		_, err = newState.GetPendingValidator(constants.PrimaryNetworkID, nodeID)
		require.ErrorIs(err, database.ErrNotFound)

		currentTimestamp := newState.GetTimestamp()
		require.Equal(newValidatorStartTime.Unix(), currentTimestamp.Unix())
	}
}

func TestRejectedStateRegressionInvalidValidatorReward(t *testing.T) {
	require := require.New(t)

	vm, baseDB, mutableSharedMemory := defaultVM(t)
	vm.ctx.Lock.Lock()
	defer func() {
		require.NoError(vm.Shutdown(context.Background()))

		vm.ctx.Lock.Unlock()
	}()

	vm.state.SetCurrentSupply(constants.PrimaryNetworkID, defaultRewardConfig.SupplyCap/2)

	newValidatorStartTime0 := vm.clock.Time().Add(executor.SyncBound).Add(1 * time.Second)
	newValidatorEndTime0 := newValidatorStartTime0.Add(defaultMaxStakingDuration)

<<<<<<< HEAD
	sNodeID0 := ids.ShortNodeID(ids.GenerateTestShortID())
	nodeID0 := ids.NodeIDFromShortNodeID(sNodeID0)
=======
	nodeID0 := ids.GenerateTestNodeID()
>>>>>>> ab7db24e

	// Create the tx to add the first new validator
	addValidatorTx0, err := vm.txBuilder.NewAddValidatorTx(
		vm.MaxValidatorStake,
		uint64(newValidatorStartTime0.Unix()),
		uint64(newValidatorEndTime0.Unix()),
		nodeID0,
<<<<<<< HEAD
		ids.ShortID(sNodeID0),
=======
		ids.GenerateTestShortID(),
>>>>>>> ab7db24e
		reward.PercentDenominator,
		[]*secp256k1.PrivateKey{keys[0]},
		ids.ShortEmpty,
	)
	require.NoError(err)

	// Create the standard block to add the first new validator
	preferred, err := vm.Builder.Preferred()
	require.NoError(err)

	preferredChainTime := preferred.Timestamp()
	preferredID := preferred.ID()
	preferredHeight := preferred.Height()

	statelessAddValidatorStandardBlk0, err := block.NewBanffStandardBlock(
		preferredChainTime,
		preferredID,
		preferredHeight+1,
		[]*txs.Tx{addValidatorTx0},
	)
	require.NoError(err)

	addValidatorStandardBlk0 := vm.manager.NewBlock(statelessAddValidatorStandardBlk0)
	require.NoError(addValidatorStandardBlk0.Verify(context.Background()))

	// Verify that first new validator now in pending validator set
	{
		onAccept, ok := vm.manager.GetState(addValidatorStandardBlk0.ID())
		require.True(ok)

		_, err := onAccept.GetPendingValidator(constants.PrimaryNetworkID, nodeID0)
		require.NoError(err)
	}

	// Move chain time to bring the first new validator from the pending
	// validator set into the current validator set.
	vm.clock.Set(newValidatorStartTime0)

	// Create the proposal block that moves the first new validator from the
	// pending validator set into the current validator set.
	preferredID = addValidatorStandardBlk0.ID()
	preferredHeight = addValidatorStandardBlk0.Height()

	statelessAdvanceTimeStandardBlk0, err := block.NewBanffStandardBlock(
		newValidatorStartTime0,
		preferredID,
		preferredHeight+1,
		nil,
	)
	require.NoError(err)

	advanceTimeStandardBlk0 := vm.manager.NewBlock(statelessAdvanceTimeStandardBlk0)
	require.NoError(advanceTimeStandardBlk0.Verify(context.Background()))

	// Verify that the first new validator is now in the current validator set.
	{
		onAccept, ok := vm.manager.GetState(advanceTimeStandardBlk0.ID())
		require.True(ok)

		_, err := onAccept.GetCurrentValidator(constants.PrimaryNetworkID, nodeID0)
		require.NoError(err)

		_, err = onAccept.GetPendingValidator(constants.PrimaryNetworkID, nodeID0)
		require.ErrorIs(err, database.ErrNotFound)

		currentTimestamp := onAccept.GetTimestamp()
		require.Equal(newValidatorStartTime0.Unix(), currentTimestamp.Unix())
	}

	// Create the UTXO that will be added to shared memory
	utxo := &avax.UTXO{
		UTXOID: avax.UTXOID{
			TxID: ids.GenerateTestID(),
		},
		Asset: avax.Asset{
			ID: vm.ctx.AVAXAssetID,
		},
		Out: &secp256k1fx.TransferOutput{
			Amt:          vm.TxFee,
			OutputOwners: secp256k1fx.OutputOwners{},
		},
	}

	// Create the import tx that will fail verification
	unsignedImportTx := &txs.ImportTx{
		BaseTx: txs.BaseTx{BaseTx: avax.BaseTx{
			NetworkID:    vm.ctx.NetworkID,
			BlockchainID: vm.ctx.ChainID,
		}},
		SourceChain: vm.ctx.XChainID,
		ImportedInputs: []*avax.TransferableInput{
			{
				UTXOID: utxo.UTXOID,
				Asset:  utxo.Asset,
				In: &secp256k1fx.TransferInput{
					Amt: vm.TxFee,
				},
			},
		},
	}
	signedImportTx := &txs.Tx{Unsigned: unsignedImportTx}
	require.NoError(signedImportTx.Sign(txs.Codec, [][]*secp256k1.PrivateKey{
		{}, // There is one input, with no required signers
	}))

	// Create the standard block that will fail verification, and then be
	// re-verified.
	preferredChainTime = advanceTimeStandardBlk0.Timestamp()
	preferredID = advanceTimeStandardBlk0.ID()
	preferredHeight = advanceTimeStandardBlk0.Height()

	statelessImportBlk, err := block.NewBanffStandardBlock(
		preferredChainTime,
		preferredID,
		preferredHeight+1,
		[]*txs.Tx{signedImportTx},
	)
	require.NoError(err)

	importBlk := vm.manager.NewBlock(statelessImportBlk)
	// Because the shared memory UTXO hasn't been populated, this block is
	// currently invalid.
	err = importBlk.Verify(context.Background())
	require.ErrorIs(err, database.ErrNotFound)

	// Because we no longer ever reject a block in verification, the status
	// should remain as processing.
	importBlkStatus := importBlk.Status()
	require.Equal(choices.Processing, importBlkStatus)

	// Populate the shared memory UTXO.
	m := atomic.NewMemory(prefixdb.New([]byte{5}, baseDB))

	mutableSharedMemory.SharedMemory = m.NewSharedMemory(vm.ctx.ChainID)
	peerSharedMemory := m.NewSharedMemory(vm.ctx.XChainID)

	utxoBytes, err := txs.Codec.Marshal(txs.Version, utxo)
	require.NoError(err)

	inputID := utxo.InputID()
	require.NoError(peerSharedMemory.Apply(
		map[ids.ID]*atomic.Requests{
			vm.ctx.ChainID: {
				PutRequests: []*atomic.Element{
					{
						Key:   inputID[:],
						Value: utxoBytes,
					},
				},
			},
		},
	))

	// Because the shared memory UTXO has now been populated, the block should
	// pass verification.
	require.NoError(importBlk.Verify(context.Background()))

	// The status shouldn't have been changed during a successful verification.
	importBlkStatus = importBlk.Status()
	require.Equal(choices.Processing, importBlkStatus)

	newValidatorStartTime1 := newValidatorStartTime0.Add(executor.SyncBound).Add(1 * time.Second)
	newValidatorEndTime1 := newValidatorStartTime1.Add(defaultMaxStakingDuration)

<<<<<<< HEAD
	sNodeID1 := ids.ShortNodeID(ids.GenerateTestShortID())
	nodeID1 := ids.NodeIDFromShortNodeID(sNodeID1)
=======
	nodeID1 := ids.GenerateTestNodeID()
>>>>>>> ab7db24e

	// Create the tx to add the second new validator
	addValidatorTx1, err := vm.txBuilder.NewAddValidatorTx(
		vm.MaxValidatorStake,
		uint64(newValidatorStartTime1.Unix()),
		uint64(newValidatorEndTime1.Unix()),
		nodeID1,
<<<<<<< HEAD
		ids.ShortID(sNodeID1),
=======
		ids.GenerateTestShortID(),
>>>>>>> ab7db24e
		reward.PercentDenominator,
		[]*secp256k1.PrivateKey{keys[1]},
		ids.ShortEmpty,
	)
	require.NoError(err)

	// Create the standard block to add the second new validator
	preferredChainTime = importBlk.Timestamp()
	preferredID = importBlk.ID()
	preferredHeight = importBlk.Height()

	statelessAddValidatorStandardBlk1, err := block.NewBanffStandardBlock(
		preferredChainTime,
		preferredID,
		preferredHeight+1,
		[]*txs.Tx{addValidatorTx1},
	)
	require.NoError(err)

	addValidatorStandardBlk1 := vm.manager.NewBlock(statelessAddValidatorStandardBlk1)

	require.NoError(addValidatorStandardBlk1.Verify(context.Background()))

	// Verify that the second new validator now in pending validator set
	{
		onAccept, ok := vm.manager.GetState(addValidatorStandardBlk1.ID())
		require.True(ok)

		_, err := onAccept.GetPendingValidator(constants.PrimaryNetworkID, nodeID1)
		require.NoError(err)
	}

	// Move chain time to bring the second new validator from the pending
	// validator set into the current validator set.
	vm.clock.Set(newValidatorStartTime1)

	// Create the proposal block that moves the second new validator from the
	// pending validator set into the current validator set.
	preferredID = addValidatorStandardBlk1.ID()
	preferredHeight = addValidatorStandardBlk1.Height()

	statelessAdvanceTimeStandardBlk1, err := block.NewBanffStandardBlock(
		newValidatorStartTime1,
		preferredID,
		preferredHeight+1,
		nil,
	)
	require.NoError(err)

	advanceTimeStandardBlk1 := vm.manager.NewBlock(statelessAdvanceTimeStandardBlk1)
	require.NoError(advanceTimeStandardBlk1.Verify(context.Background()))

	// Verify that the second new validator is now in the current validator set.
	{
		onAccept, ok := vm.manager.GetState(advanceTimeStandardBlk1.ID())
		require.True(ok)

		_, err := onAccept.GetCurrentValidator(constants.PrimaryNetworkID, nodeID1)
		require.NoError(err)

		_, err = onAccept.GetPendingValidator(constants.PrimaryNetworkID, nodeID1)
		require.ErrorIs(err, database.ErrNotFound)

		currentTimestamp := onAccept.GetTimestamp()
		require.Equal(newValidatorStartTime1.Unix(), currentTimestamp.Unix())
	}

	// Accept all the blocks
	allBlocks := []snowman.Block{
		addValidatorStandardBlk0,
		advanceTimeStandardBlk0,
		importBlk,
		addValidatorStandardBlk1,
		advanceTimeStandardBlk1,
	}
	for _, blk := range allBlocks {
		require.NoError(blk.Accept(context.Background()))

		status := blk.Status()
		require.Equal(choices.Accepted, status)
	}

	// Force a reload of the state from the database.
	vm.Config.Validators = validators.NewManager()
	execCfg, _ := config.GetExecutionConfig(nil)
	newState, err := state.New(
		vm.db,
		nil,
		prometheus.NewRegistry(),
		&vm.Config,
		execCfg,
		vm.ctx,
		metrics.Noop,
		reward.NewCalculator(vm.Config.RewardConfig),
	)
	require.NoError(err)

	// Verify that validators are in the current validator set with the correct
	// reward calculated.
	{
		staker0, err := newState.GetCurrentValidator(constants.PrimaryNetworkID, nodeID0)
		require.NoError(err)
		require.Equal(uint64(60000000), staker0.PotentialReward)

		staker1, err := newState.GetCurrentValidator(constants.PrimaryNetworkID, nodeID1)
		require.NoError(err)
		require.Equal(uint64(59999999), staker1.PotentialReward)

		_, err = newState.GetPendingValidator(constants.PrimaryNetworkID, nodeID0)
		require.ErrorIs(err, database.ErrNotFound)

		_, err = newState.GetPendingValidator(constants.PrimaryNetworkID, nodeID1)
		require.ErrorIs(err, database.ErrNotFound)

		currentTimestamp := newState.GetTimestamp()
		require.Equal(newValidatorStartTime1.Unix(), currentTimestamp.Unix())
	}
}

func TestValidatorSetAtCacheOverwriteRegression(t *testing.T) {
	require := require.New(t)

	vm, _, _ := defaultVM(t)
	vm.ctx.Lock.Lock()
	defer func() {
		require.NoError(vm.Shutdown(context.Background()))

		vm.ctx.Lock.Unlock()
	}()

<<<<<<< HEAD
	nodeID0 := ids.NodeIDFromShortNodeID(ids.ShortNodeID(keys[0].PublicKey().Address()))
	nodeID1 := ids.NodeIDFromShortNodeID(ids.ShortNodeID(keys[1].PublicKey().Address()))
	nodeID2 := ids.NodeIDFromShortNodeID(ids.ShortNodeID(keys[2].PublicKey().Address()))
	nodeID3 := ids.NodeIDFromShortNodeID(ids.ShortNodeID(keys[3].PublicKey().Address()))
	nodeID4 := ids.NodeIDFromShortNodeID(ids.ShortNodeID(keys[4].PublicKey().Address()))

=======
	nodeIDs := genesisNodeIDs
>>>>>>> ab7db24e
	currentHeight, err := vm.GetCurrentHeight(context.Background())
	require.NoError(err)
	require.Equal(uint64(1), currentHeight)

	expectedValidators1 := map[ids.NodeID]uint64{
		nodeIDs[0]: defaultWeight,
		nodeIDs[1]: defaultWeight,
		nodeIDs[2]: defaultWeight,
		nodeIDs[3]: defaultWeight,
		nodeIDs[4]: defaultWeight,
	}
	validators, err := vm.GetValidatorSet(context.Background(), 1, constants.PrimaryNetworkID)
	require.NoError(err)
	for nodeID, weight := range expectedValidators1 {
		require.Equal(weight, validators[nodeID].Weight)
	}

	newValidatorStartTime0 := vm.clock.Time().Add(executor.SyncBound).Add(1 * time.Second)
	newValidatorEndTime0 := newValidatorStartTime0.Add(defaultMaxStakingDuration)

	nodeID5 := ids.GenerateTestNodeID()

	// Create the tx to add the first new validator
	addValidatorTx0, err := vm.txBuilder.NewAddValidatorTx(
		vm.MaxValidatorStake,
		uint64(newValidatorStartTime0.Unix()),
		uint64(newValidatorEndTime0.Unix()),
		nodeID5,
		ids.GenerateTestShortID(),
		reward.PercentDenominator,
		[]*secp256k1.PrivateKey{keys[0]},
		ids.GenerateTestShortID(),
	)
	require.NoError(err)

	// Create the standard block to add the first new validator
	preferred, err := vm.Builder.Preferred()
	require.NoError(err)

	preferredChainTime := preferred.Timestamp()
	preferredID := preferred.ID()
	preferredHeight := preferred.Height()

	statelessStandardBlk, err := block.NewBanffStandardBlock(
		preferredChainTime,
		preferredID,
		preferredHeight+1,
		[]*txs.Tx{addValidatorTx0},
	)
	require.NoError(err)
	addValidatorProposalBlk0 := vm.manager.NewBlock(statelessStandardBlk)
	require.NoError(addValidatorProposalBlk0.Verify(context.Background()))
	require.NoError(addValidatorProposalBlk0.Accept(context.Background()))
	require.NoError(vm.SetPreference(context.Background(), vm.manager.LastAccepted()))

	currentHeight, err = vm.GetCurrentHeight(context.Background())
	require.NoError(err)
	require.Equal(uint64(2), currentHeight)

	for i := uint64(1); i <= 2; i++ {
		validators, err = vm.GetValidatorSet(context.Background(), i, constants.PrimaryNetworkID)
		require.NoError(err)
		for nodeID, weight := range expectedValidators1 {
			require.Equal(weight, validators[nodeID].Weight)
		}
	}

	// Advance chain time to move the first new validator from the pending
	// validator set into the current validator set.
	vm.clock.Set(newValidatorStartTime0)

	// Create the standard block that moves the first new validator from the
	// pending validator set into the current validator set.
	preferred, err = vm.Builder.Preferred()
	require.NoError(err)
	preferredID = preferred.ID()
	preferredHeight = preferred.Height()

	statelessStandardBlk, err = block.NewBanffStandardBlock(
		newValidatorStartTime0,
		preferredID,
		preferredHeight+1,
		nil,
	)
	require.NoError(err)
	advanceTimeProposalBlk0 := vm.manager.NewBlock(statelessStandardBlk)
	require.NoError(advanceTimeProposalBlk0.Verify(context.Background()))
	require.NoError(advanceTimeProposalBlk0.Accept(context.Background()))
	require.NoError(vm.SetPreference(context.Background(), vm.manager.LastAccepted()))

	currentHeight, err = vm.GetCurrentHeight(context.Background())
	require.NoError(err)
	require.Equal(uint64(3), currentHeight)

	for i := uint64(1); i <= 2; i++ {
		validators, err = vm.GetValidatorSet(context.Background(), i, constants.PrimaryNetworkID)
		require.NoError(err)
		for nodeID, weight := range expectedValidators1 {
			require.Equal(weight, validators[nodeID].Weight)
		}
	}

	expectedValidators2 := map[ids.NodeID]uint64{
		nodeIDs[0]: defaultWeight,
		nodeIDs[1]: defaultWeight,
		nodeIDs[2]: defaultWeight,
		nodeIDs[3]: defaultWeight,
		nodeIDs[4]: defaultWeight,
		nodeID5:    vm.MaxValidatorStake,
	}
	validators, err = vm.GetValidatorSet(context.Background(), 3, constants.PrimaryNetworkID)
	require.NoError(err)
	for nodeID, weight := range expectedValidators2 {
		require.Equal(weight, validators[nodeID].Weight)
	}
}

func TestAddDelegatorTxAddBeforeRemove(t *testing.T) {
	require := require.New(t)

	validatorStartTime := banffForkTime.Add(executor.SyncBound).Add(1 * time.Second)
	validatorEndTime := validatorStartTime.Add(360 * 24 * time.Hour)
	validatorStake := defaultMaxValidatorStake / 5

	delegator1StartTime := validatorStartTime
	delegator1EndTime := delegator1StartTime.Add(3 * defaultMinStakingDuration)
	delegator1Stake := defaultMaxValidatorStake - validatorStake

	delegator2StartTime := delegator1EndTime
	delegator2EndTime := delegator2StartTime.Add(3 * defaultMinStakingDuration)
	delegator2Stake := defaultMaxValidatorStake - validatorStake

	vm, _, _ := defaultVM(t)

	vm.ctx.Lock.Lock()
	defer func() {
		require.NoError(vm.Shutdown(context.Background()))

		vm.ctx.Lock.Unlock()
	}()

	key, err := secp256k1.NewPrivateKey()
	require.NoError(err)

	id := key.Address()
	nodeID := ids.GenerateTestNodeID()
	changeAddr := keys[0].PublicKey().Address()

	// create valid tx
	addValidatorTx, err := vm.txBuilder.NewAddValidatorTx(
		validatorStake,
		uint64(validatorStartTime.Unix()),
		uint64(validatorEndTime.Unix()),
<<<<<<< HEAD
		ids.NodeIDFromShortNodeID(ids.ShortNodeID(id)),
=======
		nodeID,
>>>>>>> ab7db24e
		id,
		reward.PercentDenominator,
		[]*secp256k1.PrivateKey{keys[0], keys[1]},
		changeAddr,
	)
	require.NoError(err)

	// issue the add validator tx
	require.NoError(vm.Builder.AddUnverifiedTx(addValidatorTx))

	// trigger block creation for the validator tx
	addValidatorBlock, err := vm.Builder.BuildBlock(context.Background())
	require.NoError(err)
	require.NoError(addValidatorBlock.Verify(context.Background()))
	require.NoError(addValidatorBlock.Accept(context.Background()))
	require.NoError(vm.SetPreference(context.Background(), vm.manager.LastAccepted()))

	// create valid tx
	nodeID := ids.NodeIDFromShortNodeID(ids.ShortNodeID(id))
	addFirstDelegatorTx, err := vm.txBuilder.NewAddDelegatorTx(
		delegator1Stake,
		uint64(delegator1StartTime.Unix()),
		uint64(delegator1EndTime.Unix()),
		nodeID,
		keys[0].PublicKey().Address(),
		[]*secp256k1.PrivateKey{keys[0], keys[1]},
		changeAddr,
	)
	require.NoError(err)

	// issue the first add delegator tx
	require.NoError(vm.Builder.AddUnverifiedTx(addFirstDelegatorTx))

	// trigger block creation for the first add delegator tx
	addFirstDelegatorBlock, err := vm.Builder.BuildBlock(context.Background())
	require.NoError(err)
	require.NoError(addFirstDelegatorBlock.Verify(context.Background()))
	require.NoError(addFirstDelegatorBlock.Accept(context.Background()))
	require.NoError(vm.SetPreference(context.Background(), vm.manager.LastAccepted()))

	// create valid tx
	addSecondDelegatorTx, err := vm.txBuilder.NewAddDelegatorTx(
		delegator2Stake,
		uint64(delegator2StartTime.Unix()),
		uint64(delegator2EndTime.Unix()),
		nodeID,
		keys[0].PublicKey().Address(),
		[]*secp256k1.PrivateKey{keys[0], keys[1]},
		changeAddr,
	)
	require.NoError(err)

	// attempting to issue the second add delegator tx should fail because the
	// total stake weight would go over the limit.
	err = vm.Builder.AddUnverifiedTx(addSecondDelegatorTx)
	require.ErrorIs(err, executor.ErrOverDelegated)
}

func TestRemovePermissionedValidatorDuringPendingToCurrentTransitionNotTracked(t *testing.T) {
	require := require.New(t)

	validatorStartTime := banffForkTime.Add(executor.SyncBound).Add(1 * time.Second)
	validatorEndTime := validatorStartTime.Add(360 * 24 * time.Hour)

	vm, _, _ := defaultVM(t)

	vm.ctx.Lock.Lock()
	defer func() {
		require.NoError(vm.Shutdown(context.Background()))

		vm.ctx.Lock.Unlock()
	}()

	key, err := secp256k1.NewPrivateKey()
	require.NoError(err)

	id := key.Address()
	nodeID := ids.GenerateTestNodeID()
	changeAddr := keys[0].PublicKey().Address()

	addValidatorTx, err := vm.txBuilder.NewAddValidatorTx(
		defaultMaxValidatorStake,
		uint64(validatorStartTime.Unix()),
		uint64(validatorEndTime.Unix()),
<<<<<<< HEAD
		ids.NodeIDFromShortNodeID(ids.ShortNodeID(id)),
=======
		nodeID,
>>>>>>> ab7db24e
		id,
		reward.PercentDenominator,
		[]*secp256k1.PrivateKey{keys[0], keys[1]},
		changeAddr,
	)
	require.NoError(err)

	require.NoError(vm.Builder.AddUnverifiedTx(addValidatorTx))

	// trigger block creation for the validator tx
	addValidatorBlock, err := vm.Builder.BuildBlock(context.Background())
	require.NoError(err)
	require.NoError(addValidatorBlock.Verify(context.Background()))
	require.NoError(addValidatorBlock.Accept(context.Background()))
	require.NoError(vm.SetPreference(context.Background(), vm.manager.LastAccepted()))

	createSubnetTx, err := vm.txBuilder.NewCreateSubnetTx(
		1,
		[]ids.ShortID{changeAddr},
		[]*secp256k1.PrivateKey{keys[0], keys[1]},
		changeAddr,
	)
	require.NoError(err)

	require.NoError(vm.Builder.AddUnverifiedTx(createSubnetTx))

	// trigger block creation for the subnet tx
	createSubnetBlock, err := vm.Builder.BuildBlock(context.Background())
	require.NoError(err)
	require.NoError(createSubnetBlock.Verify(context.Background()))
	require.NoError(createSubnetBlock.Accept(context.Background()))
	require.NoError(vm.SetPreference(context.Background(), vm.manager.LastAccepted()))

	nodeID := ids.NodeIDFromShortNodeID(ids.ShortNodeID(id))
	addSubnetValidatorTx, err := vm.txBuilder.NewAddSubnetValidatorTx(
		defaultMaxValidatorStake,
		uint64(validatorStartTime.Unix()),
		uint64(validatorEndTime.Unix()),
		nodeID,
		createSubnetTx.ID(),
		[]*secp256k1.PrivateKey{keys[0], keys[1]},
		changeAddr,
	)
	require.NoError(err)

	require.NoError(vm.Builder.AddUnverifiedTx(addSubnetValidatorTx))

	// trigger block creation for the validator tx
	addSubnetValidatorBlock, err := vm.Builder.BuildBlock(context.Background())
	require.NoError(err)
	require.NoError(addSubnetValidatorBlock.Verify(context.Background()))
	require.NoError(addSubnetValidatorBlock.Accept(context.Background()))
	require.NoError(vm.SetPreference(context.Background(), vm.manager.LastAccepted()))

	emptyValidatorSet, err := vm.GetValidatorSet(
		context.Background(),
		addSubnetValidatorBlock.Height(),
		createSubnetTx.ID(),
	)
	require.NoError(err)
	require.Empty(emptyValidatorSet)

	removeSubnetValidatorTx, err := vm.txBuilder.NewRemoveSubnetValidatorTx(
		nodeID,
		createSubnetTx.ID(),
		[]*secp256k1.PrivateKey{keys[0], keys[1]},
		changeAddr,
	)
	require.NoError(err)

	// Set the clock so that the validator will be moved from the pending
	// validator set into the current validator set.
	vm.clock.Set(validatorStartTime)

	require.NoError(vm.Builder.AddUnverifiedTx(removeSubnetValidatorTx))

	// trigger block creation for the validator tx
	removeSubnetValidatorBlock, err := vm.Builder.BuildBlock(context.Background())
	require.NoError(err)
	require.NoError(removeSubnetValidatorBlock.Verify(context.Background()))
	require.NoError(removeSubnetValidatorBlock.Accept(context.Background()))
	require.NoError(vm.SetPreference(context.Background(), vm.manager.LastAccepted()))

	emptyValidatorSet, err = vm.GetValidatorSet(
		context.Background(),
		addSubnetValidatorBlock.Height(),
		createSubnetTx.ID(),
	)
	require.NoError(err)
	require.Empty(emptyValidatorSet)
}

func TestRemovePermissionedValidatorDuringPendingToCurrentTransitionTracked(t *testing.T) {
	require := require.New(t)

	validatorStartTime := banffForkTime.Add(executor.SyncBound).Add(1 * time.Second)
	validatorEndTime := validatorStartTime.Add(360 * 24 * time.Hour)

	vm, _, _ := defaultVM(t)

	vm.ctx.Lock.Lock()
	defer func() {
		require.NoError(vm.Shutdown(context.Background()))

		vm.ctx.Lock.Unlock()
	}()

	key, err := secp256k1.NewPrivateKey()
	require.NoError(err)

	id := key.PublicKey().Address()
	nodeID := ids.GenerateTestNodeID()
	changeAddr := keys[0].PublicKey().Address()

	addValidatorTx, err := vm.txBuilder.NewAddValidatorTx(
		defaultMaxValidatorStake,
		uint64(validatorStartTime.Unix()),
		uint64(validatorEndTime.Unix()),
<<<<<<< HEAD
		ids.NodeIDFromShortNodeID(ids.ShortNodeID(id)),
=======
		nodeID,
>>>>>>> ab7db24e
		id,
		reward.PercentDenominator,
		[]*secp256k1.PrivateKey{keys[0], keys[1]},
		changeAddr,
	)
	require.NoError(err)

	require.NoError(vm.Builder.AddUnverifiedTx(addValidatorTx))

	// trigger block creation for the validator tx
	addValidatorBlock, err := vm.Builder.BuildBlock(context.Background())
	require.NoError(err)
	require.NoError(addValidatorBlock.Verify(context.Background()))
	require.NoError(addValidatorBlock.Accept(context.Background()))
	require.NoError(vm.SetPreference(context.Background(), vm.manager.LastAccepted()))

	createSubnetTx, err := vm.txBuilder.NewCreateSubnetTx(
		1,
		[]ids.ShortID{changeAddr},
		[]*secp256k1.PrivateKey{keys[0], keys[1]},
		changeAddr,
	)
	require.NoError(err)

	require.NoError(vm.Builder.AddUnverifiedTx(createSubnetTx))

	// trigger block creation for the subnet tx
	createSubnetBlock, err := vm.Builder.BuildBlock(context.Background())
	require.NoError(err)
	require.NoError(createSubnetBlock.Verify(context.Background()))
	require.NoError(createSubnetBlock.Accept(context.Background()))
	require.NoError(vm.SetPreference(context.Background(), vm.manager.LastAccepted()))

	nodeID := ids.NodeIDFromShortNodeID(ids.ShortNodeID(id))
	addSubnetValidatorTx, err := vm.txBuilder.NewAddSubnetValidatorTx(
		defaultMaxValidatorStake,
		uint64(validatorStartTime.Unix()),
		uint64(validatorEndTime.Unix()),
		nodeID,
		createSubnetTx.ID(),
		[]*secp256k1.PrivateKey{keys[0], keys[1]},
		changeAddr,
	)
	require.NoError(err)

	require.NoError(vm.Builder.AddUnverifiedTx(addSubnetValidatorTx))

	// trigger block creation for the validator tx
	addSubnetValidatorBlock, err := vm.Builder.BuildBlock(context.Background())
	require.NoError(err)
	require.NoError(addSubnetValidatorBlock.Verify(context.Background()))
	require.NoError(addSubnetValidatorBlock.Accept(context.Background()))
	require.NoError(vm.SetPreference(context.Background(), vm.manager.LastAccepted()))

	removeSubnetValidatorTx, err := vm.txBuilder.NewRemoveSubnetValidatorTx(
		nodeID,
		createSubnetTx.ID(),
		[]*secp256k1.PrivateKey{keys[0], keys[1]},
		changeAddr,
	)
	require.NoError(err)

	// Set the clock so that the validator will be moved from the pending
	// validator set into the current validator set.
	vm.clock.Set(validatorStartTime)

	require.NoError(vm.Builder.AddUnverifiedTx(removeSubnetValidatorTx))

	// trigger block creation for the validator tx
	removeSubnetValidatorBlock, err := vm.Builder.BuildBlock(context.Background())
	require.NoError(err)
	require.NoError(removeSubnetValidatorBlock.Verify(context.Background()))
	require.NoError(removeSubnetValidatorBlock.Accept(context.Background()))
	require.NoError(vm.SetPreference(context.Background(), vm.manager.LastAccepted()))
}

// GetValidatorSet must return the BLS keys for a given validator correctly when
// queried at a previous height, even in case it has currently expired
func TestSubnetValidatorBLSKeyDiffAfterExpiry(t *testing.T) {
	// setup
	require := require.New(t)
	vm, _, _ := defaultVM(t)
	vm.ctx.Lock.Lock()
	defer func() {
		require.NoError(vm.Shutdown(context.Background()))

		vm.ctx.Lock.Unlock()
	}()
	subnetID := testSubnet1.TxID

	// setup time
	currentTime := defaultGenesisTime
	vm.clock.Set(currentTime)
	vm.state.SetTimestamp(currentTime)

	// A subnet validator stakes and then stops; also its primary network counterpart stops staking
	var (
		primaryStartTime   = currentTime.Add(executor.SyncBound)
		subnetStartTime    = primaryStartTime.Add(executor.SyncBound)
		subnetEndTime      = subnetStartTime.Add(defaultMinStakingDuration)
		primaryEndTime     = subnetEndTime.Add(time.Second)
		primaryReStartTime = primaryEndTime.Add(executor.SyncBound)
		primaryReEndTime   = primaryReStartTime.Add(defaultMinStakingDuration)
	)

	// insert primary network validator
	var (
		nodeID = ids.GenerateTestNodeID()
		addr   = keys[0].PublicKey().Address()
	)
	sNodeID, err := ids.ShortNodeIDFromNodeID(nodeID)
	require.NoError(err)
	sk1, err := bls.NewSecretKey()
	require.NoError(err)

	// build primary network validator with BLS key
	utxoHandler := utxo.NewHandler(vm.ctx, &vm.clock, vm.fx)
	ins, unstakedOuts, stakedOuts, signers, err := utxoHandler.Spend(
		vm.state,
		keys,
		vm.MinValidatorStake,
		vm.Config.AddPrimaryNetworkValidatorFee,
		addr, // change Addresss
	)
	require.NoError(err)

	uPrimaryTx := &txs.AddPermissionlessValidatorTx{
		BaseTx: txs.BaseTx{BaseTx: avax.BaseTx{
			NetworkID:    vm.ctx.NetworkID,
			BlockchainID: vm.ctx.ChainID,
			Ins:          ins,
			Outs:         unstakedOuts,
		}},
		Validator: txs.Validator{
			NodeID: sNodeID,
			Start:  uint64(primaryStartTime.Unix()),
			End:    uint64(primaryEndTime.Unix()),
			Wght:   vm.MinValidatorStake,
		},
		Subnet:    constants.PrimaryNetworkID,
		Signer:    signer.NewProofOfPossession(sk1),
		StakeOuts: stakedOuts,
		ValidatorRewardsOwner: &secp256k1fx.OutputOwners{
			Locktime:  0,
			Threshold: 1,
			Addrs: []ids.ShortID{
				addr,
			},
		},
		DelegatorRewardsOwner: &secp256k1fx.OutputOwners{
			Locktime:  0,
			Threshold: 1,
			Addrs: []ids.ShortID{
				addr,
			},
		},
		DelegationShares: reward.PercentDenominator,
	}
	primaryTx, err := txs.NewSigned(uPrimaryTx, txs.Codec, signers)
	require.NoError(err)
	require.NoError(primaryTx.SyntacticVerify(vm.ctx))

	require.NoError(vm.Builder.AddUnverifiedTx(primaryTx))
	require.NoError(buildAndAcceptStandardBlock(vm))

	// move time ahead, promoting primary validator to current
	currentTime = primaryStartTime
	vm.clock.Set(currentTime)
	vm.state.SetTimestamp(currentTime)
	require.NoError(buildAndAcceptStandardBlock(vm))

	_, err = vm.state.GetCurrentValidator(constants.PrimaryNetworkID, nodeID)
	require.NoError(err)

	primaryStartHeight, err := vm.GetCurrentHeight(context.Background())
	require.NoError(err)

	// insert the subnet validator
	subnetTx, err := vm.txBuilder.NewAddSubnetValidatorTx(
		1,                              // Weight
		uint64(subnetStartTime.Unix()), // Start time
		uint64(subnetEndTime.Unix()),   // end time
		nodeID,                         // Node ID
		subnetID,
		[]*secp256k1.PrivateKey{keys[0], keys[1]},
		addr,
	)
	require.NoError(err)

	require.NoError(vm.Builder.AddUnverifiedTx(subnetTx))
	require.NoError(buildAndAcceptStandardBlock(vm))

	// move time ahead, promoting the subnet validator to current
	currentTime = subnetStartTime
	vm.clock.Set(currentTime)
	vm.state.SetTimestamp(currentTime)
	require.NoError(buildAndAcceptStandardBlock(vm))

	_, err = vm.state.GetCurrentValidator(subnetID, nodeID)
	require.NoError(err)

	subnetStartHeight, err := vm.GetCurrentHeight(context.Background())
	require.NoError(err)

	// move time ahead, terminating the subnet validator
	currentTime = subnetEndTime
	vm.clock.Set(currentTime)
	vm.state.SetTimestamp(currentTime)
	require.NoError(buildAndAcceptStandardBlock(vm))

	_, err = vm.state.GetCurrentValidator(subnetID, nodeID)
	require.ErrorIs(err, database.ErrNotFound)

	subnetEndHeight, err := vm.GetCurrentHeight(context.Background())
	require.NoError(err)

	// move time ahead, terminating primary network validator
	currentTime = primaryEndTime
	vm.clock.Set(currentTime)
	vm.state.SetTimestamp(currentTime)

	blk, err := vm.Builder.BuildBlock(context.Background()) // must be a proposal block rewarding the primary validator
	require.NoError(err)
	require.NoError(blk.Verify(context.Background()))

	proposalBlk := blk.(snowman.OracleBlock)
	options, err := proposalBlk.Options(context.Background())
	require.NoError(err)

	commit := options[0].(*blockexecutor.Block)
	require.IsType(&block.BanffCommitBlock{}, commit.Block)

	require.NoError(blk.Accept(context.Background()))
	require.NoError(commit.Verify(context.Background()))
	require.NoError(commit.Accept(context.Background()))
	require.NoError(vm.SetPreference(context.Background(), vm.manager.LastAccepted()))

	_, err = vm.state.GetCurrentValidator(constants.PrimaryNetworkID, nodeID)
	require.ErrorIs(err, database.ErrNotFound)

	primaryEndHeight, err := vm.GetCurrentHeight(context.Background())
	require.NoError(err)

	// reinsert primary validator with a different BLS key
	sk2, err := bls.NewSecretKey()
	require.NoError(err)
	require.NotEqual(sk1, sk2)

	ins, unstakedOuts, stakedOuts, signers, err = utxoHandler.Spend(
		vm.state,
		keys,
		vm.MinValidatorStake,
		vm.Config.AddPrimaryNetworkValidatorFee,
		addr, // change Addresss
	)
	require.NoError(err)

	uPrimaryRestartTx := &txs.AddPermissionlessValidatorTx{
		BaseTx: txs.BaseTx{BaseTx: avax.BaseTx{
			NetworkID:    vm.ctx.NetworkID,
			BlockchainID: vm.ctx.ChainID,
			Ins:          ins,
			Outs:         unstakedOuts,
		}},
		Validator: txs.Validator{
			NodeID: sNodeID,
			Start:  uint64(primaryReStartTime.Unix()),
			End:    uint64(primaryReEndTime.Unix()),
			Wght:   vm.MinValidatorStake,
		},
		Subnet:    constants.PrimaryNetworkID,
		Signer:    signer.NewProofOfPossession(sk2),
		StakeOuts: stakedOuts,
		ValidatorRewardsOwner: &secp256k1fx.OutputOwners{
			Locktime:  0,
			Threshold: 1,
			Addrs: []ids.ShortID{
				addr,
			},
		},
		DelegatorRewardsOwner: &secp256k1fx.OutputOwners{
			Locktime:  0,
			Threshold: 1,
			Addrs: []ids.ShortID{
				addr,
			},
		},
		DelegationShares: reward.PercentDenominator,
	}
	primaryRestartTx, err := txs.NewSigned(uPrimaryRestartTx, txs.Codec, signers)
	require.NoError(err)
	require.NoError(uPrimaryRestartTx.SyntacticVerify(vm.ctx))

	require.NoError(vm.Builder.AddUnverifiedTx(primaryRestartTx))
	require.NoError(buildAndAcceptStandardBlock(vm))

	// move time ahead, promoting restarted primary validator to current
	currentTime = primaryReStartTime
	vm.clock.Set(currentTime)
	vm.state.SetTimestamp(currentTime)
	require.NoError(buildAndAcceptStandardBlock(vm))

	_, err = vm.state.GetCurrentValidator(constants.PrimaryNetworkID, nodeID)
	require.NoError(err)

	primaryRestartHeight, err := vm.GetCurrentHeight(context.Background())
	require.NoError(err)

	// Show that validators are rebuilt with the right BLS key
	for height := primaryStartHeight; height < primaryEndHeight; height++ {
		require.NoError(checkValidatorBlsKeyIsSet(
			vm.State,
			nodeID,
			constants.PrimaryNetworkID,
			height,
			uPrimaryTx.Signer.Key(),
		))
	}
	for height := primaryEndHeight; height < primaryRestartHeight; height++ {
		err := checkValidatorBlsKeyIsSet(
			vm.State,
			nodeID,
			constants.PrimaryNetworkID,
			primaryEndHeight,
			uPrimaryTx.Signer.Key(),
		)
		require.ErrorIs(err, database.ErrNotFound)
	}
	require.NoError(checkValidatorBlsKeyIsSet(
		vm.State,
		nodeID,
		constants.PrimaryNetworkID,
		primaryRestartHeight,
		uPrimaryRestartTx.Signer.Key(),
	))

	for height := subnetStartHeight; height < subnetEndHeight; height++ {
		require.NoError(checkValidatorBlsKeyIsSet(
			vm.State,
			nodeID,
			subnetID,
			height,
			uPrimaryTx.Signer.Key(),
		))
	}

	for height := subnetEndHeight; height <= primaryRestartHeight; height++ {
		err := checkValidatorBlsKeyIsSet(
			vm.State,
			nodeID,
			subnetID,
			primaryEndHeight,
			uPrimaryTx.Signer.Key(),
		)
		require.ErrorIs(err, database.ErrNotFound)
	}
}

func TestPrimaryNetworkValidatorPopulatedToEmptyBLSKeyDiff(t *testing.T) {
	// A primary network validator has an empty BLS key. Then it restakes adding
	// the BLS key. Querying the validator set back when BLS key was empty must
	// return an empty BLS key.

	// setup
	require := require.New(t)
	vm, _, _ := defaultVM(t)
	vm.ctx.Lock.Lock()
	defer func() {
		require.NoError(vm.Shutdown(context.Background()))

		vm.ctx.Lock.Unlock()
	}()

	// setup time
	currentTime := defaultGenesisTime
	vm.clock.Set(currentTime)
	vm.state.SetTimestamp(currentTime)

	// A primary network validator stake twice
	var (
		primaryStartTime1 = currentTime.Add(executor.SyncBound)
		primaryEndTime1   = primaryStartTime1.Add(defaultMinStakingDuration)
		primaryStartTime2 = primaryEndTime1.Add(executor.SyncBound)
		primaryEndTime2   = primaryStartTime2.Add(defaultMinStakingDuration)
	)

	// Add a primary network validator with no BLS key
	nodeID := ids.GenerateTestNodeID()
	sNodeID, err := ids.ShortNodeIDFromNodeID(nodeID)
	require.NoError(err)

	addr := keys[0].PublicKey().Address()
	primaryTx1, err := vm.txBuilder.NewAddValidatorTx(
		vm.MinValidatorStake,
		uint64(primaryStartTime1.Unix()),
		uint64(primaryEndTime1.Unix()),
		nodeID,
		addr,
		reward.PercentDenominator,
		[]*secp256k1.PrivateKey{keys[0]},
		addr,
	)
	require.NoError(err)

	require.NoError(vm.Builder.AddUnverifiedTx(primaryTx1))
	require.NoError(buildAndAcceptStandardBlock(vm))

	// move time ahead, promoting primary validator to current
	currentTime = primaryStartTime1
	vm.clock.Set(currentTime)
	vm.state.SetTimestamp(currentTime)
	require.NoError(buildAndAcceptStandardBlock(vm))

	_, err = vm.state.GetCurrentValidator(constants.PrimaryNetworkID, nodeID)
	require.NoError(err)

	primaryStartHeight, err := vm.GetCurrentHeight(context.Background())
	require.NoError(err)

	// move time ahead, terminating primary network validator
	currentTime = primaryEndTime1
	vm.clock.Set(currentTime)
	vm.state.SetTimestamp(currentTime)

	blk, err := vm.Builder.BuildBlock(context.Background()) // must be a proposal block rewarding the primary validator
	require.NoError(err)
	require.NoError(blk.Verify(context.Background()))

	proposalBlk := blk.(snowman.OracleBlock)
	options, err := proposalBlk.Options(context.Background())
	require.NoError(err)

	commit := options[0].(*blockexecutor.Block)
	require.IsType(&block.BanffCommitBlock{}, commit.Block)

	require.NoError(blk.Accept(context.Background()))
	require.NoError(commit.Verify(context.Background()))
	require.NoError(commit.Accept(context.Background()))
	require.NoError(vm.SetPreference(context.Background(), vm.manager.LastAccepted()))

	_, err = vm.state.GetCurrentValidator(constants.PrimaryNetworkID, nodeID)
	require.ErrorIs(err, database.ErrNotFound)

	primaryEndHeight, err := vm.GetCurrentHeight(context.Background())
	require.NoError(err)

	// reinsert primary validator with a different BLS key
	sk2, err := bls.NewSecretKey()
	require.NoError(err)

	utxoHandler := utxo.NewHandler(vm.ctx, &vm.clock, vm.fx)
	ins, unstakedOuts, stakedOuts, signers, err := utxoHandler.Spend(
		vm.state,
		keys,
		vm.MinValidatorStake,
		vm.Config.AddPrimaryNetworkValidatorFee,
		addr, // change Addresss
	)
	require.NoError(err)

	uPrimaryRestartTx := &txs.AddPermissionlessValidatorTx{
		BaseTx: txs.BaseTx{BaseTx: avax.BaseTx{
			NetworkID:    vm.ctx.NetworkID,
			BlockchainID: vm.ctx.ChainID,
			Ins:          ins,
			Outs:         unstakedOuts,
		}},
		Validator: txs.Validator{
			NodeID: sNodeID,
			Start:  uint64(primaryStartTime2.Unix()),
			End:    uint64(primaryEndTime2.Unix()),
			Wght:   vm.MinValidatorStake,
		},
		Subnet:    constants.PrimaryNetworkID,
		Signer:    signer.NewProofOfPossession(sk2),
		StakeOuts: stakedOuts,
		ValidatorRewardsOwner: &secp256k1fx.OutputOwners{
			Locktime:  0,
			Threshold: 1,
			Addrs: []ids.ShortID{
				addr,
			},
		},
		DelegatorRewardsOwner: &secp256k1fx.OutputOwners{
			Locktime:  0,
			Threshold: 1,
			Addrs: []ids.ShortID{
				addr,
			},
		},
		DelegationShares: reward.PercentDenominator,
	}
	primaryRestartTx, err := txs.NewSigned(uPrimaryRestartTx, txs.Codec, signers)
	require.NoError(err)
	require.NoError(uPrimaryRestartTx.SyntacticVerify(vm.ctx))

	require.NoError(vm.Builder.AddUnverifiedTx(primaryRestartTx))
	require.NoError(buildAndAcceptStandardBlock(vm))

	// move time ahead, promoting restarted primary validator to current
	currentTime = primaryStartTime2
	vm.clock.Set(currentTime)
	vm.state.SetTimestamp(currentTime)
	require.NoError(buildAndAcceptStandardBlock(vm))

	_, err = vm.state.GetCurrentValidator(constants.PrimaryNetworkID, nodeID)
	require.NoError(err)

	emptySigner := &signer.Empty{}
	for height := primaryStartHeight; height < primaryEndHeight; height++ {
		require.NoError(checkValidatorBlsKeyIsSet(
			vm.State,
			nodeID,
			constants.PrimaryNetworkID,
			height,
			emptySigner.Key(),
		))
	}
}

func TestSubnetValidatorPopulatedToEmptyBLSKeyDiff(t *testing.T) {
	// A primary network validator has an empty BLS key and a subnet validator.
	// Primary network validator terminates its first staking cycle and it
	// restakes adding the BLS key. Querying the validator set back when BLS key
	// was empty must return an empty BLS key for the subnet validator

	// setup
	require := require.New(t)
	vm, _, _ := defaultVM(t)
	vm.ctx.Lock.Lock()
	defer func() {
		require.NoError(vm.Shutdown(context.Background()))

		vm.ctx.Lock.Unlock()
	}()
	subnetID := testSubnet1.TxID

	// setup time
	currentTime := defaultGenesisTime
	vm.clock.Set(currentTime)
	vm.state.SetTimestamp(currentTime)

	// A primary network validator stake twice
	var (
		primaryStartTime1 = currentTime.Add(executor.SyncBound)
		subnetStartTime   = primaryStartTime1.Add(executor.SyncBound)
		subnetEndTime     = subnetStartTime.Add(defaultMinStakingDuration)
		primaryEndTime1   = subnetEndTime.Add(time.Second)
		primaryStartTime2 = primaryEndTime1.Add(executor.SyncBound)
		primaryEndTime2   = primaryStartTime2.Add(defaultMinStakingDuration)
	)

	// Add a primary network validator with no BLS key
	nodeID := ids.GenerateTestNodeID()
	sNodeID, err := ids.ShortNodeIDFromNodeID(nodeID)
	require.NoError(err)
	addr := keys[0].PublicKey().Address()
	primaryTx1, err := vm.txBuilder.NewAddValidatorTx(
		vm.MinValidatorStake,
		uint64(primaryStartTime1.Unix()),
		uint64(primaryEndTime1.Unix()),
		nodeID,
		addr,
		reward.PercentDenominator,
		[]*secp256k1.PrivateKey{keys[0]},
		addr,
	)
	require.NoError(err)

	require.NoError(vm.Builder.AddUnverifiedTx(primaryTx1))
	require.NoError(buildAndAcceptStandardBlock(vm))

	// move time ahead, promoting primary validator to current
	currentTime = primaryStartTime1
	vm.clock.Set(currentTime)
	vm.state.SetTimestamp(currentTime)
	require.NoError(buildAndAcceptStandardBlock(vm))

	_, err = vm.state.GetCurrentValidator(constants.PrimaryNetworkID, nodeID)
	require.NoError(err)

	primaryStartHeight, err := vm.GetCurrentHeight(context.Background())
	require.NoError(err)

	// insert the subnet validator
	subnetTx, err := vm.txBuilder.NewAddSubnetValidatorTx(
		1,                              // Weight
		uint64(subnetStartTime.Unix()), // Start time
		uint64(subnetEndTime.Unix()),   // end time
		nodeID,                         // Node ID
		subnetID,
		[]*secp256k1.PrivateKey{keys[0], keys[1]},
		addr,
	)
	require.NoError(err)

	require.NoError(vm.Builder.AddUnverifiedTx(subnetTx))
	require.NoError(buildAndAcceptStandardBlock(vm))

	// move time ahead, promoting the subnet validator to current
	currentTime = subnetStartTime
	vm.clock.Set(currentTime)
	vm.state.SetTimestamp(currentTime)
	require.NoError(buildAndAcceptStandardBlock(vm))

	_, err = vm.state.GetCurrentValidator(subnetID, nodeID)
	require.NoError(err)

	subnetStartHeight, err := vm.GetCurrentHeight(context.Background())
	require.NoError(err)

	// move time ahead, terminating the subnet validator
	currentTime = subnetEndTime
	vm.clock.Set(currentTime)
	vm.state.SetTimestamp(currentTime)
	require.NoError(buildAndAcceptStandardBlock(vm))

	_, err = vm.state.GetCurrentValidator(subnetID, nodeID)
	require.ErrorIs(err, database.ErrNotFound)

	subnetEndHeight, err := vm.GetCurrentHeight(context.Background())
	require.NoError(err)

	// move time ahead, terminating primary network validator
	currentTime = primaryEndTime1
	vm.clock.Set(currentTime)
	vm.state.SetTimestamp(currentTime)

	blk, err := vm.Builder.BuildBlock(context.Background()) // must be a proposal block rewarding the primary validator
	require.NoError(err)
	require.NoError(blk.Verify(context.Background()))

	proposalBlk := blk.(snowman.OracleBlock)
	options, err := proposalBlk.Options(context.Background())
	require.NoError(err)

	commit := options[0].(*blockexecutor.Block)
	require.IsType(&block.BanffCommitBlock{}, commit.Block)

	require.NoError(blk.Accept(context.Background()))
	require.NoError(commit.Verify(context.Background()))
	require.NoError(commit.Accept(context.Background()))
	require.NoError(vm.SetPreference(context.Background(), vm.manager.LastAccepted()))

	_, err = vm.state.GetCurrentValidator(constants.PrimaryNetworkID, nodeID)
	require.ErrorIs(err, database.ErrNotFound)

	primaryEndHeight, err := vm.GetCurrentHeight(context.Background())
	require.NoError(err)

	// reinsert primary validator with a different BLS key
	sk2, err := bls.NewSecretKey()
	require.NoError(err)

	utxoHandler := utxo.NewHandler(vm.ctx, &vm.clock, vm.fx)
	ins, unstakedOuts, stakedOuts, signers, err := utxoHandler.Spend(
		vm.state,
		keys,
		vm.MinValidatorStake,
		vm.Config.AddPrimaryNetworkValidatorFee,
		addr, // change Addresss
	)
	require.NoError(err)

	uPrimaryRestartTx := &txs.AddPermissionlessValidatorTx{
		BaseTx: txs.BaseTx{BaseTx: avax.BaseTx{
			NetworkID:    vm.ctx.NetworkID,
			BlockchainID: vm.ctx.ChainID,
			Ins:          ins,
			Outs:         unstakedOuts,
		}},
		Validator: txs.Validator{
			NodeID: sNodeID,
			Start:  uint64(primaryStartTime2.Unix()),
			End:    uint64(primaryEndTime2.Unix()),
			Wght:   vm.MinValidatorStake,
		},
		Subnet:    constants.PrimaryNetworkID,
		Signer:    signer.NewProofOfPossession(sk2),
		StakeOuts: stakedOuts,
		ValidatorRewardsOwner: &secp256k1fx.OutputOwners{
			Locktime:  0,
			Threshold: 1,
			Addrs: []ids.ShortID{
				addr,
			},
		},
		DelegatorRewardsOwner: &secp256k1fx.OutputOwners{
			Locktime:  0,
			Threshold: 1,
			Addrs: []ids.ShortID{
				addr,
			},
		},
		DelegationShares: reward.PercentDenominator,
	}
	primaryRestartTx, err := txs.NewSigned(uPrimaryRestartTx, txs.Codec, signers)
	require.NoError(err)
	require.NoError(uPrimaryRestartTx.SyntacticVerify(vm.ctx))

	require.NoError(vm.Builder.AddUnverifiedTx(primaryRestartTx))
	require.NoError(buildAndAcceptStandardBlock(vm))

	// move time ahead, promoting restarted primary validator to current
	currentTime = primaryStartTime2
	vm.clock.Set(currentTime)
	vm.state.SetTimestamp(currentTime)

	require.NoError(buildAndAcceptStandardBlock(vm))
	_, err = vm.state.GetCurrentValidator(constants.PrimaryNetworkID, nodeID)
	require.NoError(err)

	emptySigner := &signer.Empty{}
	for height := primaryStartHeight; height < primaryEndHeight; height++ {
		require.NoError(checkValidatorBlsKeyIsSet(
			vm.State,
			nodeID,
			constants.PrimaryNetworkID,
			height,
			emptySigner.Key(),
		))
	}
	for height := subnetStartHeight; height < subnetEndHeight; height++ {
		require.NoError(checkValidatorBlsKeyIsSet(
			vm.State,
			nodeID,
			subnetID,
			height,
			emptySigner.Key(),
		))
	}
}

func TestSubnetValidatorSetAfterPrimaryNetworkValidatorRemoval(t *testing.T) {
	// A primary network validator and a subnet validator are running.
	// Primary network validator terminates its staking cycle.
	// Querying the validator set when the subnet validator existed should
	// succeed.

	// setup
	require := require.New(t)
	vm, _, _ := defaultVM(t)
	vm.ctx.Lock.Lock()
	defer func() {
		require.NoError(vm.Shutdown(context.Background()))

		vm.ctx.Lock.Unlock()
	}()
	subnetID := testSubnet1.TxID

	// setup time
	currentTime := defaultGenesisTime
	vm.clock.Set(currentTime)
	vm.state.SetTimestamp(currentTime)

	// A primary network validator stake twice
	var (
		primaryStartTime1 = currentTime.Add(executor.SyncBound)
		subnetStartTime   = primaryStartTime1.Add(executor.SyncBound)
		subnetEndTime     = subnetStartTime.Add(defaultMinStakingDuration)
		primaryEndTime1   = subnetEndTime.Add(time.Second)
	)

	// Add a primary network validator with no BLS key
	nodeID := ids.GenerateTestNodeID()
	addr := keys[0].PublicKey().Address()
	primaryTx1, err := vm.txBuilder.NewAddValidatorTx(
		vm.MinValidatorStake,
		uint64(primaryStartTime1.Unix()),
		uint64(primaryEndTime1.Unix()),
		nodeID,
		addr,
		reward.PercentDenominator,
		[]*secp256k1.PrivateKey{keys[0]},
		addr,
	)
	require.NoError(err)

	require.NoError(vm.Builder.AddUnverifiedTx(primaryTx1))
	require.NoError(buildAndAcceptStandardBlock(vm))

	// move time ahead, promoting primary validator to current
	currentTime = primaryStartTime1
	vm.clock.Set(currentTime)
	vm.state.SetTimestamp(currentTime)
	require.NoError(buildAndAcceptStandardBlock(vm))

	_, err = vm.state.GetCurrentValidator(constants.PrimaryNetworkID, nodeID)
	require.NoError(err)

	// insert the subnet validator
	subnetTx, err := vm.txBuilder.NewAddSubnetValidatorTx(
		1,                              // Weight
		uint64(subnetStartTime.Unix()), // Start time
		uint64(subnetEndTime.Unix()),   // end time
		nodeID,                         // Node ID
		subnetID,
		[]*secp256k1.PrivateKey{keys[0], keys[1]},
		addr,
	)
	require.NoError(err)

	require.NoError(vm.Builder.AddUnverifiedTx(subnetTx))
	require.NoError(buildAndAcceptStandardBlock(vm))

	// move time ahead, promoting the subnet validator to current
	currentTime = subnetStartTime
	vm.clock.Set(currentTime)
	vm.state.SetTimestamp(currentTime)
	require.NoError(buildAndAcceptStandardBlock(vm))

	_, err = vm.state.GetCurrentValidator(subnetID, nodeID)
	require.NoError(err)

	subnetStartHeight, err := vm.GetCurrentHeight(context.Background())
	require.NoError(err)

	// move time ahead, terminating the subnet validator
	currentTime = subnetEndTime
	vm.clock.Set(currentTime)
	vm.state.SetTimestamp(currentTime)
	require.NoError(buildAndAcceptStandardBlock(vm))

	_, err = vm.state.GetCurrentValidator(subnetID, nodeID)
	require.ErrorIs(err, database.ErrNotFound)

	// move time ahead, terminating primary network validator
	currentTime = primaryEndTime1
	vm.clock.Set(currentTime)
	vm.state.SetTimestamp(currentTime)

	blk, err := vm.Builder.BuildBlock(context.Background()) // must be a proposal block rewarding the primary validator
	require.NoError(err)
	require.NoError(blk.Verify(context.Background()))

	proposalBlk := blk.(snowman.OracleBlock)
	options, err := proposalBlk.Options(context.Background())
	require.NoError(err)

	commit := options[0].(*blockexecutor.Block)
	require.IsType(&block.BanffCommitBlock{}, commit.Block)

	require.NoError(blk.Accept(context.Background()))
	require.NoError(commit.Verify(context.Background()))
	require.NoError(commit.Accept(context.Background()))
	require.NoError(vm.SetPreference(context.Background(), vm.manager.LastAccepted()))

	_, err = vm.state.GetCurrentValidator(constants.PrimaryNetworkID, nodeID)
	require.ErrorIs(err, database.ErrNotFound)

	// Generating the validator set should not error when re-introducing a
	// subnet validator whose primary network validator was also removed.
	_, err = vm.State.GetValidatorSet(context.Background(), subnetStartHeight, subnetID)
	require.NoError(err)
}

func buildAndAcceptStandardBlock(vm *VM) error {
	blk, err := vm.Builder.BuildBlock(context.Background())
	if err != nil {
		return err
	}

	if err := blk.Verify(context.Background()); err != nil {
		return err
	}

	if err := blk.Accept(context.Background()); err != nil {
		return err
	}

	return vm.SetPreference(context.Background(), vm.manager.LastAccepted())
}

func checkValidatorBlsKeyIsSet(
	valState validators.State,
	nodeID ids.NodeID,
	subnetID ids.ID,
	height uint64,
	expectedBlsKey *bls.PublicKey,
) error {
	vals, err := valState.GetValidatorSet(context.Background(), height, subnetID)
	if err != nil {
		return err
	}

	val, found := vals[nodeID]
	switch {
	case !found:
		return database.ErrNotFound
	case expectedBlsKey == val.PublicKey:
		return nil
	case expectedBlsKey == nil && val.PublicKey != nil:
		return errors.New("unexpected BLS key")
	case expectedBlsKey != nil && val.PublicKey == nil:
		return errors.New("missing BLS key")
	case !bytes.Equal(bls.SerializePublicKey(expectedBlsKey), bls.SerializePublicKey(val.PublicKey)):
		return errors.New("incorrect BLS key")
	default:
		return nil
	}
}<|MERGE_RESOLUTION|>--- conflicted
+++ resolved
@@ -223,7 +223,6 @@
 			changeAddr := keys[0].PublicKey().Address()
 
 			// create valid tx
-			nodeID := ids.NodeIDFromShortNodeID(ids.ShortNodeID(id))
 			addValidatorTx, err := vm.txBuilder.NewAddValidatorTx(
 				validatorStake,
 				uint64(validatorStartTime.Unix()),
@@ -477,25 +476,13 @@
 	newValidatorStartTime := vm.clock.Time().Add(executor.SyncBound).Add(1 * time.Second)
 	newValidatorEndTime := newValidatorStartTime.Add(defaultMinStakingDuration)
 
-<<<<<<< HEAD
-	key, err := secp256k1.NewPrivateKey()
-	require.NoError(err)
-
-	sNodeID := ids.ShortNodeID(key.PublicKey().Address())
-	nodeID := ids.NodeIDFromShortNodeID(sNodeID)
-=======
->>>>>>> ab7db24e
 	// Create the tx to add a new validator
 	addValidatorTx, err := vm.txBuilder.NewAddValidatorTx(
 		vm.MinValidatorStake,
 		uint64(newValidatorStartTime.Unix()),
 		uint64(newValidatorEndTime.Unix()),
 		nodeID,
-<<<<<<< HEAD
-		ids.ShortID(sNodeID),
-=======
 		ids.GenerateTestShortID(),
->>>>>>> ab7db24e
 		reward.PercentDenominator,
 		[]*secp256k1.PrivateKey{keys[0]},
 		ids.ShortEmpty,
@@ -700,12 +687,7 @@
 	newValidatorStartTime0 := vm.clock.Time().Add(executor.SyncBound).Add(1 * time.Second)
 	newValidatorEndTime0 := newValidatorStartTime0.Add(defaultMaxStakingDuration)
 
-<<<<<<< HEAD
-	sNodeID0 := ids.ShortNodeID(ids.GenerateTestShortID())
-	nodeID0 := ids.NodeIDFromShortNodeID(sNodeID0)
-=======
 	nodeID0 := ids.GenerateTestNodeID()
->>>>>>> ab7db24e
 
 	// Create the tx to add the first new validator
 	addValidatorTx0, err := vm.txBuilder.NewAddValidatorTx(
@@ -713,11 +695,7 @@
 		uint64(newValidatorStartTime0.Unix()),
 		uint64(newValidatorEndTime0.Unix()),
 		nodeID0,
-<<<<<<< HEAD
-		ids.ShortID(sNodeID0),
-=======
 		ids.GenerateTestShortID(),
->>>>>>> ab7db24e
 		reward.PercentDenominator,
 		[]*secp256k1.PrivateKey{keys[0]},
 		ids.ShortEmpty,
@@ -882,12 +860,7 @@
 	newValidatorStartTime1 := newValidatorStartTime0.Add(executor.SyncBound).Add(1 * time.Second)
 	newValidatorEndTime1 := newValidatorStartTime1.Add(defaultMaxStakingDuration)
 
-<<<<<<< HEAD
-	sNodeID1 := ids.ShortNodeID(ids.GenerateTestShortID())
-	nodeID1 := ids.NodeIDFromShortNodeID(sNodeID1)
-=======
 	nodeID1 := ids.GenerateTestNodeID()
->>>>>>> ab7db24e
 
 	// Create the tx to add the second new validator
 	addValidatorTx1, err := vm.txBuilder.NewAddValidatorTx(
@@ -895,11 +868,7 @@
 		uint64(newValidatorStartTime1.Unix()),
 		uint64(newValidatorEndTime1.Unix()),
 		nodeID1,
-<<<<<<< HEAD
-		ids.ShortID(sNodeID1),
-=======
 		ids.GenerateTestShortID(),
->>>>>>> ab7db24e
 		reward.PercentDenominator,
 		[]*secp256k1.PrivateKey{keys[1]},
 		ids.ShortEmpty,
@@ -1030,26 +999,17 @@
 		vm.ctx.Lock.Unlock()
 	}()
 
-<<<<<<< HEAD
-	nodeID0 := ids.NodeIDFromShortNodeID(ids.ShortNodeID(keys[0].PublicKey().Address()))
-	nodeID1 := ids.NodeIDFromShortNodeID(ids.ShortNodeID(keys[1].PublicKey().Address()))
-	nodeID2 := ids.NodeIDFromShortNodeID(ids.ShortNodeID(keys[2].PublicKey().Address()))
-	nodeID3 := ids.NodeIDFromShortNodeID(ids.ShortNodeID(keys[3].PublicKey().Address()))
-	nodeID4 := ids.NodeIDFromShortNodeID(ids.ShortNodeID(keys[4].PublicKey().Address()))
-
-=======
 	nodeIDs := genesisNodeIDs
->>>>>>> ab7db24e
 	currentHeight, err := vm.GetCurrentHeight(context.Background())
 	require.NoError(err)
 	require.Equal(uint64(1), currentHeight)
 
 	expectedValidators1 := map[ids.NodeID]uint64{
-		nodeIDs[0]: defaultWeight,
-		nodeIDs[1]: defaultWeight,
-		nodeIDs[2]: defaultWeight,
-		nodeIDs[3]: defaultWeight,
-		nodeIDs[4]: defaultWeight,
+		ids.NodeIDFromShortNodeID(nodeIDs[0]): defaultWeight,
+		ids.NodeIDFromShortNodeID(nodeIDs[1]): defaultWeight,
+		ids.NodeIDFromShortNodeID(nodeIDs[2]): defaultWeight,
+		ids.NodeIDFromShortNodeID(nodeIDs[3]): defaultWeight,
+		ids.NodeIDFromShortNodeID(nodeIDs[4]): defaultWeight,
 	}
 	validators, err := vm.GetValidatorSet(context.Background(), 1, constants.PrimaryNetworkID)
 	require.NoError(err)
@@ -1143,12 +1103,12 @@
 	}
 
 	expectedValidators2 := map[ids.NodeID]uint64{
-		nodeIDs[0]: defaultWeight,
-		nodeIDs[1]: defaultWeight,
-		nodeIDs[2]: defaultWeight,
-		nodeIDs[3]: defaultWeight,
-		nodeIDs[4]: defaultWeight,
-		nodeID5:    vm.MaxValidatorStake,
+		ids.NodeIDFromShortNodeID(nodeIDs[0]): defaultWeight,
+		ids.NodeIDFromShortNodeID(nodeIDs[1]): defaultWeight,
+		ids.NodeIDFromShortNodeID(nodeIDs[2]): defaultWeight,
+		ids.NodeIDFromShortNodeID(nodeIDs[3]): defaultWeight,
+		ids.NodeIDFromShortNodeID(nodeIDs[4]): defaultWeight,
+		nodeID5:                               vm.MaxValidatorStake,
 	}
 	validators, err = vm.GetValidatorSet(context.Background(), 3, constants.PrimaryNetworkID)
 	require.NoError(err)
@@ -1193,11 +1153,7 @@
 		validatorStake,
 		uint64(validatorStartTime.Unix()),
 		uint64(validatorEndTime.Unix()),
-<<<<<<< HEAD
-		ids.NodeIDFromShortNodeID(ids.ShortNodeID(id)),
-=======
 		nodeID,
->>>>>>> ab7db24e
 		id,
 		reward.PercentDenominator,
 		[]*secp256k1.PrivateKey{keys[0], keys[1]},
@@ -1216,7 +1172,6 @@
 	require.NoError(vm.SetPreference(context.Background(), vm.manager.LastAccepted()))
 
 	// create valid tx
-	nodeID := ids.NodeIDFromShortNodeID(ids.ShortNodeID(id))
 	addFirstDelegatorTx, err := vm.txBuilder.NewAddDelegatorTx(
 		delegator1Stake,
 		uint64(delegator1StartTime.Unix()),
@@ -1282,11 +1237,7 @@
 		defaultMaxValidatorStake,
 		uint64(validatorStartTime.Unix()),
 		uint64(validatorEndTime.Unix()),
-<<<<<<< HEAD
-		ids.NodeIDFromShortNodeID(ids.ShortNodeID(id)),
-=======
 		nodeID,
->>>>>>> ab7db24e
 		id,
 		reward.PercentDenominator,
 		[]*secp256k1.PrivateKey{keys[0], keys[1]},
@@ -1320,7 +1271,6 @@
 	require.NoError(createSubnetBlock.Accept(context.Background()))
 	require.NoError(vm.SetPreference(context.Background(), vm.manager.LastAccepted()))
 
-	nodeID := ids.NodeIDFromShortNodeID(ids.ShortNodeID(id))
 	addSubnetValidatorTx, err := vm.txBuilder.NewAddSubnetValidatorTx(
 		defaultMaxValidatorStake,
 		uint64(validatorStartTime.Unix()),
@@ -1405,11 +1355,7 @@
 		defaultMaxValidatorStake,
 		uint64(validatorStartTime.Unix()),
 		uint64(validatorEndTime.Unix()),
-<<<<<<< HEAD
-		ids.NodeIDFromShortNodeID(ids.ShortNodeID(id)),
-=======
 		nodeID,
->>>>>>> ab7db24e
 		id,
 		reward.PercentDenominator,
 		[]*secp256k1.PrivateKey{keys[0], keys[1]},
@@ -1443,7 +1389,6 @@
 	require.NoError(createSubnetBlock.Accept(context.Background()))
 	require.NoError(vm.SetPreference(context.Background(), vm.manager.LastAccepted()))
 
-	nodeID := ids.NodeIDFromShortNodeID(ids.ShortNodeID(id))
 	addSubnetValidatorTx, err := vm.txBuilder.NewAddSubnetValidatorTx(
 		defaultMaxValidatorStake,
 		uint64(validatorStartTime.Unix()),
