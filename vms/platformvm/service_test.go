--- conflicted
+++ resolved
@@ -620,9 +620,10 @@
 
 	// Connect to nodes other than the last node in genesis.Validators, which is the node being tested.
 	connectedIDs := set.NewSet[ids.NodeID](len(genesis.Validators) - 1)
-	for _, vdr := range genesis.Validators[:len(genesis.Validators)-1] {
-		connectedIDs.Add(vdr.NodeID)
-		require.NoError(service.vm.Connected(context.Background(), vdr.NodeID, version.CurrentApp))
+	for _, validatorTx := range genesis.Validators[:len(genesis.Validators)-1] {
+		validator := validatorTx.Unsigned.(*txs.AddValidatorTx)
+		connectedIDs.Add(validator.NodeID())
+		require.NoError(service.vm.Connected(context.Background(), validator.NodeID(), version.CurrentApp))
 	}
 
 	require.NoError(service.GetCurrentValidators(nil, &args, &response))
@@ -639,15 +640,10 @@
 				continue
 			}
 
-<<<<<<< HEAD
-			require.Equal(vdr.EndTime, gotVdr.EndTime)
-			require.Equal(vdr.StartTime, gotVdr.StartTime)
-			require.Equal(connectedIDs.Contains(vdr.NodeID), *gotVdr.Connected)
-			require.Equal(avajson.Float32(100), *gotVdr.Uptime)
-=======
 			require.Equal(validator.EndTime().Unix(), int64(gotVdr.EndTime))
 			require.Equal(validator.StartTime().Unix(), int64(gotVdr.StartTime))
->>>>>>> 6e1a9055
+			require.Equal(connectedIDs.Contains(validator.NodeID()), *gotVdr.Connected)
+			require.Equal(avajson.Float32(100), *gotVdr.Uptime)
 			found = true
 			break
 		}
