--- conflicted
+++ resolved
@@ -52,51 +52,6 @@
 		require.NoError(db.Close())
 	}()
 
-<<<<<<< HEAD
-	avaxAssetID := ids.GenerateTestID()
-	genesisTime := time.Now().Truncate(time.Second)
-	genesisEndTime := genesisTime.Add(28 * 24 * time.Hour)
-
-	addr, err := address.FormatBech32(constants.UnitTestHRP, ids.GenerateTestShortID().Bytes())
-	require.NoError(err)
-
-	genesisValidators := []api.GenesisPermissionlessValidator{{
-		GenesisValidator: api.GenesisValidator{
-			StartTime: json.Uint64(genesisTime.Unix()),
-			EndTime:   json.Uint64(genesisEndTime.Unix()),
-			NodeID:    ids.GenerateTestShortNodeID(),
-		},
-		RewardOwner: &api.Owner{
-			Threshold: 1,
-			Addresses: []string{addr},
-		},
-		Staked: []api.UTXO{{
-			Amount:  json.Uint64(2 * units.KiloAvax),
-			Address: addr,
-		}},
-		DelegationFee: reward.PercentDenominator,
-	}}
-
-	buildGenesisArgs := api.BuildGenesisArgs{
-		NetworkID:     json.Uint32(constants.UnitTestID),
-		AvaxAssetID:   avaxAssetID,
-		UTXOs:         nil,
-		Validators:    genesisValidators,
-		Chains:        nil,
-		Time:          json.Uint64(genesisTime.Unix()),
-		InitialSupply: json.Uint64(360 * units.MegaAvax),
-		Encoding:      formatting.Hex,
-	}
-
-	buildGenesisResponse := api.BuildGenesisReply{}
-	platformvmSS := api.StaticService{}
-	require.NoError(platformvmSS.BuildGenesis(nil, &buildGenesisArgs, &buildGenesisResponse))
-
-	genesisBytes, err := formatting.Decode(buildGenesisResponse.Encoding, buildGenesisResponse.Bytes)
-	require.NoError(err)
-
-=======
->>>>>>> 85ab9693
 	vdrs := validators.NewManager()
 	s := statetest.New(b, statetest.Config{
 		DB:         db,
