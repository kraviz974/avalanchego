--- conflicted
+++ resolved
@@ -37,14 +37,9 @@
 	tx := b.BlockTxs()[0]
 	if err := r.Mempool.Add(tx); err != nil {
 		r.ctx.Log.Verbo(
-<<<<<<< HEAD
-			"failed to reissue tx %q due to: %s",
+			"failed to reissue tx %s from block %s due to: %s",
 			tx.ID(),
-=======
-			"failed to reissue tx %s from block %s due to: %s",
-			b.Tx.ID(),
 			blkID,
->>>>>>> 94805b8d
 			err,
 		)
 	}
@@ -68,14 +63,9 @@
 	tx := b.BlockTxs()[0]
 	if err := r.Mempool.Add(tx); err != nil {
 		r.ctx.Log.Debug(
-<<<<<<< HEAD
-			"failed to reissue tx %q due to: %s",
+			"failed to reissue tx %s from block %s due to: %s",
 			tx.ID(),
-=======
-			"failed to reissue tx %s from block %s due to: %s",
-			b.Tx.ID(),
 			blkID,
->>>>>>> 94805b8d
 			err,
 		)
 	}
