--- conflicted
+++ resolved
@@ -16,19 +16,15 @@
 	*backend
 }
 
-<<<<<<< HEAD
-func (r *rejector) VisitBlueberryProposalBlock(b *stateless.BlueberryProposalBlock) error {
+func (r *rejector) BlueberryProposalBlock(b *stateless.BlueberryProposalBlock) error {
 	return r.visitProposalBlock(b)
 }
 
-func (r *rejector) VisitApricotProposalBlock(b *stateless.ApricotProposalBlock) error {
+func (r *rejector) ApricotProposalBlock(b *stateless.ApricotProposalBlock) error {
 	return r.visitProposalBlock(b)
 }
 
 func (r *rejector) visitProposalBlock(b stateless.Block) error {
-=======
-func (r *rejector) ProposalBlock(b *stateless.ProposalBlock) error {
->>>>>>> a8697e79
 	blkID := b.ID()
 	defer r.free(blkID)
 
@@ -80,19 +76,15 @@
 	return r.state.Commit()
 }
 
-<<<<<<< HEAD
-func (r *rejector) VisitBlueberryStandardBlock(b *stateless.BlueberryStandardBlock) error {
+func (r *rejector) BlueberryStandardBlock(b *stateless.BlueberryStandardBlock) error {
 	return r.visitStandardBlock(b)
 }
 
-func (r *rejector) VisitApricotStandardBlock(b *stateless.ApricotStandardBlock) error {
+func (r *rejector) ApricotStandardBlock(b *stateless.ApricotStandardBlock) error {
 	return r.visitStandardBlock(b)
 }
 
 func (r *rejector) visitStandardBlock(b stateless.Block) error {
-=======
-func (r *rejector) StandardBlock(b *stateless.StandardBlock) error {
->>>>>>> a8697e79
 	blkID := b.ID()
 	defer r.free(blkID)
 
