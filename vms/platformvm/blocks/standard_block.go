// Copyright (C) 2019-2021, Ava Labs, Inc. All rights reserved.
// See the file LICENSE for licensing terms.

package blocks

import (
	"fmt"
	"time"

	"github.com/ava-labs/avalanchego/ids"
	"github.com/ava-labs/avalanchego/vms/platformvm/txs"
)

var (
	_ Block = &BlueberryStandardBlock{}
	_ Block = &ApricotStandardBlock{}
)

// NewBlueberryStandardBlock assumes [txes] are initialized
func NewBlueberryStandardBlock(timestamp time.Time, parentID ids.ID, height uint64, txes []*txs.Tx) (Block, error) {
	res := &BlueberryStandardBlock{
		BlueberryCommonBlock: BlueberryCommonBlock{
			ApricotCommonBlock: ApricotCommonBlock{
				PrntID: parentID,
				Hght:   height,
			},
			BlkTimestamp: uint64(timestamp.Unix()),
		},
		Transactions: txes,
	}

	return res, initialize(Block(res))
}

type BlueberryStandardBlock struct {
	BlueberryCommonBlock `serialize:"true"`

	Transactions []*txs.Tx `serialize:"true" json:"txs"`
}

<<<<<<< HEAD
func (b *BlueberryStandardBlock) initialize(bytes []byte) error {
	if err := b.BlueberryCommonBlock.initialize(bytes); err != nil {
		return fmt.Errorf("failed to initialize: %w", err)
	}
	for _, tx := range b.Transactions {
=======
func (sb *StandardBlock) initialize(bytes []byte) error {
	sb.CommonBlock.initialize(bytes)
	for _, tx := range sb.Transactions {
>>>>>>> 448eb52f
		if err := tx.Sign(txs.Codec, nil); err != nil {
			return fmt.Errorf("failed to initialize tx: %w", err)
		}
	}
	return nil
}

func (b *BlueberryStandardBlock) Txs() []*txs.Tx { return b.Transactions }

func (b *BlueberryStandardBlock) Visit(v Visitor) error {
	return v.BlueberryStandardBlock(b)
}

// NewApricotStandardBlock assumes [txes] are initialized
func NewApricotStandardBlock(parentID ids.ID, height uint64, txes []*txs.Tx) (Block, error) {
	res := &ApricotStandardBlock{
		ApricotCommonBlock: ApricotCommonBlock{
			PrntID: parentID,
			Hght:   height,
		},
		Transactions: txes,
	}

	return res, initialize(Block(res))
}

type ApricotStandardBlock struct {
	ApricotCommonBlock `serialize:"true"`

	Transactions []*txs.Tx `serialize:"true" json:"txs"`
}

func (b *ApricotStandardBlock) initialize(bytes []byte) error {
	if err := b.ApricotCommonBlock.initialize(bytes); err != nil {
		return fmt.Errorf("failed to initialize: %w", err)
	}
	for _, tx := range b.Transactions {
		if err := tx.Sign(txs.Codec, nil); err != nil {
			return fmt.Errorf("failed to sign block: %w", err)
		}
	}
	return nil
}

func (b *ApricotStandardBlock) Txs() []*txs.Tx { return b.Transactions }

func (b *ApricotStandardBlock) Visit(v Visitor) error {
	return v.ApricotStandardBlock(b)
}<|MERGE_RESOLUTION|>--- conflicted
+++ resolved
@@ -38,17 +38,9 @@
 	Transactions []*txs.Tx `serialize:"true" json:"txs"`
 }
 
-<<<<<<< HEAD
 func (b *BlueberryStandardBlock) initialize(bytes []byte) error {
-	if err := b.BlueberryCommonBlock.initialize(bytes); err != nil {
-		return fmt.Errorf("failed to initialize: %w", err)
-	}
+	b.BlueberryCommonBlock.initialize(bytes)
 	for _, tx := range b.Transactions {
-=======
-func (sb *StandardBlock) initialize(bytes []byte) error {
-	sb.CommonBlock.initialize(bytes)
-	for _, tx := range sb.Transactions {
->>>>>>> 448eb52f
 		if err := tx.Sign(txs.Codec, nil); err != nil {
 			return fmt.Errorf("failed to initialize tx: %w", err)
 		}
@@ -82,9 +74,7 @@
 }
 
 func (b *ApricotStandardBlock) initialize(bytes []byte) error {
-	if err := b.ApricotCommonBlock.initialize(bytes); err != nil {
-		return fmt.Errorf("failed to initialize: %w", err)
-	}
+	b.ApricotCommonBlock.initialize(bytes)
 	for _, tx := range b.Transactions {
 		if err := tx.Sign(txs.Codec, nil); err != nil {
 			return fmt.Errorf("failed to sign block: %w", err)
