// Copyright (C) 2019-2022, Ava Labs, Inc. All rights reserved.
// See the file LICENSE for licensing terms.

package blocks

import (
	"testing"
	"time"

	"github.com/ava-labs/avalanchego/ids"
	"github.com/ava-labs/avalanchego/vms/components/avax"
	"github.com/ava-labs/avalanchego/vms/components/verify"
	"github.com/ava-labs/avalanchego/vms/platformvm/txs"
	"github.com/ava-labs/avalanchego/vms/platformvm/validator"
	"github.com/ava-labs/avalanchego/vms/secp256k1fx"
	"github.com/stretchr/testify/require"
)

func TestNewBlueberryProposalBlock(t *testing.T) {
	require := require.New(t)

	timestamp := time.Now().Truncate(time.Second)
	parentID := ids.GenerateTestID()
	height := uint64(1337)

	tx := &txs.Tx{
		Unsigned: &txs.AddValidatorTx{
			BaseTx: txs.BaseTx{
				BaseTx: avax.BaseTx{
					Ins:  []*avax.TransferableInput{},
					Outs: []*avax.TransferableOutput{},
				},
			},
			Stake:     []*avax.TransferableOutput{},
			Validator: validator.Validator{},
			RewardsOwner: &secp256k1fx.OutputOwners{
				Addrs: []ids.ShortID{},
			},
		},
		Creds: []verify.Verifiable{},
	}
	require.NoError(tx.Sign(txs.Codec, nil))

	blk, err := NewBlueberryProposalBlock(
		timestamp,
		parentID,
		height,
		tx,
	)
	require.NoError(err)

	// Make sure the block and tx are initialized
	require.NotNil(blk.Bytes())
	require.NotNil(blk.Tx.Bytes())
<<<<<<< HEAD
	require.NotEqual(ids.Empty, blk.Tx.ID())
=======

	require.Equal(tx.Bytes(), blk.Tx.Bytes())
	require.Equal(timestamp, blk.Timestamp())
	require.Equal(parentID, blk.Parent())
	require.Equal(height, blk.Height())
>>>>>>> 6602ada1
}

func TestNewApricotProposalBlock(t *testing.T) {
	require := require.New(t)

	parentID := ids.GenerateTestID()
	height := uint64(1337)

	tx := &txs.Tx{
		Unsigned: &txs.AddValidatorTx{
			BaseTx: txs.BaseTx{
				BaseTx: avax.BaseTx{
					Ins:  []*avax.TransferableInput{},
					Outs: []*avax.TransferableOutput{},
				},
			},
			Stake:     []*avax.TransferableOutput{},
			Validator: validator.Validator{},
			RewardsOwner: &secp256k1fx.OutputOwners{
				Addrs: []ids.ShortID{},
			},
		},
		Creds: []verify.Verifiable{},
	}
	require.NoError(tx.Sign(txs.Codec, nil))

	blk, err := NewApricotProposalBlock(
		parentID,
		height,
		tx,
	)
	require.NoError(err)

	// Make sure the block and tx are initialized
	require.NotNil(blk.Bytes())
	require.NotNil(blk.Tx.Bytes())
<<<<<<< HEAD
	require.NotEqual(ids.Empty, blk.Tx.ID())
=======

	require.Equal(tx.Bytes(), blk.Tx.Bytes())
	require.Equal(parentID, blk.Parent())
	require.Equal(height, blk.Height())
>>>>>>> 6602ada1
}<|MERGE_RESOLUTION|>--- conflicted
+++ resolved
@@ -52,15 +52,11 @@
 	// Make sure the block and tx are initialized
 	require.NotNil(blk.Bytes())
 	require.NotNil(blk.Tx.Bytes())
-<<<<<<< HEAD
 	require.NotEqual(ids.Empty, blk.Tx.ID())
-=======
-
 	require.Equal(tx.Bytes(), blk.Tx.Bytes())
 	require.Equal(timestamp, blk.Timestamp())
 	require.Equal(parentID, blk.Parent())
 	require.Equal(height, blk.Height())
->>>>>>> 6602ada1
 }
 
 func TestNewApricotProposalBlock(t *testing.T) {
@@ -97,12 +93,8 @@
 	// Make sure the block and tx are initialized
 	require.NotNil(blk.Bytes())
 	require.NotNil(blk.Tx.Bytes())
-<<<<<<< HEAD
 	require.NotEqual(ids.Empty, blk.Tx.ID())
-=======
-
 	require.Equal(tx.Bytes(), blk.Tx.Bytes())
 	require.Equal(parentID, blk.Parent())
 	require.Equal(height, blk.Height())
->>>>>>> 6602ada1
 }