// Copyright (C) 2019-2023, Ava Labs, Inc. All rights reserved.
// See the file LICENSE for licensing terms.

package executor

import (
	"context"
	"errors"
	"fmt"
	"sync"
	"testing"
	"time"

	"github.com/golang/mock/gomock"

	"github.com/prometheus/client_golang/prometheus"

	"github.com/ava-labs/avalanchego/chains"
	"github.com/ava-labs/avalanchego/chains/atomic"
	"github.com/ava-labs/avalanchego/codec"
	"github.com/ava-labs/avalanchego/codec/linearcodec"
	"github.com/ava-labs/avalanchego/database"
	"github.com/ava-labs/avalanchego/database/prefixdb"
	"github.com/ava-labs/avalanchego/database/versiondb"
	"github.com/ava-labs/avalanchego/ids"
	"github.com/ava-labs/avalanchego/snow"
	"github.com/ava-labs/avalanchego/snow/engine/common"
	"github.com/ava-labs/avalanchego/snow/uptime"
	"github.com/ava-labs/avalanchego/snow/validators"
	"github.com/ava-labs/avalanchego/trace"
	"github.com/ava-labs/avalanchego/utils"
	"github.com/ava-labs/avalanchego/utils/constants"
	"github.com/ava-labs/avalanchego/utils/crypto/secp256k1"
	"github.com/ava-labs/avalanchego/utils/formatting"
	"github.com/ava-labs/avalanchego/utils/formatting/address"
	"github.com/ava-labs/avalanchego/utils/json"
	"github.com/ava-labs/avalanchego/utils/logging"
	"github.com/ava-labs/avalanchego/utils/timer/mockable"
	"github.com/ava-labs/avalanchego/utils/units"
	"github.com/ava-labs/avalanchego/utils/wrappers"
	"github.com/ava-labs/avalanchego/version"
	"github.com/ava-labs/avalanchego/vms/components/avax"
	"github.com/ava-labs/avalanchego/vms/platformvm/api"
	"github.com/ava-labs/avalanchego/vms/platformvm/config"
	"github.com/ava-labs/avalanchego/vms/platformvm/fx"
	"github.com/ava-labs/avalanchego/vms/platformvm/metrics"
	"github.com/ava-labs/avalanchego/vms/platformvm/reward"
	"github.com/ava-labs/avalanchego/vms/platformvm/state"
	"github.com/ava-labs/avalanchego/vms/platformvm/status"
	"github.com/ava-labs/avalanchego/vms/platformvm/txs"
	"github.com/ava-labs/avalanchego/vms/platformvm/txs/executor"
	"github.com/ava-labs/avalanchego/vms/platformvm/txs/mempool"
	"github.com/ava-labs/avalanchego/vms/platformvm/utxo"
	"github.com/ava-labs/avalanchego/vms/secp256k1fx"

	db_manager "github.com/ava-labs/avalanchego/database/manager"
	p_tx_builder "github.com/ava-labs/avalanchego/vms/platformvm/txs/builder"
	pvalidators "github.com/ava-labs/avalanchego/vms/platformvm/validators"
)

const (
	pending stakerStatus = iota
	current

	defaultWeight = 10000
	trackChecksum = false
)

var (
	_ mempool.BlockTimer = (*environment)(nil)

	defaultMinStakingDuration = 24 * time.Hour
	defaultMaxStakingDuration = 365 * 24 * time.Hour
	defaultGenesisTime        = time.Date(1997, 1, 1, 0, 0, 0, 0, time.UTC)
	defaultValidateStartTime  = defaultGenesisTime
	defaultValidateEndTime    = defaultValidateStartTime.Add(10 * defaultMinStakingDuration)
	defaultMinValidatorStake  = 5 * units.MilliAvax
	defaultBalance            = 100 * defaultMinValidatorStake
	preFundedKeys             = secp256k1.TestKeys()
	avaxAssetID               = ids.ID{'y', 'e', 'e', 't'}
	defaultTxFee              = uint64(100)
	xChainID                  = ids.Empty.Prefix(0)
	cChainID                  = ids.Empty.Prefix(1)

	genesisBlkID ids.ID
	testSubnet1  *txs.Tx

	errMissing = errors.New("missing")
)

type stakerStatus uint

type staker struct {
	nodeID             ids.NodeID
	rewardAddress      ids.ShortID
	startTime, endTime time.Time
}

type test struct {
	description           string
	stakers               []staker
	subnetStakers         []staker
	advanceTimeTo         []time.Time
	expectedStakers       map[ids.NodeID]stakerStatus
	expectedSubnetStakers map[ids.NodeID]stakerStatus
}

type environment struct {
	blkManager Manager
	mempool    mempool.Mempool
	sender     *common.SenderTest

	isBootstrapped *utils.Atomic[bool]
	config         *config.Config
	clk            *mockable.Clock
	baseDB         *versiondb.Database
	ctx            *snow.Context
	fx             fx.Fx
	state          state.State
	mockedState    *state.MockState
	atomicUTXOs    avax.AtomicUTXOManager
	uptimes        uptime.Manager
	utxosHandler   utxo.Handler
	txBuilder      p_tx_builder.Builder
	backend        *executor.Backend
}

func (*environment) ResetBlockTimer() {
	// dummy call, do nothing for now
}

func newEnvironment(t *testing.T, ctrl *gomock.Controller) *environment {
	res := &environment{
		isBootstrapped: &utils.Atomic[bool]{},
		config:         defaultConfig(),
		clk:            defaultClock(),
	}
	res.isBootstrapped.Set(true)

	baseDBManager := db_manager.NewMemDB(version.Semantic1_0_0)
	res.baseDB = versiondb.New(baseDBManager.Current().Database)
	res.ctx = defaultCtx(res.baseDB)
	res.fx = defaultFx(res.clk, res.ctx.Log, res.isBootstrapped.Get())

	rewardsCalc := reward.NewCalculator(res.config.RewardConfig)
	res.atomicUTXOs = avax.NewAtomicUTXOManager(res.ctx.SharedMemory, txs.Codec)

	if ctrl == nil {
		res.state = defaultState(res.config, res.ctx, res.baseDB, rewardsCalc)
		res.uptimes = uptime.NewManager(res.state)
		res.utxosHandler = utxo.NewHandler(res.ctx, res.clk, res.fx)
		res.txBuilder = p_tx_builder.New(
			res.ctx,
			res.config,
			res.clk,
			res.fx,
			res.state,
			res.atomicUTXOs,
			res.utxosHandler,
		)
	} else {
		genesisBlkID = ids.GenerateTestID()
		res.mockedState = state.NewMockState(ctrl)
		res.uptimes = uptime.NewManager(res.mockedState)
		res.utxosHandler = utxo.NewHandler(res.ctx, res.clk, res.fx)
		res.txBuilder = p_tx_builder.New(
			res.ctx,
			res.config,
			res.clk,
			res.fx,
			res.mockedState,
			res.atomicUTXOs,
			res.utxosHandler,
		)

		// setup expectations strictly needed for environment creation
		res.mockedState.EXPECT().GetLastAccepted().Return(genesisBlkID).Times(1)
	}

	res.backend = &executor.Backend{
		Config:       res.config,
		Ctx:          res.ctx,
		Clk:          res.clk,
		Bootstrapped: res.isBootstrapped,
		Fx:           res.fx,
		FlowChecker:  res.utxosHandler,
		Uptimes:      res.uptimes,
		Rewards:      rewardsCalc,
	}

	registerer := prometheus.NewRegistry()
	res.sender = &common.SenderTest{T: t}

	metrics := metrics.Noop

	var err error
	res.mempool, err = mempool.NewMempool("mempool", registerer, res)
	if err != nil {
		panic(fmt.Errorf("failed to create mempool: %w", err))
	}

	if ctrl == nil {
		res.blkManager = NewManager(
			res.mempool,
			metrics,
			&sync.RWMutex{},
			res.state,
			res.backend,
			pvalidators.TestManager,
		)
		addSubnet(res)
	} else {
		res.blkManager = NewManager(
			res.mempool,
			metrics,
			&sync.RWMutex{},
			res.mockedState,
			res.backend,
			pvalidators.TestManager,
		)
		// we do not add any subnet to state, since we can mock
		// whatever we need
	}

	return res
}

func addSubnet(env *environment) {
	// Create a subnet
	var err error
	testSubnet1, err = env.txBuilder.NewCreateSubnetTx(
		2, // threshold; 2 sigs from keys[0], keys[1], keys[2] needed to add validator to this subnet
		[]ids.ShortID{ // control keys
			preFundedKeys[0].PublicKey().Address(),
			preFundedKeys[1].PublicKey().Address(),
			preFundedKeys[2].PublicKey().Address(),
		},
		[]*secp256k1.PrivateKey{preFundedKeys[0]},
		preFundedKeys[0].PublicKey().Address(),
	)
	if err != nil {
		panic(err)
	}

	// store it
	genesisID := env.state.GetLastAccepted()
	stateDiff, err := state.NewDiff(genesisID, env.blkManager)
	if err != nil {
		panic(err)
	}

	executor := executor.StandardTxExecutor{
		Backend: env.backend,
		State:   stateDiff,
		Tx:      testSubnet1,
	}
	err = testSubnet1.Unsigned.Visit(&executor)
	if err != nil {
		panic(err)
	}

	stateDiff.AddTx(testSubnet1, status.Committed)
	if err := stateDiff.Apply(env.state); err != nil {
		panic(err)
	}
}

func defaultState(
	cfg *config.Config,
	ctx *snow.Context,
	db database.Database,
	rewards reward.Calculator,
) state.State {
	tracer, err := trace.New(trace.Config{})
	if err != nil {
		panic(err)
	}

	genesisBytes := buildGenesisTest(ctx)
	execCfg, _ := config.GetExecutionConfig([]byte(`{}`))
	state, err := state.New(
		db,
		genesisBytes,
		prometheus.NewRegistry(),
		cfg,
		execCfg,
		ctx,
		metrics.Noop,
		rewards,
		&utils.Atomic[bool]{},
<<<<<<< HEAD
		tracer,
		trackChecksum,
=======
>>>>>>> 69c98d59
	)
	if err != nil {
		panic(err)
	}

	// persist and reload to init a bunch of in-memory stuff
	state.SetHeight(0)
	if err := state.Commit(); err != nil {
		panic(err)
	}
	genesisBlkID = state.GetLastAccepted()
	return state
}

func defaultCtx(db database.Database) *snow.Context {
	ctx := snow.DefaultContextTest()
	ctx.NetworkID = 10
	ctx.XChainID = xChainID
	ctx.CChainID = cChainID
	ctx.AVAXAssetID = avaxAssetID

	atomicDB := prefixdb.New([]byte{1}, db)
	m := atomic.NewMemory(atomicDB)

	ctx.SharedMemory = m.NewSharedMemory(ctx.ChainID)

	ctx.ValidatorState = &validators.TestState{
		GetSubnetIDF: func(_ context.Context, chainID ids.ID) (ids.ID, error) {
			subnetID, ok := map[ids.ID]ids.ID{
				constants.PlatformChainID: constants.PrimaryNetworkID,
				xChainID:                  constants.PrimaryNetworkID,
				cChainID:                  constants.PrimaryNetworkID,
			}[chainID]
			if !ok {
				return ids.Empty, errMissing
			}
			return subnetID, nil
		},
	}

	return ctx
}

func defaultConfig() *config.Config {
	vdrs := validators.NewManager()
	primaryVdrs := validators.NewSet()
	_ = vdrs.Add(constants.PrimaryNetworkID, primaryVdrs)
	return &config.Config{
		Chains:                 chains.TestManager,
		UptimeLockedCalculator: uptime.NewLockedCalculator(),
		Validators:             vdrs,
		TxFee:                  defaultTxFee,
		CreateSubnetTxFee:      100 * defaultTxFee,
		CreateBlockchainTxFee:  100 * defaultTxFee,
		MinValidatorStake:      5 * units.MilliAvax,
		MaxValidatorStake:      500 * units.MilliAvax,
		MinDelegatorStake:      1 * units.MilliAvax,
		MinStakeDuration:       defaultMinStakingDuration,
		MaxStakeDuration:       defaultMaxStakingDuration,
		RewardConfig: reward.Config{
			MaxConsumptionRate: .12 * reward.PercentDenominator,
			MinConsumptionRate: .10 * reward.PercentDenominator,
			MintingPeriod:      365 * 24 * time.Hour,
			SupplyCap:          720 * units.MegaAvax,
		},
		ApricotPhase3Time: defaultValidateEndTime,
		ApricotPhase5Time: defaultValidateEndTime,
		BanffTime:         mockable.MaxTime,
	}
}

func defaultClock() *mockable.Clock {
	clk := &mockable.Clock{}
	clk.Set(defaultGenesisTime)
	return clk
}

type fxVMInt struct {
	registry codec.Registry
	clk      *mockable.Clock
	log      logging.Logger
}

func (fvi *fxVMInt) CodecRegistry() codec.Registry {
	return fvi.registry
}

func (fvi *fxVMInt) Clock() *mockable.Clock {
	return fvi.clk
}

func (fvi *fxVMInt) Logger() logging.Logger {
	return fvi.log
}

func defaultFx(clk *mockable.Clock, log logging.Logger, isBootstrapped bool) fx.Fx {
	fxVMInt := &fxVMInt{
		registry: linearcodec.NewDefault(),
		clk:      clk,
		log:      log,
	}
	res := &secp256k1fx.Fx{}
	if err := res.Initialize(fxVMInt); err != nil {
		panic(err)
	}
	if isBootstrapped {
		if err := res.Bootstrapped(); err != nil {
			panic(err)
		}
	}
	return res
}

func buildGenesisTest(ctx *snow.Context) []byte {
	genesisUTXOs := make([]api.UTXO, len(preFundedKeys))
	for i, key := range preFundedKeys {
		id := key.PublicKey().Address()
		addr, err := address.FormatBech32(constants.UnitTestHRP, id.Bytes())
		if err != nil {
			panic(err)
		}
		genesisUTXOs[i] = api.UTXO{
			Amount:  json.Uint64(defaultBalance),
			Address: addr,
		}
	}

	genesisValidators := make([]api.PermissionlessValidator, len(preFundedKeys))
	for i, key := range preFundedKeys {
		nodeID := ids.NodeID(key.PublicKey().Address())
		addr, err := address.FormatBech32(constants.UnitTestHRP, nodeID.Bytes())
		if err != nil {
			panic(err)
		}
		genesisValidators[i] = api.PermissionlessValidator{
			Staker: api.Staker{
				StartTime: json.Uint64(defaultValidateStartTime.Unix()),
				EndTime:   json.Uint64(defaultValidateEndTime.Unix()),
				NodeID:    nodeID,
			},
			RewardOwner: &api.Owner{
				Threshold: 1,
				Addresses: []string{addr},
			},
			Staked: []api.UTXO{{
				Amount:  json.Uint64(defaultWeight),
				Address: addr,
			}},
			DelegationFee: reward.PercentDenominator,
		}
	}

	buildGenesisArgs := api.BuildGenesisArgs{
		NetworkID:     json.Uint32(constants.UnitTestID),
		AvaxAssetID:   ctx.AVAXAssetID,
		UTXOs:         genesisUTXOs,
		Validators:    genesisValidators,
		Chains:        nil,
		Time:          json.Uint64(defaultGenesisTime.Unix()),
		InitialSupply: json.Uint64(360 * units.MegaAvax),
		Encoding:      formatting.Hex,
	}

	buildGenesisResponse := api.BuildGenesisReply{}
	platformvmSS := api.StaticService{}
	if err := platformvmSS.BuildGenesis(nil, &buildGenesisArgs, &buildGenesisResponse); err != nil {
		panic(fmt.Errorf("problem while building platform chain's genesis state: %w", err))
	}

	genesisBytes, err := formatting.Decode(buildGenesisResponse.Encoding, buildGenesisResponse.Bytes)
	if err != nil {
		panic(err)
	}

	return genesisBytes
}

func shutdownEnvironment(t *environment) error {
	if t.mockedState != nil {
		// state is mocked, nothing to do here
		return nil
	}

	if t.isBootstrapped.Get() {
		validatorIDs, err := validators.NodeIDs(t.config.Validators, constants.PrimaryNetworkID)
		if err != nil {
			return err
		}

		if err := t.uptimes.StopTracking(validatorIDs, constants.PrimaryNetworkID); err != nil {
			return err
		}
		if err := t.state.Commit(); err != nil {
			return err
		}
	}

	errs := wrappers.Errs{}
	if t.state != nil {
		errs.Add(t.state.Close())
	}
	errs.Add(t.baseDB.Close())
	return errs.Err
}

func addPendingValidator(
	env *environment,
	startTime time.Time,
	endTime time.Time,
	nodeID ids.NodeID,
	rewardAddress ids.ShortID,
	keys []*secp256k1.PrivateKey,
) (*txs.Tx, error) {
	addPendingValidatorTx, err := env.txBuilder.NewAddValidatorTx(
		env.config.MinValidatorStake,
		uint64(startTime.Unix()),
		uint64(endTime.Unix()),
		nodeID,
		rewardAddress,
		reward.PercentDenominator,
		keys,
		ids.ShortEmpty,
	)
	if err != nil {
		return nil, err
	}

	staker, err := state.NewPendingStaker(
		addPendingValidatorTx.ID(),
		addPendingValidatorTx.Unsigned.(*txs.AddValidatorTx),
	)
	if err != nil {
		return nil, err
	}

	env.state.PutPendingValidator(staker)
	env.state.AddTx(addPendingValidatorTx, status.Committed)
	dummyHeight := uint64(1)
	env.state.SetHeight(dummyHeight)
	if err := env.state.Commit(); err != nil {
		return nil, err
	}
	return addPendingValidatorTx, nil
}<|MERGE_RESOLUTION|>--- conflicted
+++ resolved
@@ -288,11 +288,7 @@
 		metrics.Noop,
 		rewards,
 		&utils.Atomic[bool]{},
-<<<<<<< HEAD
 		tracer,
-		trackChecksum,
-=======
->>>>>>> 69c98d59
 	)
 	if err != nil {
 		panic(err)
