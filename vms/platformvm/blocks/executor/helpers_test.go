--- conflicted
+++ resolved
@@ -268,12 +268,8 @@
 	rewards reward.Calculator,
 ) state.State {
 	genesisBytes := buildGenesisTest(ctx)
-<<<<<<< HEAD
+	execCfg, _ := config.GetExecutionConfig([]byte(`{}`))
 	state, err := state.NewMerkleState(
-=======
-	execCfg, _ := config.GetExecutionConfig([]byte(`{}`))
-	state, err := state.New(
->>>>>>> f0060583
 		db,
 		metrics.Noop,
 		genesisBytes,
