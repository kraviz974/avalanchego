// Copyright (C) 2019-2021, Ava Labs, Inc. All rights reserved.
// See the file LICENSE for licensing terms.

package executor

import (
	"errors"
	"fmt"
	"time"

	"github.com/ava-labs/avalanchego/database"
	"github.com/ava-labs/avalanchego/ids"
	"github.com/ava-labs/avalanchego/utils/constants"
	"github.com/ava-labs/avalanchego/utils/math"
	"github.com/ava-labs/avalanchego/vms/components/avax"
	"github.com/ava-labs/avalanchego/vms/components/verify"
	"github.com/ava-labs/avalanchego/vms/platformvm/reward"
	"github.com/ava-labs/avalanchego/vms/platformvm/state"
	"github.com/ava-labs/avalanchego/vms/platformvm/txs"
	"github.com/ava-labs/avalanchego/vms/platformvm/utxo"
)

const (
	// Maximum future start time for staking/delegating
	MaxFutureStartTime = 24 * 7 * 2 * time.Hour

	// SyncBound is the synchrony bound used for safe decision making
	SyncBound = 10 * time.Second

	MaxValidatorWeightFactor = 5
)

var (
	_ txs.Visitor = &ProposalTxExecutor{}

	errWeightTooSmall            = errors.New("weight of this validator is too low")
	errWeightTooLarge            = errors.New("weight of this validator is too large")
	errStakeTooShort             = errors.New("staking period is too short")
	errStakeTooLong              = errors.New("staking period is too long")
	errInsufficientDelegationFee = errors.New("staker charges an insufficient delegation fee")
	errFutureStakeTime           = fmt.Errorf("staker is attempting to start staking more than %s ahead of the current chain time", MaxFutureStartTime)
	errWrongNumberOfCredentials  = errors.New("should have the same number of credentials as inputs")
	errValidatorSubset           = errors.New("all subnets' staking period must be a subset of the primary network")
	errStakeOverflow             = errors.New("validator stake exceeds limit")
	errInvalidState              = errors.New("generated output isn't valid state")
	errOverDelegated             = errors.New("validator would be over delegated")
	errShouldBeDSValidator       = errors.New("expected validator to be in the primary network")
	errWrongTxType               = errors.New("wrong transaction type")
	errInvalidID                 = errors.New("invalid ID")
	errEmptyNodeID               = errors.New("validator nodeID cannot be empty")
)

type ProposalTxExecutor struct {
	// inputs, to be filled before visitor methods are called
	*Backend
	Tx *txs.Tx
	// [ParentState] may be read but not written by this struct.
	// ParentState state.Chain
	// [OnCommitState] may be written by this struct.
	OnCommitState state.Diff
	// [onAbortState] may be written by this struct.
	OnAbortState state.Diff

	// outputs of visitor execution
	PrefersCommit bool
}

func (*ProposalTxExecutor) CreateChainTx(*txs.CreateChainTx) error   { return errWrongTxType }
func (*ProposalTxExecutor) CreateSubnetTx(*txs.CreateSubnetTx) error { return errWrongTxType }
func (*ProposalTxExecutor) ImportTx(*txs.ImportTx) error             { return errWrongTxType }
func (*ProposalTxExecutor) ExportTx(*txs.ExportTx) error             { return errWrongTxType }

func (e *ProposalTxExecutor) AddValidatorTx(tx *txs.AddValidatorTx) error {
	// Verify the tx is well-formed
	if err := e.Tx.SyntacticVerify(e.Ctx); err != nil {
		return err
	}

	switch {
	case tx.Validator.Wght < e.Config.MinValidatorStake:
		// Ensure validator is staking at least the minimum amount
		return errWeightTooSmall

	case tx.Validator.Wght > e.Config.MaxValidatorStake:
		// Ensure validator isn't staking too much
		return errWeightTooLarge

	case tx.Shares < e.Config.MinDelegationFee:
		// Ensure the validator fee is at least the minimum amount
		return errInsufficientDelegationFee
	}

	duration := tx.Validator.Duration()
	switch {
	case duration < e.Config.MinStakeDuration:
		// Ensure staking length is not too short
		return errStakeTooShort

	case duration > e.Config.MaxStakeDuration:
		// Ensure staking length is not too long
		return errStakeTooLong
	}

<<<<<<< HEAD
=======
	parentState, ok := e.StateVersions.GetState(e.ReferenceBlockID)
	if !ok {
		return state.ErrMissingParentState
	}

	currentTimestamp := parentState.GetTimestamp()

	// Blueberry disallows creating a validator with the empty ID.
	if !currentTimestamp.Before(e.Config.BlueberryTime) {
		if tx.Validator.NodeID == ids.EmptyNodeID {
			return errEmptyNodeID
		}
	}

>>>>>>> 7fbd968a
	outs := make([]*avax.TransferableOutput, len(tx.Outs)+len(tx.Stake))
	copy(outs, tx.Outs)
	copy(outs[len(tx.Outs):], tx.Stake)

	if e.Bootstrapped.GetValue() {
<<<<<<< HEAD
		currentTimestamp := e.OnCommitState.GetTimestamp()
=======
>>>>>>> 7fbd968a
		// Ensure the proposed validator starts after the current time
		startTime := tx.StartTime()
		if !currentTimestamp.Before(startTime) {
			return fmt.Errorf(
				"validator's start time (%s) at or before current timestamp (%s)",
				startTime,
				currentTimestamp,
			)
		}

		_, err := GetValidator(e.OnCommitState, constants.PrimaryNetworkID, tx.Validator.NodeID)
		if err == nil {
			return fmt.Errorf(
				"attempted to issue duplicate validation for %s",
				tx.Validator.NodeID,
			)
		}
		if err != database.ErrNotFound {
			return fmt.Errorf(
				"failed to find whether %s is a primary network validator: %w",
				tx.Validator.NodeID,
				err,
			)
		}

		// Verify the flowcheck
		if err := e.FlowChecker.VerifySpend(
			tx,
			e.OnCommitState,
			tx.Ins,
			outs,
			e.Tx.Creds,
			map[ids.ID]uint64{
				e.Ctx.AVAXAssetID: e.Config.AddStakerTxFee,
			},
		); err != nil {
			return fmt.Errorf("failed verifySpend: %w", err)
		}

		// Make sure the tx doesn't start too far in the future. This is done
		// last to allow the verifier visitor to explicitly check for this
		// error.
		maxStartTime := currentTimestamp.Add(MaxFutureStartTime)
		if startTime.After(maxStartTime) {
			return errFutureStakeTime
		}
	}

	txID := e.Tx.ID()

	// Set up the state if this tx is committed
	// Consume the UTXOS
	utxo.Consume(e.OnCommitState, tx.Ins)
	// Produce the UTXOS
	utxo.Produce(e.OnCommitState, txID, tx.Outs)

	newStaker := state.NewPrimaryNetworkStaker(txID, &tx.Validator)
	newStaker.NextTime = newStaker.StartTime
	newStaker.Priority = state.PrimaryNetworkValidatorPendingPriority
	e.OnCommitState.PutPendingValidator(newStaker)

	// Set up the state if this tx is aborted
	// Consume the UTXOS
	utxo.Consume(e.OnAbortState, tx.Ins)
	// Produce the UTXOS
	utxo.Produce(e.OnAbortState, txID, outs)

	e.PrefersCommit = tx.StartTime().After(e.Clk.Time())
	return nil
}

func (e *ProposalTxExecutor) AddSubnetValidatorTx(tx *txs.AddSubnetValidatorTx) error {
	// Verify the tx is well-formed
	if err := e.Tx.SyntacticVerify(e.Ctx); err != nil {
		return err
	}

	duration := tx.Validator.Duration()
	switch {
	case duration < e.Config.MinStakeDuration:
		// Ensure staking length is not too short
		return errStakeTooShort

	case duration > e.Config.MaxStakeDuration:
		// Ensure staking length is not too long
		return errStakeTooLong

	case len(e.Tx.Creds) == 0:
		// Ensure there is at least one credential for the subnet authorization
		return errWrongNumberOfCredentials
	}

<<<<<<< HEAD
=======
	parentState, ok := e.StateVersions.GetState(e.ReferenceBlockID)
	if !ok {
		return state.ErrMissingParentState
	}

>>>>>>> 7fbd968a
	if e.Bootstrapped.GetValue() {
		currentTimestamp := e.OnCommitState.GetTimestamp()
		// Ensure the proposed validator starts after the current timestamp
		validatorStartTime := tx.StartTime()
		if !currentTimestamp.Before(validatorStartTime) {
			return fmt.Errorf(
				"validator's start time (%s) is at or after current chain timestamp (%s)",
				currentTimestamp,
				validatorStartTime,
			)
		}

		_, err := GetValidator(e.OnCommitState, tx.Validator.Subnet, tx.Validator.NodeID)
		if err == nil {
			return fmt.Errorf(
				"attempted to issue duplicate subnet validation for %s",
				tx.Validator.NodeID,
			)
		}
		if err != database.ErrNotFound {
			return fmt.Errorf(
				"failed to find whether %s is a subnet validator: %w",
				tx.Validator.NodeID,
				err,
			)
		}

		primaryNetworkValidator, err := GetValidator(e.OnCommitState, constants.PrimaryNetworkID, tx.Validator.NodeID)
		if err != nil {
			return fmt.Errorf(
				"failed to fetch the primary network validator for %s: %w",
				tx.Validator.NodeID,
				err,
			)
		}

		// Ensure that the period this validator validates the specified subnet
		// is a subset of the time they validate the primary network.
		if !tx.Validator.BoundedBy(primaryNetworkValidator.StartTime, primaryNetworkValidator.EndTime) {
			return errValidatorSubset
		}

		baseTxCredsLen := len(e.Tx.Creds) - 1
		baseTxCreds := e.Tx.Creds[:baseTxCredsLen]
		subnetCred := e.Tx.Creds[baseTxCredsLen]

		subnetIntf, _, err := e.OnCommitState.GetTx(tx.Validator.Subnet)
		if err != nil {
			return fmt.Errorf(
				"couldn't find subnet %q: %w",
				tx.Validator.Subnet,
				err,
			)
		}

		subnet, ok := subnetIntf.Unsigned.(*txs.CreateSubnetTx)
		if !ok {
			return fmt.Errorf(
				"%s is not a subnet",
				tx.Validator.Subnet,
			)
		}

		if err := e.Fx.VerifyPermission(tx, tx.SubnetAuth, subnetCred, subnet.Owner); err != nil {
			return err
		}

		// Verify the flowcheck
		if err := e.FlowChecker.VerifySpend(
			tx,
			e.OnCommitState,
			tx.Ins,
			tx.Outs,
			baseTxCreds,
			map[ids.ID]uint64{
				e.Ctx.AVAXAssetID: e.Config.TxFee,
			},
		); err != nil {
			return err
		}

		// Make sure the tx doesn't start too far in the future. This is done
		// last to allow the verifier visitor to explicitly check for this
		// error.
		maxStartTime := currentTimestamp.Add(MaxFutureStartTime)
		if validatorStartTime.After(maxStartTime) {
			return errFutureStakeTime
		}
	}

	txID := e.Tx.ID()

	// Set up the state if this tx is committed
	// Consume the UTXOS
	utxo.Consume(e.OnCommitState, tx.Ins)
	// Produce the UTXOS
	utxo.Produce(e.OnCommitState, txID, tx.Outs)

	newStaker := state.NewSubnetStaker(txID, &tx.Validator)
	newStaker.NextTime = newStaker.StartTime
	newStaker.Priority = state.SubnetValidatorPendingPriority
	e.OnCommitState.PutPendingValidator(newStaker)

	// Set up the state if this tx is aborted
	// Consume the UTXOS
	utxo.Consume(e.OnAbortState, tx.Ins)
	// Produce the UTXOS
	utxo.Produce(e.OnAbortState, txID, tx.Outs)

	e.PrefersCommit = tx.StartTime().After(e.Clk.Time())
	return nil
}

func (e *ProposalTxExecutor) AddDelegatorTx(tx *txs.AddDelegatorTx) error {
	// Verify the tx is well-formed
	if err := e.Tx.SyntacticVerify(e.Ctx); err != nil {
		return err
	}

	duration := tx.Validator.Duration()
	switch {
	case duration < e.Config.MinStakeDuration:
		// Ensure staking length is not too short
		return errStakeTooShort

	case duration > e.Config.MaxStakeDuration:
		// Ensure staking length is not too long
		return errStakeTooLong

	case tx.Validator.Wght < e.Config.MinDelegatorStake:
		// Ensure validator is staking at least the minimum amount
		return errWeightTooSmall
	}

	outs := make([]*avax.TransferableOutput, len(tx.Outs)+len(tx.Stake))
	copy(outs, tx.Outs)
	copy(outs[len(tx.Outs):], tx.Stake)

<<<<<<< HEAD
=======
	parentState, ok := e.StateVersions.GetState(e.ReferenceBlockID)
	if !ok {
		return state.ErrMissingParentState
	}

>>>>>>> 7fbd968a
	txID := e.Tx.ID()

	newStaker := state.NewPrimaryNetworkStaker(txID, &tx.Validator)
	newStaker.NextTime = newStaker.StartTime
	newStaker.Priority = state.PrimaryNetworkDelegatorPendingPriority

	if e.Bootstrapped.GetValue() {
		currentTimestamp := e.OnCommitState.GetTimestamp()
		// Ensure the proposed validator starts after the current timestamp
		validatorStartTime := tx.StartTime()
		if !currentTimestamp.Before(validatorStartTime) {
			return fmt.Errorf(
				"chain timestamp (%s) not before validator's start time (%s)",
				currentTimestamp,
				validatorStartTime,
			)
		}

		primaryNetworkValidator, err := GetValidator(e.OnCommitState, constants.PrimaryNetworkID, tx.Validator.NodeID)
		if err != nil {
			return fmt.Errorf(
				"failed to fetch the primary network validator for %s: %w",
				tx.Validator.NodeID,
				err,
			)
		}

		maximumWeight, err := math.Mul64(MaxValidatorWeightFactor, primaryNetworkValidator.Weight)
		if err != nil {
			return errStakeOverflow
		}

		if !currentTimestamp.Before(e.Config.ApricotPhase3Time) {
			maximumWeight = math.Min64(maximumWeight, e.Config.MaxValidatorStake)
		}

		canDelegate, err := canDelegate(e.OnCommitState, primaryNetworkValidator, maximumWeight, newStaker)
		if err != nil {
			return err
		}
		if !canDelegate {
			return errOverDelegated
		}

		// Verify the flowcheck
		if err := e.FlowChecker.VerifySpend(
			tx,
			e.OnCommitState,
			tx.Ins,
			outs,
			e.Tx.Creds,
			map[ids.ID]uint64{
				e.Ctx.AVAXAssetID: e.Config.AddStakerTxFee,
			},
		); err != nil {
			return fmt.Errorf("failed verifySpend: %w", err)
		}

		// Make sure the tx doesn't start too far in the future. This is done
		// last to allow the verifier visitor to explicitly check for this
		// error.
		maxStartTime := currentTimestamp.Add(MaxFutureStartTime)
		if validatorStartTime.After(maxStartTime) {
			return errFutureStakeTime
		}
	}

	// Set up the state if this tx is committed
	// Consume the UTXOS
	utxo.Consume(e.OnCommitState, tx.Ins)
	// Produce the UTXOS
	utxo.Produce(e.OnCommitState, txID, tx.Outs)

	e.OnCommitState.PutPendingDelegator(newStaker)

	// Set up the state if this tx is aborted
	// Consume the UTXOS
	utxo.Consume(e.OnAbortState, tx.Ins)
	// Produce the UTXOS
	utxo.Produce(e.OnAbortState, txID, outs)

	e.PrefersCommit = tx.StartTime().After(e.Clk.Time())
	return nil
}

func (e *ProposalTxExecutor) AdvanceTimeTx(tx *txs.AdvanceTimeTx) error {
	switch {
	case tx == nil:
		return txs.ErrNilTx
	case len(e.Tx.Creds) != 0:
		return errWrongNumberOfCredentials
	}

<<<<<<< HEAD
=======
	parentState, ok := e.StateVersions.GetState(e.ReferenceBlockID)
	if !ok {
		return state.ErrMissingParentState
	}

>>>>>>> 7fbd968a
	// Only allow timestamp to move forward as far as the time of next staker
	// set change time
	nextStakerChangeTime, err := GetNextStakerChangeTime(e.OnCommitState)
	if err != nil {
		return err
	}

	// Validate [proposedChainTime]
	var (
		proposedChainTime = tx.Timestamp()
		now               = e.Clk.Time()
		currentChainTime  = e.OnCommitState.GetTimestamp()
	)
	if err := ValidateProposedChainTime(
		proposedChainTime,
		currentChainTime,
		nextStakerChangeTime,
		now,
		true, /*enforceStrictness*/
	); err != nil {
		return err
	}

	updated, err := UpdateStakerSet(e.OnCommitState, proposedChainTime, e.Backend.Rewards)
	if err != nil {
		return err
	}

	// Update the state if this tx is committed
	e.OnCommitState.SetTimestamp(proposedChainTime)
	e.OnCommitState.SetCurrentSupply(updated.Supply)

	for _, currentValidatorToAdd := range updated.CurrentValidatorsToAdd {
		e.OnCommitState.PutCurrentValidator(currentValidatorToAdd)
	}
	for _, pendingValidatorToRemove := range updated.PendingValidatorsToRemove {
		e.OnCommitState.DeletePendingValidator(pendingValidatorToRemove)
	}
	for _, currentDelegatorToAdd := range updated.CurrentDelegatorsToAdd {
		e.OnCommitState.PutCurrentDelegator(currentDelegatorToAdd)
	}
	for _, pendingDelegatorToRemove := range updated.PendingDelegatorsToRemove {
		e.OnCommitState.DeletePendingDelegator(pendingDelegatorToRemove)
	}
	for _, currentValidatorToRemove := range updated.CurrentValidatorsToRemove {
		e.OnCommitState.DeleteCurrentValidator(currentValidatorToRemove)
	}

	e.PrefersCommit = !proposedChainTime.After(now.Add(SyncBound))

	// Note that state doesn't change if this proposal is aborted
	return nil
}

func (e *ProposalTxExecutor) RewardValidatorTx(tx *txs.RewardValidatorTx) error {
	switch {
	case tx == nil:
		return txs.ErrNilTx
	case tx.TxID == ids.Empty:
		return errInvalidID
	case len(e.Tx.Creds) != 0:
		return errWrongNumberOfCredentials
	}

<<<<<<< HEAD
	currentStakerIterator, err := e.OnCommitState.GetCurrentStakerIterator()
=======
	parentState, ok := e.StateVersions.GetState(e.ReferenceBlockID)
	if !ok {
		return state.ErrMissingParentState
	}

	currentStakerIterator, err := parentState.GetCurrentStakerIterator()
>>>>>>> 7fbd968a
	if err != nil {
		return err
	}
	if !currentStakerIterator.Next() {
		return fmt.Errorf("failed to get next staker to remove: %w", database.ErrNotFound)
	}
	stakerToRemove := currentStakerIterator.Value()
	currentStakerIterator.Release()

	if stakerToRemove.TxID != tx.TxID {
		return fmt.Errorf(
			"attempting to remove TxID: %s. Should be removing %s",
			tx.TxID,
			stakerToRemove.TxID,
		)
	}

	// Verify that the chain's timestamp is the validator's end time
	currentChainTime := e.OnCommitState.GetTimestamp()
	if !stakerToRemove.EndTime.Equal(currentChainTime) {
		return fmt.Errorf(
			"attempting to remove TxID: %s before their end time %s",
			tx.TxID,
			stakerToRemove.EndTime,
		)
	}

	stakerTx, _, err := e.OnCommitState.GetTx(stakerToRemove.TxID)
	if err != nil {
		return fmt.Errorf("failed to get next removed staker tx: %w", err)
	}

	// If the reward is aborted, then the current supply should be decreased.
	currentSupply := e.OnAbortState.GetCurrentSupply()
	newSupply, err := math.Sub64(currentSupply, stakerToRemove.PotentialReward)
	if err != nil {
		return err
	}
	e.OnAbortState.SetCurrentSupply(newSupply)

	var (
		nodeID    ids.NodeID
		startTime time.Time
	)
	switch uStakerTx := stakerTx.Unsigned.(type) {
	case *txs.AddValidatorTx:
		e.OnCommitState.DeleteCurrentValidator(stakerToRemove)
		e.OnAbortState.DeleteCurrentValidator(stakerToRemove)

		// Refund the stake here
		for i, out := range uStakerTx.Stake {
			utxo := &avax.UTXO{
				UTXOID: avax.UTXOID{
					TxID:        tx.TxID,
					OutputIndex: uint32(len(uStakerTx.Outs) + i),
				},
				Asset: avax.Asset{ID: e.Ctx.AVAXAssetID},
				Out:   out.Output(),
			}
			e.OnCommitState.AddUTXO(utxo)
			e.OnAbortState.AddUTXO(utxo)
		}

		// Provide the reward here
		if stakerToRemove.PotentialReward > 0 {
			outIntf, err := e.Fx.CreateOutput(stakerToRemove.PotentialReward, uStakerTx.RewardsOwner)
			if err != nil {
				return fmt.Errorf("failed to create output: %w", err)
			}
			out, ok := outIntf.(verify.State)
			if !ok {
				return errInvalidState
			}

			utxo := &avax.UTXO{
				UTXOID: avax.UTXOID{
					TxID:        tx.TxID,
					OutputIndex: uint32(len(uStakerTx.Outs) + len(uStakerTx.Stake)),
				},
				Asset: avax.Asset{ID: e.Ctx.AVAXAssetID},
				Out:   out,
			}

			e.OnCommitState.AddUTXO(utxo)
			e.OnCommitState.AddRewardUTXO(tx.TxID, utxo)
		}

		// Handle reward preferences
		nodeID = uStakerTx.Validator.ID()
		startTime = uStakerTx.StartTime()
	case *txs.AddDelegatorTx:
		e.OnCommitState.DeleteCurrentDelegator(stakerToRemove)
		e.OnAbortState.DeleteCurrentDelegator(stakerToRemove)

		// Refund the stake here
		for i, out := range uStakerTx.Stake {
			utxo := &avax.UTXO{
				UTXOID: avax.UTXOID{
					TxID:        tx.TxID,
					OutputIndex: uint32(len(uStakerTx.Outs) + i),
				},
				Asset: avax.Asset{ID: e.Ctx.AVAXAssetID},
				Out:   out.Output(),
			}
			e.OnCommitState.AddUTXO(utxo)
			e.OnAbortState.AddUTXO(utxo)
		}

		// We're removing a delegator, so we need to fetch the validator they
		// are delegated to.
		vdrStaker, err := e.OnCommitState.GetCurrentValidator(constants.PrimaryNetworkID, uStakerTx.Validator.NodeID)
		if err != nil {
			return fmt.Errorf(
				"failed to get whether %s is a validator: %w",
				uStakerTx.Validator.NodeID,
				err,
			)
		}

		vdrTxIntf, _, err := e.OnCommitState.GetTx(vdrStaker.TxID)
		if err != nil {
			return fmt.Errorf(
				"failed to get whether %s is a validator: %w",
				uStakerTx.Validator.NodeID,
				err,
			)
		}

		vdrTx, ok := vdrTxIntf.Unsigned.(*txs.AddValidatorTx)
		if !ok {
			return errWrongTxType
		}

		// Calculate split of reward between delegator/delegatee
		// The delegator gives stake to the validatee
		delegatorShares := reward.PercentDenominator - uint64(vdrTx.Shares)                               // parentTx.Shares <= reward.PercentDenominator so no underflow
		delegatorReward := delegatorShares * (stakerToRemove.PotentialReward / reward.PercentDenominator) // delegatorShares <= reward.PercentDenominator so no overflow
		// Delay rounding as long as possible for small numbers
		if optimisticReward, err := math.Mul64(delegatorShares, stakerToRemove.PotentialReward); err == nil {
			delegatorReward = optimisticReward / reward.PercentDenominator
		}
		delegateeReward := stakerToRemove.PotentialReward - delegatorReward // delegatorReward <= reward so no underflow

		offset := 0

		// Reward the delegator here
		if delegatorReward > 0 {
			outIntf, err := e.Fx.CreateOutput(delegatorReward, uStakerTx.RewardsOwner)
			if err != nil {
				return fmt.Errorf("failed to create output: %w", err)
			}
			out, ok := outIntf.(verify.State)
			if !ok {
				return errInvalidState
			}
			utxo := &avax.UTXO{
				UTXOID: avax.UTXOID{
					TxID:        tx.TxID,
					OutputIndex: uint32(len(uStakerTx.Outs) + len(uStakerTx.Stake)),
				},
				Asset: avax.Asset{ID: e.Ctx.AVAXAssetID},
				Out:   out,
			}

			e.OnCommitState.AddUTXO(utxo)
			e.OnCommitState.AddRewardUTXO(tx.TxID, utxo)

			offset++
		}

		// Reward the delegatee here
		if delegateeReward > 0 {
			outIntf, err := e.Fx.CreateOutput(delegateeReward, vdrTx.RewardsOwner)
			if err != nil {
				return fmt.Errorf("failed to create output: %w", err)
			}
			out, ok := outIntf.(verify.State)
			if !ok {
				return errInvalidState
			}
			utxo := &avax.UTXO{
				UTXOID: avax.UTXOID{
					TxID:        tx.TxID,
					OutputIndex: uint32(len(uStakerTx.Outs) + len(uStakerTx.Stake) + offset),
				},
				Asset: avax.Asset{ID: e.Ctx.AVAXAssetID},
				Out:   out,
			}

			e.OnCommitState.AddUTXO(utxo)
			e.OnCommitState.AddRewardUTXO(tx.TxID, utxo)
		}

		nodeID = uStakerTx.Validator.ID()
		startTime = vdrTx.StartTime()
	default:
		return errShouldBeDSValidator
	}

	uptime, err := e.Uptimes.CalculateUptimePercentFrom(nodeID, startTime)
	if err != nil {
		return fmt.Errorf("failed to calculate uptime: %w", err)
	}

	e.PrefersCommit = uptime >= e.Config.UptimePercentage
	return nil
}

// GetNextStakerChangeTime returns the next time a staker will be either added
// or removed to/from the current validator set.
func GetNextStakerChangeTime(state state.Chain) (time.Time, error) {
	currentStakerIterator, err := state.GetCurrentStakerIterator()
	if err != nil {
		return time.Time{}, err
	}
	defer currentStakerIterator.Release()

	pendingStakerIterator, err := state.GetPendingStakerIterator()
	if err != nil {
		return time.Time{}, err
	}
	defer pendingStakerIterator.Release()

	hasCurrentStaker := currentStakerIterator.Next()
	hasPendingStaker := pendingStakerIterator.Next()
	switch {
	case hasCurrentStaker && hasPendingStaker:
		nextCurrentTime := currentStakerIterator.Value().NextTime
		nextPendingTime := pendingStakerIterator.Value().NextTime
		if nextCurrentTime.Before(nextPendingTime) {
			return nextCurrentTime, nil
		}
		return nextPendingTime, nil
	case hasCurrentStaker:
		return currentStakerIterator.Value().NextTime, nil
	case hasPendingStaker:
		return pendingStakerIterator.Value().NextTime, nil
	default:
		return time.Time{}, database.ErrNotFound
	}
}

// GetValidator returns information about the given validator, which may be a
// current validator or pending validator.
func GetValidator(state state.Chain, subnetID ids.ID, nodeID ids.NodeID) (*state.Staker, error) {
	validator, err := state.GetCurrentValidator(subnetID, nodeID)
	if err == nil {
		// This node is currently validating the subnet.
		return validator, nil
	}
	if err != database.ErrNotFound {
		// Unexpected error occurred.
		return nil, err
	}
	return state.GetPendingValidator(subnetID, nodeID)
}

// canDelegate returns true if [delegator] can be added as a delegator of
// [validator].
//
// A [delegator] can be added if:
// - [delegator]'s start time is not before [validator]'s start time
// - [delegator]'s end time is not after [validator]'s end time
// - the maximum total weight on [validator] will not exceed [weightLimit]
func canDelegate(
	state state.Chain,
	validator *state.Staker,
	weightLimit uint64,
	delegator *state.Staker,
) (bool, error) {
	if delegator.StartTime.Before(validator.StartTime) {
		return false, nil
	}
	if delegator.EndTime.After(validator.EndTime) {
		return false, nil
	}

	maxWeight, err := GetMaxWeight(state, validator, delegator.StartTime, delegator.EndTime)
	if err != nil {
		return false, err
	}
	newMaxWeight, err := math.Add64(maxWeight, delegator.Weight)
	if err != nil {
		return false, err
	}
	return newMaxWeight <= weightLimit, nil
}

// GetMaxWeight returns the maximum total weight of the [validator], including
// its own weight, between [startTime] and [endTime].
// The weight changes are applied in the order they will be applied as chain
// time advances.
// Invariant:
// - [validator.StartTime] <= [startTime] < [endTime] <= [validator.EndTime]
func GetMaxWeight(
	chainState state.Chain,
	validator *state.Staker,
	startTime time.Time,
	endTime time.Time,
) (uint64, error) {
	currentDelegatorIterator, err := chainState.GetCurrentDelegatorIterator(validator.SubnetID, validator.NodeID)
	if err != nil {
		return 0, err
	}

	// TODO: We can optimize this by moving the current total weight to be
	//       stored in the validator state.
	//
	// Calculate the current total weight on this validator, including the
	// weight of the actual validator and the sum of the weights of all of the
	// currently active delegators.
	currentWeight := validator.Weight
	for currentDelegatorIterator.Next() {
		currentDelegator := currentDelegatorIterator.Value()

		currentWeight, err = math.Add64(currentWeight, currentDelegator.Weight)
		if err != nil {
			currentDelegatorIterator.Release()
			return 0, err
		}
	}
	currentDelegatorIterator.Release()

	currentDelegatorIterator, err = chainState.GetCurrentDelegatorIterator(validator.SubnetID, validator.NodeID)
	if err != nil {
		return 0, err
	}
	pendingDelegatorIterator, err := chainState.GetPendingDelegatorIterator(validator.SubnetID, validator.NodeID)
	if err != nil {
		currentDelegatorIterator.Release()
		return 0, err
	}
	delegatorChangesIterator := state.NewStakerDiffIterator(currentDelegatorIterator, pendingDelegatorIterator)
	defer delegatorChangesIterator.Release()

	// Iterate over the future stake weight changes and calculate the maximum
	// total weight on the validator, only including the points in the time
	// range [startTime, endTime].
	var currentMax uint64
	for delegatorChangesIterator.Next() {
		delegator, isAdded := delegatorChangesIterator.Value()
		// [delegator.NextTime] > [endTime]
		if delegator.NextTime.After(endTime) {
			// This delegation change (and all following changes) occurs after
			// [endTime]. Since we're calculating the max amount staked in
			// [startTime, endTime], we can stop.
			break
		}

		// [delegator.NextTime] >= [startTime]
		if !delegator.NextTime.Before(startTime) {
			// We have advanced time to be at the inside of the delegation
			// window. Make sure that the max weight is updated accordingly.
			currentMax = math.Max64(currentMax, currentWeight)
		}

		var op func(uint64, uint64) (uint64, error)
		if isAdded {
			op = math.Add64
		} else {
			op = math.Sub64
		}
		currentWeight, err = op(currentWeight, delegator.Weight)
		if err != nil {
			return 0, err
		}
	}
	// Because we assume [startTime] < [endTime], we have advanced time to
	// be at the end of the delegation window. Make sure that the max weight is
	// updated accordingly.
	return math.Max64(currentMax, currentWeight), nil
}<|MERGE_RESOLUTION|>--- conflicted
+++ resolved
@@ -101,14 +101,7 @@
 		return errStakeTooLong
 	}
 
-<<<<<<< HEAD
-=======
-	parentState, ok := e.StateVersions.GetState(e.ReferenceBlockID)
-	if !ok {
-		return state.ErrMissingParentState
-	}
-
-	currentTimestamp := parentState.GetTimestamp()
+	currentTimestamp := e.OnCommitState.GetTimestamp()
 
 	// Blueberry disallows creating a validator with the empty ID.
 	if !currentTimestamp.Before(e.Config.BlueberryTime) {
@@ -117,16 +110,11 @@
 		}
 	}
 
->>>>>>> 7fbd968a
 	outs := make([]*avax.TransferableOutput, len(tx.Outs)+len(tx.Stake))
 	copy(outs, tx.Outs)
 	copy(outs[len(tx.Outs):], tx.Stake)
 
 	if e.Bootstrapped.GetValue() {
-<<<<<<< HEAD
-		currentTimestamp := e.OnCommitState.GetTimestamp()
-=======
->>>>>>> 7fbd968a
 		// Ensure the proposed validator starts after the current time
 		startTime := tx.StartTime()
 		if !currentTimestamp.Before(startTime) {
@@ -219,14 +207,6 @@
 		return errWrongNumberOfCredentials
 	}
 
-<<<<<<< HEAD
-=======
-	parentState, ok := e.StateVersions.GetState(e.ReferenceBlockID)
-	if !ok {
-		return state.ErrMissingParentState
-	}
-
->>>>>>> 7fbd968a
 	if e.Bootstrapped.GetValue() {
 		currentTimestamp := e.OnCommitState.GetTimestamp()
 		// Ensure the proposed validator starts after the current timestamp
@@ -365,14 +345,6 @@
 	copy(outs, tx.Outs)
 	copy(outs[len(tx.Outs):], tx.Stake)
 
-<<<<<<< HEAD
-=======
-	parentState, ok := e.StateVersions.GetState(e.ReferenceBlockID)
-	if !ok {
-		return state.ErrMissingParentState
-	}
-
->>>>>>> 7fbd968a
 	txID := e.Tx.ID()
 
 	newStaker := state.NewPrimaryNetworkStaker(txID, &tx.Validator)
@@ -466,14 +438,6 @@
 		return errWrongNumberOfCredentials
 	}
 
-<<<<<<< HEAD
-=======
-	parentState, ok := e.StateVersions.GetState(e.ReferenceBlockID)
-	if !ok {
-		return state.ErrMissingParentState
-	}
-
->>>>>>> 7fbd968a
 	// Only allow timestamp to move forward as far as the time of next staker
 	// set change time
 	nextStakerChangeTime, err := GetNextStakerChangeTime(e.OnCommitState)
@@ -538,16 +502,7 @@
 		return errWrongNumberOfCredentials
 	}
 
-<<<<<<< HEAD
 	currentStakerIterator, err := e.OnCommitState.GetCurrentStakerIterator()
-=======
-	parentState, ok := e.StateVersions.GetState(e.ReferenceBlockID)
-	if !ok {
-		return state.ErrMissingParentState
-	}
-
-	currentStakerIterator, err := parentState.GetCurrentStakerIterator()
->>>>>>> 7fbd968a
 	if err != nil {
 		return err
 	}
