--- conflicted
+++ resolved
@@ -164,16 +164,8 @@
 	}
 
 	// Verify the flowcheck
-<<<<<<< HEAD
-
-	feeCalculator := fee.NewStaticCalculator(backend.Config.StaticFeeConfig, backend.Config.UpgradeConfig, currentTimestamp)
-	if err := tx.Visit(feeCalculator); err != nil {
-		return nil, err
-	}
-=======
-	feeCalculator := fee.NewStaticCalculator(backend.Config.StaticConfig, backend.Config.Config)
+	feeCalculator := fee.NewStaticCalculator(backend.Config.StaticFeeConfig, backend.Config.UpgradeConfig)
 	fee := feeCalculator.CalculateFee(tx, currentTimestamp)
->>>>>>> 73cc339e
 
 	if err := backend.FlowChecker.VerifySpend(
 		tx,
@@ -263,16 +255,8 @@
 	}
 
 	// Verify the flowcheck
-<<<<<<< HEAD
-
-	feeCalculator := fee.NewStaticCalculator(backend.Config.StaticFeeConfig, backend.Config.UpgradeConfig, currentTimestamp)
-	if err := tx.Visit(feeCalculator); err != nil {
-		return err
-	}
-=======
-	feeCalculator := fee.NewStaticCalculator(backend.Config.StaticConfig, backend.Config.Config)
+	feeCalculator := fee.NewStaticCalculator(backend.Config.StaticFeeConfig, backend.Config.UpgradeConfig)
 	fee := feeCalculator.CalculateFee(tx, currentTimestamp)
->>>>>>> 73cc339e
 
 	if err := backend.FlowChecker.VerifySpend(
 		tx,
@@ -349,16 +333,8 @@
 	}
 
 	// Verify the flowcheck
-<<<<<<< HEAD
-
-	feeCalculator := fee.NewStaticCalculator(backend.Config.StaticFeeConfig, backend.Config.UpgradeConfig, currentTimestamp)
-	if err := tx.Visit(feeCalculator); err != nil {
-		return nil, false, err
-	}
-=======
-	feeCalculator := fee.NewStaticCalculator(backend.Config.StaticConfig, backend.Config.Config)
+	feeCalculator := fee.NewStaticCalculator(backend.Config.StaticFeeConfig, backend.Config.UpgradeConfig)
 	fee := feeCalculator.CalculateFee(tx, currentTimestamp)
->>>>>>> 73cc339e
 
 	if err := backend.FlowChecker.VerifySpend(
 		tx,
@@ -475,16 +451,8 @@
 	}
 
 	// Verify the flowcheck
-<<<<<<< HEAD
-
-	feeCalculator := fee.NewStaticCalculator(backend.Config.StaticFeeConfig, backend.Config.UpgradeConfig, currentTimestamp)
-	if err := tx.Visit(feeCalculator); err != nil {
-		return nil, err
-	}
-=======
-	feeCalculator := fee.NewStaticCalculator(backend.Config.StaticConfig, backend.Config.Config)
+	feeCalculator := fee.NewStaticCalculator(backend.Config.StaticFeeConfig, backend.Config.UpgradeConfig)
 	fee := feeCalculator.CalculateFee(tx, currentTimestamp)
->>>>>>> 73cc339e
 
 	if err := backend.FlowChecker.VerifySpend(
 		tx,
@@ -603,16 +571,8 @@
 	copy(outs[len(tx.Outs):], tx.StakeOuts)
 
 	// Verify the flowcheck
-<<<<<<< HEAD
-
-	feeCalculator := fee.NewStaticCalculator(backend.Config.StaticFeeConfig, backend.Config.UpgradeConfig, currentTimestamp)
-	if err := tx.Visit(feeCalculator); err != nil {
-		return err
-	}
-=======
-	feeCalculator := fee.NewStaticCalculator(backend.Config.StaticConfig, backend.Config.Config)
+	feeCalculator := fee.NewStaticCalculator(backend.Config.StaticFeeConfig, backend.Config.UpgradeConfig)
 	fee := feeCalculator.CalculateFee(tx, currentTimestamp)
->>>>>>> 73cc339e
 
 	if err := backend.FlowChecker.VerifySpend(
 		tx,
@@ -756,16 +716,8 @@
 	}
 
 	// Verify the flowcheck
-<<<<<<< HEAD
-
-	feeCalculator := fee.NewStaticCalculator(backend.Config.StaticFeeConfig, backend.Config.UpgradeConfig, currentTimestamp)
-	if err := tx.Visit(feeCalculator); err != nil {
-		return err
-	}
-=======
-	feeCalculator := fee.NewStaticCalculator(backend.Config.StaticConfig, backend.Config.Config)
+	feeCalculator := fee.NewStaticCalculator(backend.Config.StaticFeeConfig, backend.Config.UpgradeConfig)
 	fee := feeCalculator.CalculateFee(tx, currentTimestamp)
->>>>>>> 73cc339e
 
 	// Verify the flowcheck
 	if err := backend.FlowChecker.VerifySpend(
@@ -820,15 +772,8 @@
 
 	// Verify the flowcheck
 	currentTimestamp := chainState.GetTimestamp()
-<<<<<<< HEAD
-	feeCalculator := fee.NewStaticCalculator(backend.Config.StaticFeeConfig, backend.Config.UpgradeConfig, currentTimestamp)
-	if err := tx.Visit(feeCalculator); err != nil {
-		return err
-	}
-=======
-	feeCalculator := fee.NewStaticCalculator(backend.Config.StaticConfig, backend.Config.Config)
+	feeCalculator := fee.NewStaticCalculator(backend.Config.StaticFeeConfig, backend.Config.UpgradeConfig)
 	fee := feeCalculator.CalculateFee(tx, currentTimestamp)
->>>>>>> 73cc339e
 
 	if err := backend.FlowChecker.VerifySpend(
 		tx,
