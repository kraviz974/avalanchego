--- conflicted
+++ resolved
@@ -18,7 +18,6 @@
 	"github.com/ava-labs/avalanchego/vms/platformvm/txs/fee"
 
 	safemath "github.com/ava-labs/avalanchego/utils/math"
-	commonfees "github.com/ava-labs/avalanchego/vms/components/fees"
 )
 
 var (
@@ -170,19 +169,10 @@
 	}
 
 	// Verify the flowcheck
-<<<<<<< HEAD
-	feeCalculator := fee.NewStaticCalculator(backend.Config.StaticFeeConfig, upgrades, currentTimestamp)
-	fee, err := feeCalculator.ComputeFee(tx)
+	fee, err := feeCalculator.ComputeFee(tx, sTx.Creds)
 	if err != nil {
 		return nil, err
 	}
-
-=======
-	fee, err := feeCalculator.ComputeFee(tx, sTx.Creds)
-	if err != nil {
-		return nil, err
-	}
->>>>>>> 65f00e90
 	if err := backend.FlowChecker.VerifySpend(
 		tx,
 		chainState,
@@ -203,12 +193,7 @@
 // AddSubnetValidatorTx.
 func verifyAddSubnetValidatorTx(
 	backend *Backend,
-<<<<<<< HEAD
-	feeManager *commonfees.Manager,
-	maxComplexity commonfees.Dimensions,
-=======
 	feeCalculator *fee.Calculator,
->>>>>>> 65f00e90
 	chainState state.Chain,
 	sTx *txs.Tx,
 	tx *txs.AddSubnetValidatorTx,
@@ -222,10 +207,6 @@
 		currentTimestamp = chainState.GetTimestamp()
 		upgrades         = backend.Config.UpgradeConfig
 		isDurangoActive  = upgrades.IsDurangoActivated(currentTimestamp)
-<<<<<<< HEAD
-		isEActive        = upgrades.IsEActivated(currentTimestamp)
-=======
->>>>>>> 65f00e90
 	)
 	if err := avax.VerifyMemoFieldLength(tx.Memo, isDurangoActive); err != nil {
 		return err
@@ -282,28 +263,10 @@
 	}
 
 	// Verify the flowcheck
-<<<<<<< HEAD
-	var (
-		feeCalculator *fee.Calculator
-		staticFeesCfg = backend.Config.StaticFeeConfig
-	)
-	if !isEActive {
-		feeCalculator = fee.NewStaticCalculator(staticFeesCfg, upgrades, currentTimestamp)
-	} else {
-		feeCalculator = fee.NewDynamicCalculator(staticFeesCfg, feeManager, maxComplexity, sTx.Creds)
-	}
-
-	fee, err := feeCalculator.ComputeFee(tx)
-	if err != nil {
-		return err
-	}
-
-=======
 	fee, err := feeCalculator.ComputeFee(tx, sTx.Creds)
 	if err != nil {
 		return err
 	}
->>>>>>> 65f00e90
 	if err := backend.FlowChecker.VerifySpend(
 		tx,
 		chainState,
@@ -330,12 +293,7 @@
 // * The flow checker passes.
 func verifyRemoveSubnetValidatorTx(
 	backend *Backend,
-<<<<<<< HEAD
-	feeManager *commonfees.Manager,
-	maxComplexity commonfees.Dimensions,
-=======
 	feeCalculator *fee.Calculator,
->>>>>>> 65f00e90
 	chainState state.Chain,
 	sTx *txs.Tx,
 	tx *txs.RemoveSubnetValidatorTx,
@@ -349,10 +307,6 @@
 		currentTimestamp = chainState.GetTimestamp()
 		upgrades         = backend.Config.UpgradeConfig
 		isDurangoActive  = upgrades.IsDurangoActivated(currentTimestamp)
-<<<<<<< HEAD
-		isEActive        = upgrades.IsEActivated(currentTimestamp)
-=======
->>>>>>> 65f00e90
 	)
 	if err := avax.VerifyMemoFieldLength(tx.Memo, isDurangoActive); err != nil {
 		return nil, false, err
@@ -390,28 +344,10 @@
 	}
 
 	// Verify the flowcheck
-<<<<<<< HEAD
-	var (
-		feeCalculator *fee.Calculator
-		staticFeesCfg = backend.Config.StaticFeeConfig
-	)
-	if !isEActive {
-		feeCalculator = fee.NewStaticCalculator(staticFeesCfg, upgrades, currentTimestamp)
-	} else {
-		feeCalculator = fee.NewDynamicCalculator(staticFeesCfg, feeManager, maxComplexity, sTx.Creds)
-	}
-
-	fee, err := feeCalculator.ComputeFee(tx)
+	fee, err := feeCalculator.ComputeFee(tx, sTx.Creds)
 	if err != nil {
 		return nil, false, err
 	}
-
-=======
-	fee, err := feeCalculator.ComputeFee(tx, sTx.Creds)
-	if err != nil {
-		return nil, false, err
-	}
->>>>>>> 65f00e90
 	if err := backend.FlowChecker.VerifySpend(
 		tx,
 		chainState,
@@ -532,19 +468,10 @@
 	}
 
 	// Verify the flowcheck
-<<<<<<< HEAD
-	feeCalculator := fee.NewStaticCalculator(backend.Config.StaticFeeConfig, upgrades, currentTimestamp)
-	fee, err := feeCalculator.ComputeFee(tx)
+	fee, err := feeCalculator.ComputeFee(tx, sTx.Creds)
 	if err != nil {
 		return nil, err
 	}
-
-=======
-	fee, err := feeCalculator.ComputeFee(tx, sTx.Creds)
-	if err != nil {
-		return nil, err
-	}
->>>>>>> 65f00e90
 	if err := backend.FlowChecker.VerifySpend(
 		tx,
 		chainState,
@@ -565,12 +492,7 @@
 // AddPermissionlessValidatorTx.
 func verifyAddPermissionlessValidatorTx(
 	backend *Backend,
-<<<<<<< HEAD
-	feeManager *commonfees.Manager,
-	maxComplexity commonfees.Dimensions,
-=======
 	feeCalculator *fee.Calculator,
->>>>>>> 65f00e90
 	chainState state.Chain,
 	sTx *txs.Tx,
 	tx *txs.AddPermissionlessValidatorTx,
@@ -584,10 +506,6 @@
 		currentTimestamp = chainState.GetTimestamp()
 		upgrades         = backend.Config.UpgradeConfig
 		isDurangoActive  = upgrades.IsDurangoActivated(currentTimestamp)
-<<<<<<< HEAD
-		isEActive        = upgrades.IsEActivated(currentTimestamp)
-=======
->>>>>>> 65f00e90
 	)
 	if err := avax.VerifyMemoFieldLength(tx.Memo, isDurangoActive); err != nil {
 		return err
@@ -673,28 +591,10 @@
 	copy(outs[len(tx.Outs):], tx.StakeOuts)
 
 	// Verify the flowcheck
-<<<<<<< HEAD
-	var (
-		feeCalculator *fee.Calculator
-		staticFeesCfg = backend.Config.StaticFeeConfig
-	)
-	if !isEActive {
-		feeCalculator = fee.NewStaticCalculator(staticFeesCfg, upgrades, currentTimestamp)
-	} else {
-		feeCalculator = fee.NewDynamicCalculator(staticFeesCfg, feeManager, maxComplexity, sTx.Creds)
-	}
-
-	fee, err := feeCalculator.ComputeFee(tx)
-	if err != nil {
-		return err
-	}
-
-=======
 	fee, err := feeCalculator.ComputeFee(tx, sTx.Creds)
 	if err != nil {
 		return err
 	}
->>>>>>> 65f00e90
 	if err := backend.FlowChecker.VerifySpend(
 		tx,
 		chainState,
@@ -715,12 +615,7 @@
 // AddPermissionlessDelegatorTx.
 func verifyAddPermissionlessDelegatorTx(
 	backend *Backend,
-<<<<<<< HEAD
-	feeManager *commonfees.Manager,
-	maxComplexity commonfees.Dimensions,
-=======
 	feeCalculator *fee.Calculator,
->>>>>>> 65f00e90
 	chainState state.Chain,
 	sTx *txs.Tx,
 	tx *txs.AddPermissionlessDelegatorTx,
@@ -734,10 +629,6 @@
 		currentTimestamp = chainState.GetTimestamp()
 		upgrades         = backend.Config.UpgradeConfig
 		isDurangoActive  = upgrades.IsDurangoActivated(currentTimestamp)
-<<<<<<< HEAD
-		isEActive        = upgrades.IsEActivated(currentTimestamp)
-=======
->>>>>>> 65f00e90
 	)
 	if err := avax.VerifyMemoFieldLength(tx.Memo, isDurangoActive); err != nil {
 		return err
@@ -848,28 +739,10 @@
 	}
 
 	// Verify the flowcheck
-<<<<<<< HEAD
-	var (
-		feeCalculator *fee.Calculator
-		staticFeesCfg = backend.Config.StaticFeeConfig
-	)
-	if !isEActive {
-		feeCalculator = fee.NewStaticCalculator(staticFeesCfg, upgrades, currentTimestamp)
-	} else {
-		feeCalculator = fee.NewDynamicCalculator(staticFeesCfg, feeManager, maxComplexity, sTx.Creds)
-	}
-
-	fee, err := feeCalculator.ComputeFee(tx)
-	if err != nil {
-		return err
-	}
-
-=======
 	fee, err := feeCalculator.ComputeFee(tx, sTx.Creds)
 	if err != nil {
 		return err
 	}
->>>>>>> 65f00e90
 	if err := backend.FlowChecker.VerifySpend(
 		tx,
 		chainState,
@@ -893,12 +766,7 @@
 // * The flow checker passes.
 func verifyTransferSubnetOwnershipTx(
 	backend *Backend,
-<<<<<<< HEAD
-	feeManager *commonfees.Manager,
-	maxComplexity commonfees.Dimensions,
-=======
 	feeCalculator *fee.Calculator,
->>>>>>> 65f00e90
 	chainState state.Chain,
 	sTx *txs.Tx,
 	tx *txs.TransferSubnetOwnershipTx,
@@ -907,10 +775,6 @@
 		currentTimestamp = chainState.GetTimestamp()
 		upgrades         = backend.Config.UpgradeConfig
 		isDurangoActive  = upgrades.IsDurangoActivated(currentTimestamp)
-<<<<<<< HEAD
-		isEActive        = upgrades.IsEActivated(currentTimestamp)
-=======
->>>>>>> 65f00e90
 	)
 
 	if !isDurangoActive {
@@ -937,28 +801,10 @@
 	}
 
 	// Verify the flowcheck
-<<<<<<< HEAD
-	var (
-		feeCalculator *fee.Calculator
-		staticFeesCfg = backend.Config.StaticFeeConfig
-	)
-	if !isEActive {
-		feeCalculator = fee.NewStaticCalculator(staticFeesCfg, upgrades, currentTimestamp)
-	} else {
-		feeCalculator = fee.NewDynamicCalculator(staticFeesCfg, feeManager, maxComplexity, sTx.Creds)
-	}
-
-	fee, err := feeCalculator.ComputeFee(tx)
-	if err != nil {
-		return err
-	}
-
-=======
 	fee, err := feeCalculator.ComputeFee(tx, sTx.Creds)
 	if err != nil {
 		return err
 	}
->>>>>>> 65f00e90
 	if err := backend.FlowChecker.VerifySpend(
 		tx,
 		chainState,
