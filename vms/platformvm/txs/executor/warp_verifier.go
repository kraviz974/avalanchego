// Copyright (C) 2019-2024, Ava Labs, Inc. All rights reserved.
// See the file LICENSE for licensing terms.

package executor

import (
	"context"

	"github.com/ava-labs/avalanchego/snow/validators"
	"github.com/ava-labs/avalanchego/vms/platformvm/txs"
	"github.com/ava-labs/avalanchego/vms/platformvm/warp"
)

const (
	WarpQuorumNumerator   = 67
	WarpQuorumDenominator = 100
)

var _ txs.Visitor = (*warpVerifier)(nil)

// VerifyWarpMessages verifies all warp messages in the tx. If any of the warp
// messages are invalid, an error is returned.
func VerifyWarpMessages(
	ctx context.Context,
	networkID uint32,
	validatorState validators.State,
	pChainHeight uint64,
	tx txs.UnsignedTx,
) error {
	return tx.Visit(&warpVerifier{
		context:        ctx,
		networkID:      networkID,
		validatorState: validatorState,
		pChainHeight:   pChainHeight,
	})
}

type warpVerifier struct {
	context        context.Context
	networkID      uint32
	validatorState validators.State
	pChainHeight   uint64
}

func (*warpVerifier) AddValidatorTx(*txs.AddValidatorTx) error {
	return nil
}

func (*warpVerifier) AddSubnetValidatorTx(*txs.AddSubnetValidatorTx) error {
	return nil
}

func (*warpVerifier) AddDelegatorTx(*txs.AddDelegatorTx) error {
	return nil
}

func (*warpVerifier) CreateChainTx(*txs.CreateChainTx) error {
	return nil
}

func (*warpVerifier) CreateSubnetTx(*txs.CreateSubnetTx) error {
	return nil
}

func (*warpVerifier) ImportTx(*txs.ImportTx) error {
	return nil
}

func (*warpVerifier) ExportTx(*txs.ExportTx) error {
	return nil
}

func (*warpVerifier) AdvanceTimeTx(*txs.AdvanceTimeTx) error {
	return nil
}

func (*warpVerifier) RewardValidatorTx(*txs.RewardValidatorTx) error {
	return nil
}

func (*warpVerifier) RemoveSubnetValidatorTx(*txs.RemoveSubnetValidatorTx) error {
	return nil
}

func (*warpVerifier) TransformSubnetTx(*txs.TransformSubnetTx) error {
	return nil
}

func (*warpVerifier) AddPermissionlessValidatorTx(*txs.AddPermissionlessValidatorTx) error {
	return nil
}

func (*warpVerifier) AddPermissionlessDelegatorTx(*txs.AddPermissionlessDelegatorTx) error {
	return nil
}

func (*warpVerifier) TransferSubnetOwnershipTx(*txs.TransferSubnetOwnershipTx) error {
	return nil
}

func (*warpVerifier) BaseTx(*txs.BaseTx) error {
	return nil
}

func (*warpVerifier) ConvertSubnetTx(*txs.ConvertSubnetTx) error {
	return nil
}

<<<<<<< HEAD
func (*WarpVerifier) IncreaseBalanceTx(*txs.IncreaseBalanceTx) error {
	return nil
}

func (w *WarpVerifier) RegisterSubnetValidatorTx(tx *txs.RegisterSubnetValidatorTx) error {
=======
func (w *warpVerifier) RegisterSubnetValidatorTx(tx *txs.RegisterSubnetValidatorTx) error {
>>>>>>> 28e028d9
	return w.verify(tx.Message)
}

func (w *warpVerifier) SetSubnetValidatorWeightTx(tx *txs.SetSubnetValidatorWeightTx) error {
	return w.verify(tx.Message)
}

func (w *warpVerifier) verify(message []byte) error {
	msg, err := warp.ParseMessage(message)
	if err != nil {
		return err
	}

	return msg.Signature.Verify(
		w.context,
		&msg.UnsignedMessage,
		w.networkID,
		w.validatorState,
		w.pChainHeight,
		WarpQuorumNumerator,
		WarpQuorumDenominator,
	)
}<|MERGE_RESOLUTION|>--- conflicted
+++ resolved
@@ -106,15 +106,11 @@
 	return nil
 }
 
-<<<<<<< HEAD
-func (*WarpVerifier) IncreaseBalanceTx(*txs.IncreaseBalanceTx) error {
+func (*warpVerifier) IncreaseBalanceTx(*txs.IncreaseBalanceTx) error {
 	return nil
 }
 
-func (w *WarpVerifier) RegisterSubnetValidatorTx(tx *txs.RegisterSubnetValidatorTx) error {
-=======
 func (w *warpVerifier) RegisterSubnetValidatorTx(tx *txs.RegisterSubnetValidatorTx) error {
->>>>>>> 28e028d9
 	return w.verify(tx.Message)
 }
 
