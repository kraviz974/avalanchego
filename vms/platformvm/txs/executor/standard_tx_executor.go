// Copyright (C) 2019-2024, Ava Labs, Inc. All rights reserved.
// See the file LICENSE for licensing terms.

package executor

import (
	"context"
	"errors"
	"fmt"
	"time"

	"go.uber.org/zap"

	"github.com/ava-labs/avalanchego/chains/atomic"
	"github.com/ava-labs/avalanchego/ids"
	"github.com/ava-labs/avalanchego/utils/constants"
	"github.com/ava-labs/avalanchego/utils/set"
	"github.com/ava-labs/avalanchego/vms/components/avax"
	"github.com/ava-labs/avalanchego/vms/components/verify"
	"github.com/ava-labs/avalanchego/vms/platformvm/state"
	"github.com/ava-labs/avalanchego/vms/platformvm/txs"
	"github.com/ava-labs/avalanchego/vms/platformvm/txs/fee"
)

var (
	_ txs.Visitor = (*StandardTxExecutor)(nil)

	errEmptyNodeID                = errors.New("validator nodeID cannot be empty")
	errMaxStakeDurationTooLarge   = errors.New("max stake duration must be less than or equal to the global max stake duration")
	errMissingStartTimePreDurango = errors.New("staker transactions must have a StartTime pre-Durango")
)

type StandardTxExecutor struct {
	// inputs, to be filled before visitor methods are called
	*Backend
	State state.Diff // state is expected to be modified
	Tx    *txs.Tx

	// outputs of visitor execution
	OnAccept       func() // may be nil
	Inputs         set.Set[ids.ID]
	AtomicRequests map[ids.ID]*atomic.Requests // may be nil
}

func (*StandardTxExecutor) AdvanceTimeTx(*txs.AdvanceTimeTx) error {
	return ErrWrongTxType
}

func (*StandardTxExecutor) RewardValidatorTx(*txs.RewardValidatorTx) error {
	return ErrWrongTxType
}

func (e *StandardTxExecutor) CreateChainTx(tx *txs.CreateChainTx) error {
	if err := e.Tx.SyntacticVerify(e.Ctx); err != nil {
		return err
	}

	var (
		currentTimestamp = e.State.GetTimestamp()
		isDurangoActive  = e.Config.UpgradeConfig.IsDurangoActivated(currentTimestamp)
	)
	if err := avax.VerifyMemoFieldLength(tx.Memo, isDurangoActive); err != nil {
		return err
	}

	baseTxCreds, err := verifyPoASubnetAuthorization(e.Backend, e.State, e.Tx, tx.SubnetID, tx.SubnetAuth)
	if err != nil {
		return err
	}

	// Verify the flowcheck
<<<<<<< HEAD
	feeCalculator := fee.NewStaticCalculator(e.Backend.Config.StaticFeeConfig, e.Backend.Config.UpgradeConfig, currentTimestamp)
	if err := tx.Visit(feeCalculator); err != nil {
		return err
	}
=======
	feeCalculator := fee.NewStaticCalculator(e.Backend.Config.StaticConfig, e.Backend.Config.Config)
	fee := feeCalculator.CalculateFee(tx, currentTimestamp)
>>>>>>> 73cc339e

	if err := e.FlowChecker.VerifySpend(
		tx,
		e.State,
		tx.Ins,
		tx.Outs,
		baseTxCreds,
		map[ids.ID]uint64{
			e.Ctx.AVAXAssetID: fee,
		},
	); err != nil {
		return err
	}

	txID := e.Tx.ID()

	// Consume the UTXOS
	avax.Consume(e.State, tx.Ins)
	// Produce the UTXOS
	avax.Produce(e.State, txID, tx.Outs)
	// Add the new chain to the database
	e.State.AddChain(e.Tx)

	// If this proposal is committed and this node is a member of the subnet
	// that validates the blockchain, create the blockchain
	e.OnAccept = func() {
		e.Config.CreateChain(txID, tx)
	}
	return nil
}

func (e *StandardTxExecutor) CreateSubnetTx(tx *txs.CreateSubnetTx) error {
	// Make sure this transaction is well formed.
	if err := e.Tx.SyntacticVerify(e.Ctx); err != nil {
		return err
	}

	var (
		currentTimestamp = e.State.GetTimestamp()
		isDurangoActive  = e.Config.UpgradeConfig.IsDurangoActivated(currentTimestamp)
	)
	if err := avax.VerifyMemoFieldLength(tx.Memo, isDurangoActive); err != nil {
		return err
	}

	// Verify the flowcheck
<<<<<<< HEAD
	feeCalculator := fee.NewStaticCalculator(e.Backend.Config.StaticFeeConfig, e.Backend.Config.UpgradeConfig, currentTimestamp)
	if err := tx.Visit(feeCalculator); err != nil {
		return err
	}
=======
	feeCalculator := fee.NewStaticCalculator(e.Backend.Config.StaticConfig, e.Backend.Config.Config)
	fee := feeCalculator.CalculateFee(tx, currentTimestamp)
>>>>>>> 73cc339e

	if err := e.FlowChecker.VerifySpend(
		tx,
		e.State,
		tx.Ins,
		tx.Outs,
		e.Tx.Creds,
		map[ids.ID]uint64{
			e.Ctx.AVAXAssetID: fee,
		},
	); err != nil {
		return err
	}

	txID := e.Tx.ID()

	// Consume the UTXOS
	avax.Consume(e.State, tx.Ins)
	// Produce the UTXOS
	avax.Produce(e.State, txID, tx.Outs)
	// Add the new subnet to the database
	e.State.AddSubnet(e.Tx)
	e.State.SetSubnetOwner(txID, tx.Owner)
	return nil
}

func (e *StandardTxExecutor) ImportTx(tx *txs.ImportTx) error {
	if err := e.Tx.SyntacticVerify(e.Ctx); err != nil {
		return err
	}

	var (
		currentTimestamp = e.State.GetTimestamp()
		isDurangoActive  = e.Config.UpgradeConfig.IsDurangoActivated(currentTimestamp)
	)
	if err := avax.VerifyMemoFieldLength(tx.Memo, isDurangoActive); err != nil {
		return err
	}

	e.Inputs = set.NewSet[ids.ID](len(tx.ImportedInputs))
	utxoIDs := make([][]byte, len(tx.ImportedInputs))
	for i, in := range tx.ImportedInputs {
		utxoID := in.UTXOID.InputID()

		e.Inputs.Add(utxoID)
		utxoIDs[i] = utxoID[:]
	}

	// Skip verification of the shared memory inputs if the other primary
	// network chains are not guaranteed to be up-to-date.
	if e.Bootstrapped.Get() && !e.Config.PartialSyncPrimaryNetwork {
		if err := verify.SameSubnet(context.TODO(), e.Ctx, tx.SourceChain); err != nil {
			return err
		}

		allUTXOBytes, err := e.Ctx.SharedMemory.Get(tx.SourceChain, utxoIDs)
		if err != nil {
			return fmt.Errorf("failed to get shared memory: %w", err)
		}

		utxos := make([]*avax.UTXO, len(tx.Ins)+len(tx.ImportedInputs))
		for index, input := range tx.Ins {
			utxo, err := e.State.GetUTXO(input.InputID())
			if err != nil {
				return fmt.Errorf("failed to get UTXO %s: %w", &input.UTXOID, err)
			}
			utxos[index] = utxo
		}
		for i, utxoBytes := range allUTXOBytes {
			utxo := &avax.UTXO{}
			if _, err := txs.Codec.Unmarshal(utxoBytes, utxo); err != nil {
				return fmt.Errorf("failed to unmarshal UTXO: %w", err)
			}
			utxos[i+len(tx.Ins)] = utxo
		}

		ins := make([]*avax.TransferableInput, len(tx.Ins)+len(tx.ImportedInputs))
		copy(ins, tx.Ins)
		copy(ins[len(tx.Ins):], tx.ImportedInputs)

		// Verify the flowcheck
<<<<<<< HEAD
		feeCalculator := fee.NewStaticCalculator(e.Backend.Config.StaticFeeConfig, e.Backend.Config.UpgradeConfig, currentTimestamp)
		if err := tx.Visit(feeCalculator); err != nil {
			return err
		}
=======
		feeCalculator := fee.NewStaticCalculator(e.Backend.Config.StaticConfig, e.Backend.Config.Config)
		fee := feeCalculator.CalculateFee(tx, currentTimestamp)
>>>>>>> 73cc339e

		if err := e.FlowChecker.VerifySpendUTXOs(
			tx,
			utxos,
			ins,
			tx.Outs,
			e.Tx.Creds,
			map[ids.ID]uint64{
				e.Ctx.AVAXAssetID: fee,
			},
		); err != nil {
			return err
		}
	}

	txID := e.Tx.ID()

	// Consume the UTXOS
	avax.Consume(e.State, tx.Ins)
	// Produce the UTXOS
	avax.Produce(e.State, txID, tx.Outs)

	// Note: We apply atomic requests even if we are not verifying atomic
	// requests to ensure the shared state will be correct if we later start
	// verifying the requests.
	e.AtomicRequests = map[ids.ID]*atomic.Requests{
		tx.SourceChain: {
			RemoveRequests: utxoIDs,
		},
	}
	return nil
}

func (e *StandardTxExecutor) ExportTx(tx *txs.ExportTx) error {
	if err := e.Tx.SyntacticVerify(e.Ctx); err != nil {
		return err
	}

	var (
		currentTimestamp = e.State.GetTimestamp()
		isDurangoActive  = e.Config.UpgradeConfig.IsDurangoActivated(currentTimestamp)
	)
	if err := avax.VerifyMemoFieldLength(tx.Memo, isDurangoActive); err != nil {
		return err
	}

	outs := make([]*avax.TransferableOutput, len(tx.Outs)+len(tx.ExportedOutputs))
	copy(outs, tx.Outs)
	copy(outs[len(tx.Outs):], tx.ExportedOutputs)

	if e.Bootstrapped.Get() {
		if err := verify.SameSubnet(context.TODO(), e.Ctx, tx.DestinationChain); err != nil {
			return err
		}
	}

	// Verify the flowcheck
<<<<<<< HEAD
	feeCalculator := fee.NewStaticCalculator(e.Backend.Config.StaticFeeConfig, e.Backend.Config.UpgradeConfig, currentTimestamp)
	if err := tx.Visit(feeCalculator); err != nil {
		return err
	}
=======
	feeCalculator := fee.NewStaticCalculator(e.Backend.Config.StaticConfig, e.Backend.Config.Config)
	fee := feeCalculator.CalculateFee(tx, currentTimestamp)
>>>>>>> 73cc339e

	if err := e.FlowChecker.VerifySpend(
		tx,
		e.State,
		tx.Ins,
		outs,
		e.Tx.Creds,
		map[ids.ID]uint64{
			e.Ctx.AVAXAssetID: fee,
		},
	); err != nil {
		return fmt.Errorf("failed verifySpend: %w", err)
	}

	txID := e.Tx.ID()

	// Consume the UTXOS
	avax.Consume(e.State, tx.Ins)
	// Produce the UTXOS
	avax.Produce(e.State, txID, tx.Outs)

	// Note: We apply atomic requests even if we are not verifying atomic
	// requests to ensure the shared state will be correct if we later start
	// verifying the requests.
	elems := make([]*atomic.Element, len(tx.ExportedOutputs))
	for i, out := range tx.ExportedOutputs {
		utxo := &avax.UTXO{
			UTXOID: avax.UTXOID{
				TxID:        txID,
				OutputIndex: uint32(len(tx.Outs) + i),
			},
			Asset: avax.Asset{ID: out.AssetID()},
			Out:   out.Out,
		}

		utxoBytes, err := txs.Codec.Marshal(txs.CodecVersion, utxo)
		if err != nil {
			return fmt.Errorf("failed to marshal UTXO: %w", err)
		}
		utxoID := utxo.InputID()
		elem := &atomic.Element{
			Key:   utxoID[:],
			Value: utxoBytes,
		}
		if out, ok := utxo.Out.(avax.Addressable); ok {
			elem.Traits = out.Addresses()
		}

		elems[i] = elem
	}
	e.AtomicRequests = map[ids.ID]*atomic.Requests{
		tx.DestinationChain: {
			PutRequests: elems,
		},
	}
	return nil
}

func (e *StandardTxExecutor) AddValidatorTx(tx *txs.AddValidatorTx) error {
	if tx.Validator.NodeID == ids.EmptyNodeID {
		return errEmptyNodeID
	}

	if _, err := verifyAddValidatorTx(
		e.Backend,
		e.State,
		e.Tx,
		tx,
	); err != nil {
		return err
	}

	if err := e.putStaker(tx); err != nil {
		return err
	}

	txID := e.Tx.ID()
	avax.Consume(e.State, tx.Ins)
	avax.Produce(e.State, txID, tx.Outs)

	if e.Config.PartialSyncPrimaryNetwork && tx.Validator.NodeID == e.Ctx.NodeID {
		e.Ctx.Log.Warn("verified transaction that would cause this node to become unhealthy",
			zap.String("reason", "primary network is not being fully synced"),
			zap.Stringer("txID", txID),
			zap.String("txType", "addValidator"),
			zap.Stringer("nodeID", tx.Validator.NodeID),
		)
	}
	return nil
}

func (e *StandardTxExecutor) AddSubnetValidatorTx(tx *txs.AddSubnetValidatorTx) error {
	if err := verifyAddSubnetValidatorTx(
		e.Backend,
		e.State,
		e.Tx,
		tx,
	); err != nil {
		return err
	}

	if err := e.putStaker(tx); err != nil {
		return err
	}

	txID := e.Tx.ID()
	avax.Consume(e.State, tx.Ins)
	avax.Produce(e.State, txID, tx.Outs)
	return nil
}

func (e *StandardTxExecutor) AddDelegatorTx(tx *txs.AddDelegatorTx) error {
	if _, err := verifyAddDelegatorTx(
		e.Backend,
		e.State,
		e.Tx,
		tx,
	); err != nil {
		return err
	}

	if err := e.putStaker(tx); err != nil {
		return err
	}

	txID := e.Tx.ID()
	avax.Consume(e.State, tx.Ins)
	avax.Produce(e.State, txID, tx.Outs)
	return nil
}

// Verifies a [*txs.RemoveSubnetValidatorTx] and, if it passes, executes it on
// [e.State]. For verification rules, see [verifyRemoveSubnetValidatorTx]. This
// transaction will result in [tx.NodeID] being removed as a validator of
// [tx.SubnetID].
// Note: [tx.NodeID] may be either a current or pending validator.
func (e *StandardTxExecutor) RemoveSubnetValidatorTx(tx *txs.RemoveSubnetValidatorTx) error {
	staker, isCurrentValidator, err := verifyRemoveSubnetValidatorTx(
		e.Backend,
		e.State,
		e.Tx,
		tx,
	)
	if err != nil {
		return err
	}

	if isCurrentValidator {
		e.State.DeleteCurrentValidator(staker)
	} else {
		e.State.DeletePendingValidator(staker)
	}

	// Invariant: There are no permissioned subnet delegators to remove.

	txID := e.Tx.ID()
	avax.Consume(e.State, tx.Ins)
	avax.Produce(e.State, txID, tx.Outs)

	return nil
}

func (e *StandardTxExecutor) TransformSubnetTx(tx *txs.TransformSubnetTx) error {
	if err := e.Tx.SyntacticVerify(e.Ctx); err != nil {
		return err
	}

	var (
		currentTimestamp = e.State.GetTimestamp()
		isDurangoActive  = e.Config.UpgradeConfig.IsDurangoActivated(currentTimestamp)
	)
	if err := avax.VerifyMemoFieldLength(tx.Memo, isDurangoActive); err != nil {
		return err
	}

	// Note: math.MaxInt32 * time.Second < math.MaxInt64 - so this can never
	// overflow.
	if time.Duration(tx.MaxStakeDuration)*time.Second > e.Backend.Config.MaxStakeDuration {
		return errMaxStakeDurationTooLarge
	}

	baseTxCreds, err := verifyPoASubnetAuthorization(e.Backend, e.State, e.Tx, tx.Subnet, tx.SubnetAuth)
	if err != nil {
		return err
	}

<<<<<<< HEAD
	feeCalculator := fee.NewStaticCalculator(e.Backend.Config.StaticFeeConfig, e.Backend.Config.UpgradeConfig, currentTimestamp)
	if err := tx.Visit(feeCalculator); err != nil {
		return err
	}
=======
	// Verify the flowcheck
	feeCalculator := fee.NewStaticCalculator(e.Backend.Config.StaticConfig, e.Backend.Config.Config)
	fee := feeCalculator.CalculateFee(tx, currentTimestamp)
>>>>>>> 73cc339e

	totalRewardAmount := tx.MaximumSupply - tx.InitialSupply
	if err := e.Backend.FlowChecker.VerifySpend(
		tx,
		e.State,
		tx.Ins,
		tx.Outs,
		baseTxCreds,
		// Invariant: [tx.AssetID != e.Ctx.AVAXAssetID]. This prevents the first
		//            entry in this map literal from being overwritten by the
		//            second entry.
		map[ids.ID]uint64{
			e.Ctx.AVAXAssetID: fee,
			tx.AssetID:        totalRewardAmount,
		},
	); err != nil {
		return err
	}

	txID := e.Tx.ID()

	// Consume the UTXOS
	avax.Consume(e.State, tx.Ins)
	// Produce the UTXOS
	avax.Produce(e.State, txID, tx.Outs)
	// Transform the new subnet in the database
	e.State.AddSubnetTransformation(e.Tx)
	e.State.SetCurrentSupply(tx.Subnet, tx.InitialSupply)
	return nil
}

func (e *StandardTxExecutor) AddPermissionlessValidatorTx(tx *txs.AddPermissionlessValidatorTx) error {
	if err := verifyAddPermissionlessValidatorTx(
		e.Backend,
		e.State,
		e.Tx,
		tx,
	); err != nil {
		return err
	}

	if err := e.putStaker(tx); err != nil {
		return err
	}

	txID := e.Tx.ID()
	avax.Consume(e.State, tx.Ins)
	avax.Produce(e.State, txID, tx.Outs)

	if e.Config.PartialSyncPrimaryNetwork &&
		tx.Subnet == constants.PrimaryNetworkID &&
		tx.Validator.NodeID == e.Ctx.NodeID {
		e.Ctx.Log.Warn("verified transaction that would cause this node to become unhealthy",
			zap.String("reason", "primary network is not being fully synced"),
			zap.Stringer("txID", txID),
			zap.String("txType", "addPermissionlessValidator"),
			zap.Stringer("nodeID", tx.Validator.NodeID),
		)
	}

	return nil
}

func (e *StandardTxExecutor) AddPermissionlessDelegatorTx(tx *txs.AddPermissionlessDelegatorTx) error {
	if err := verifyAddPermissionlessDelegatorTx(
		e.Backend,
		e.State,
		e.Tx,
		tx,
	); err != nil {
		return err
	}

	if err := e.putStaker(tx); err != nil {
		return err
	}

	txID := e.Tx.ID()
	avax.Consume(e.State, tx.Ins)
	avax.Produce(e.State, txID, tx.Outs)
	return nil
}

// Verifies a [*txs.TransferSubnetOwnershipTx] and, if it passes, executes it on
// [e.State]. For verification rules, see [verifyTransferSubnetOwnershipTx].
// This transaction will result in the ownership of [tx.Subnet] being transferred
// to [tx.Owner].
func (e *StandardTxExecutor) TransferSubnetOwnershipTx(tx *txs.TransferSubnetOwnershipTx) error {
	err := verifyTransferSubnetOwnershipTx(
		e.Backend,
		e.State,
		e.Tx,
		tx,
	)
	if err != nil {
		return err
	}

	e.State.SetSubnetOwner(tx.Subnet, tx.Owner)

	txID := e.Tx.ID()
	avax.Consume(e.State, tx.Ins)
	avax.Produce(e.State, txID, tx.Outs)
	return nil
}

func (e *StandardTxExecutor) BaseTx(tx *txs.BaseTx) error {
	if !e.Backend.Config.UpgradeConfig.IsDurangoActivated(e.State.GetTimestamp()) {
		return ErrDurangoUpgradeNotActive
	}

	// Verify the tx is well-formed
	if err := e.Tx.SyntacticVerify(e.Ctx); err != nil {
		return err
	}

	if err := avax.VerifyMemoFieldLength(tx.Memo, true /*=isDurangoActive*/); err != nil {
		return err
	}

	// Verify the flowcheck
	currentTimestamp := e.State.GetTimestamp()
<<<<<<< HEAD
	feeCalculator := fee.NewStaticCalculator(e.Backend.Config.StaticFeeConfig, e.Backend.Config.UpgradeConfig, currentTimestamp)
	if err := tx.Visit(feeCalculator); err != nil {
		return err
	}
=======
	feeCalculator := fee.NewStaticCalculator(e.Backend.Config.StaticConfig, e.Backend.Config.Config)
	fee := feeCalculator.CalculateFee(tx, currentTimestamp)
>>>>>>> 73cc339e

	if err := e.FlowChecker.VerifySpend(
		tx,
		e.State,
		tx.Ins,
		tx.Outs,
		e.Tx.Creds,
		map[ids.ID]uint64{
			e.Ctx.AVAXAssetID: fee,
		},
	); err != nil {
		return err
	}

	txID := e.Tx.ID()
	// Consume the UTXOS
	avax.Consume(e.State, tx.Ins)
	// Produce the UTXOS
	avax.Produce(e.State, txID, tx.Outs)
	return nil
}

// Creates the staker as defined in [stakerTx] and adds it to [e.State].
func (e *StandardTxExecutor) putStaker(stakerTx txs.Staker) error {
	var (
		chainTime = e.State.GetTimestamp()
		txID      = e.Tx.ID()
		staker    *state.Staker
		err       error
	)

	if !e.Config.UpgradeConfig.IsDurangoActivated(chainTime) {
		// Pre-Durango, stakers set a future [StartTime] and are added to the
		// pending staker set. They are promoted to the current staker set once
		// the chain time reaches [StartTime].
		scheduledStakerTx, ok := stakerTx.(txs.ScheduledStaker)
		if !ok {
			return fmt.Errorf("%w: %T", errMissingStartTimePreDurango, stakerTx)
		}
		staker, err = state.NewPendingStaker(txID, scheduledStakerTx)
	} else {
		// Only calculate the potentialReward for permissionless stakers.
		// Recall that we only need to check if this is a permissioned
		// validator as there are no permissioned delegators
		var potentialReward uint64
		if !stakerTx.CurrentPriority().IsPermissionedValidator() {
			subnetID := stakerTx.SubnetID()
			currentSupply, err := e.State.GetCurrentSupply(subnetID)
			if err != nil {
				return err
			}

			rewards, err := GetRewardsCalculator(e.Backend, e.State, subnetID)
			if err != nil {
				return err
			}

			// Post-Durango, stakers are immediately added to the current staker
			// set. Their [StartTime] is the current chain time.
			stakeDuration := stakerTx.EndTime().Sub(chainTime)
			potentialReward = rewards.Calculate(
				stakeDuration,
				stakerTx.Weight(),
				currentSupply,
			)

			e.State.SetCurrentSupply(subnetID, currentSupply+potentialReward)
		}

		staker, err = state.NewCurrentStaker(txID, stakerTx, chainTime, potentialReward)
	}
	if err != nil {
		return err
	}

	switch priority := staker.Priority; {
	case priority.IsCurrentValidator():
		e.State.PutCurrentValidator(staker)
	case priority.IsCurrentDelegator():
		e.State.PutCurrentDelegator(staker)
	case priority.IsPendingValidator():
		e.State.PutPendingValidator(staker)
	case priority.IsPendingDelegator():
		e.State.PutPendingDelegator(staker)
	default:
		return fmt.Errorf("staker %s, unexpected priority %d", staker.TxID, priority)
	}
	return nil
}<|MERGE_RESOLUTION|>--- conflicted
+++ resolved
@@ -69,15 +69,8 @@
 	}
 
 	// Verify the flowcheck
-<<<<<<< HEAD
-	feeCalculator := fee.NewStaticCalculator(e.Backend.Config.StaticFeeConfig, e.Backend.Config.UpgradeConfig, currentTimestamp)
-	if err := tx.Visit(feeCalculator); err != nil {
-		return err
-	}
-=======
-	feeCalculator := fee.NewStaticCalculator(e.Backend.Config.StaticConfig, e.Backend.Config.Config)
+	feeCalculator := fee.NewStaticCalculator(e.Backend.Config.StaticFeeConfig, e.Backend.Config.UpgradeConfig)
 	fee := feeCalculator.CalculateFee(tx, currentTimestamp)
->>>>>>> 73cc339e
 
 	if err := e.FlowChecker.VerifySpend(
 		tx,
@@ -124,15 +117,8 @@
 	}
 
 	// Verify the flowcheck
-<<<<<<< HEAD
-	feeCalculator := fee.NewStaticCalculator(e.Backend.Config.StaticFeeConfig, e.Backend.Config.UpgradeConfig, currentTimestamp)
-	if err := tx.Visit(feeCalculator); err != nil {
-		return err
-	}
-=======
-	feeCalculator := fee.NewStaticCalculator(e.Backend.Config.StaticConfig, e.Backend.Config.Config)
+	feeCalculator := fee.NewStaticCalculator(e.Backend.Config.StaticFeeConfig, e.Backend.Config.UpgradeConfig)
 	fee := feeCalculator.CalculateFee(tx, currentTimestamp)
->>>>>>> 73cc339e
 
 	if err := e.FlowChecker.VerifySpend(
 		tx,
@@ -214,15 +200,8 @@
 		copy(ins[len(tx.Ins):], tx.ImportedInputs)
 
 		// Verify the flowcheck
-<<<<<<< HEAD
-		feeCalculator := fee.NewStaticCalculator(e.Backend.Config.StaticFeeConfig, e.Backend.Config.UpgradeConfig, currentTimestamp)
-		if err := tx.Visit(feeCalculator); err != nil {
-			return err
-		}
-=======
-		feeCalculator := fee.NewStaticCalculator(e.Backend.Config.StaticConfig, e.Backend.Config.Config)
+		feeCalculator := fee.NewStaticCalculator(e.Backend.Config.StaticFeeConfig, e.Backend.Config.UpgradeConfig)
 		fee := feeCalculator.CalculateFee(tx, currentTimestamp)
->>>>>>> 73cc339e
 
 		if err := e.FlowChecker.VerifySpendUTXOs(
 			tx,
@@ -280,15 +259,8 @@
 	}
 
 	// Verify the flowcheck
-<<<<<<< HEAD
-	feeCalculator := fee.NewStaticCalculator(e.Backend.Config.StaticFeeConfig, e.Backend.Config.UpgradeConfig, currentTimestamp)
-	if err := tx.Visit(feeCalculator); err != nil {
-		return err
-	}
-=======
-	feeCalculator := fee.NewStaticCalculator(e.Backend.Config.StaticConfig, e.Backend.Config.Config)
+	feeCalculator := fee.NewStaticCalculator(e.Backend.Config.StaticFeeConfig, e.Backend.Config.UpgradeConfig)
 	fee := feeCalculator.CalculateFee(tx, currentTimestamp)
->>>>>>> 73cc339e
 
 	if err := e.FlowChecker.VerifySpend(
 		tx,
@@ -475,16 +447,9 @@
 		return err
 	}
 
-<<<<<<< HEAD
-	feeCalculator := fee.NewStaticCalculator(e.Backend.Config.StaticFeeConfig, e.Backend.Config.UpgradeConfig, currentTimestamp)
-	if err := tx.Visit(feeCalculator); err != nil {
-		return err
-	}
-=======
 	// Verify the flowcheck
-	feeCalculator := fee.NewStaticCalculator(e.Backend.Config.StaticConfig, e.Backend.Config.Config)
+	feeCalculator := fee.NewStaticCalculator(e.Backend.Config.StaticFeeConfig, e.Backend.Config.UpgradeConfig)
 	fee := feeCalculator.CalculateFee(tx, currentTimestamp)
->>>>>>> 73cc339e
 
 	totalRewardAmount := tx.MaximumSupply - tx.InitialSupply
 	if err := e.Backend.FlowChecker.VerifySpend(
@@ -607,15 +572,8 @@
 
 	// Verify the flowcheck
 	currentTimestamp := e.State.GetTimestamp()
-<<<<<<< HEAD
-	feeCalculator := fee.NewStaticCalculator(e.Backend.Config.StaticFeeConfig, e.Backend.Config.UpgradeConfig, currentTimestamp)
-	if err := tx.Visit(feeCalculator); err != nil {
-		return err
-	}
-=======
-	feeCalculator := fee.NewStaticCalculator(e.Backend.Config.StaticConfig, e.Backend.Config.Config)
+	feeCalculator := fee.NewStaticCalculator(e.Backend.Config.StaticFeeConfig, e.Backend.Config.UpgradeConfig)
 	fee := feeCalculator.CalculateFee(tx, currentTimestamp)
->>>>>>> 73cc339e
 
 	if err := e.FlowChecker.VerifySpend(
 		tx,
