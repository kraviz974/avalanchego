// Copyright (C) 2019-2024, Ava Labs, Inc. All rights reserved.
// See the file LICENSE for licensing terms.

package executor

import (
	"context"
	"errors"
	"fmt"
	"time"

	"go.uber.org/zap"

	"github.com/ava-labs/avalanchego/chains/atomic"
	"github.com/ava-labs/avalanchego/ids"
	"github.com/ava-labs/avalanchego/utils/constants"
	"github.com/ava-labs/avalanchego/utils/set"
	"github.com/ava-labs/avalanchego/vms/components/avax"
	"github.com/ava-labs/avalanchego/vms/components/verify"
	"github.com/ava-labs/avalanchego/vms/platformvm/state"
	"github.com/ava-labs/avalanchego/vms/platformvm/txs"
	"github.com/ava-labs/avalanchego/vms/platformvm/txs/fee"
)

var (
	_ txs.Visitor = (*StandardTxExecutor)(nil)

	errEmptyNodeID                = errors.New("validator nodeID cannot be empty")
	errMaxStakeDurationTooLarge   = errors.New("max stake duration must be less than or equal to the global max stake duration")
	errMissingStartTimePreDurango = errors.New("staker transactions must have a StartTime pre-Durango")
	errEtnaUpgradeNotActive       = errors.New("attempting to use an Etna-upgrade feature prior to activation")
	errTransformSubnetTxPostEtna  = errors.New("TransformSubnetTx is not permitted post-Etna")
)

type StandardTxExecutor struct {
	// inputs, to be filled before visitor methods are called
	*Backend
	State         state.Diff // state is expected to be modified
	FeeCalculator fee.Calculator
	Tx            *txs.Tx

	// outputs of visitor execution
	OnAccept       func() // may be nil
	Inputs         set.Set[ids.ID]
	AtomicRequests map[ids.ID]*atomic.Requests // may be nil
}

func (*StandardTxExecutor) AdvanceTimeTx(*txs.AdvanceTimeTx) error {
	return ErrWrongTxType
}

func (*StandardTxExecutor) RewardValidatorTx(*txs.RewardValidatorTx) error {
	return ErrWrongTxType
}

func (e *StandardTxExecutor) CreateChainTx(tx *txs.CreateChainTx) error {
	if err := e.Tx.SyntacticVerify(e.Ctx); err != nil {
		return err
	}

	var (
		currentTimestamp = e.State.GetTimestamp()
		isDurangoActive  = e.Config.UpgradeConfig.IsDurangoActivated(currentTimestamp)
	)
	if err := avax.VerifyMemoFieldLength(tx.Memo, isDurangoActive); err != nil {
		return err
	}

	baseTxCreds, err := verifyPoASubnetAuthorization(e.Backend, e.State, e.Tx, tx.SubnetID, tx.SubnetAuth)
	if err != nil {
		return err
	}

	// Verify the flowcheck
	fee, err := e.FeeCalculator.CalculateFee(tx)
	if err != nil {
		return err
	}
	if err := e.FlowChecker.VerifySpend(
		tx,
		e.State,
		tx.Ins,
		tx.Outs,
		baseTxCreds,
		map[ids.ID]uint64{
			e.Ctx.AVAXAssetID: fee,
		},
	); err != nil {
		return err
	}

	txID := e.Tx.ID()

	// Consume the UTXOS
	avax.Consume(e.State, tx.Ins)
	// Produce the UTXOS
	avax.Produce(e.State, txID, tx.Outs)
	// Add the new chain to the database
	e.State.AddChain(e.Tx)

	// If this proposal is committed and this node is a member of the subnet
	// that validates the blockchain, create the blockchain
	e.OnAccept = func() {
		e.Config.CreateChain(txID, tx)
	}
	return nil
}

func (e *StandardTxExecutor) CreateSubnetTx(tx *txs.CreateSubnetTx) error {
	// Make sure this transaction is well formed.
	if err := e.Tx.SyntacticVerify(e.Ctx); err != nil {
		return err
	}

	var (
		currentTimestamp = e.State.GetTimestamp()
		isDurangoActive  = e.Config.UpgradeConfig.IsDurangoActivated(currentTimestamp)
	)
	if err := avax.VerifyMemoFieldLength(tx.Memo, isDurangoActive); err != nil {
		return err
	}

	// Verify the flowcheck
	fee, err := e.FeeCalculator.CalculateFee(tx)
	if err != nil {
		return err
	}
	if err := e.FlowChecker.VerifySpend(
		tx,
		e.State,
		tx.Ins,
		tx.Outs,
		e.Tx.Creds,
		map[ids.ID]uint64{
			e.Ctx.AVAXAssetID: fee,
		},
	); err != nil {
		return err
	}

	txID := e.Tx.ID()

	// Consume the UTXOS
	avax.Consume(e.State, tx.Ins)
	// Produce the UTXOS
	avax.Produce(e.State, txID, tx.Outs)
	// Add the new subnet to the database
	e.State.AddSubnet(txID)
	e.State.SetSubnetOwner(txID, tx.Owner)
	return nil
}

func (e *StandardTxExecutor) ImportTx(tx *txs.ImportTx) error {
	if err := e.Tx.SyntacticVerify(e.Ctx); err != nil {
		return err
	}

	var (
		currentTimestamp = e.State.GetTimestamp()
		isDurangoActive  = e.Config.UpgradeConfig.IsDurangoActivated(currentTimestamp)
	)
	if err := avax.VerifyMemoFieldLength(tx.Memo, isDurangoActive); err != nil {
		return err
	}

	e.Inputs = set.NewSet[ids.ID](len(tx.ImportedInputs))
	utxoIDs := make([][]byte, len(tx.ImportedInputs))
	for i, in := range tx.ImportedInputs {
		utxoID := in.UTXOID.InputID()

		e.Inputs.Add(utxoID)
		utxoIDs[i] = utxoID[:]
	}

	// Skip verification of the shared memory inputs if the other primary
	// network chains are not guaranteed to be up-to-date.
	if e.Bootstrapped.Get() && !e.Config.PartialSyncPrimaryNetwork {
		if err := verify.SameSubnet(context.TODO(), e.Ctx, tx.SourceChain); err != nil {
			return err
		}

		allUTXOBytes, err := e.Ctx.SharedMemory.Get(tx.SourceChain, utxoIDs)
		if err != nil {
			return fmt.Errorf("failed to get shared memory: %w", err)
		}

		utxos := make([]*avax.UTXO, len(tx.Ins)+len(tx.ImportedInputs))
		for index, input := range tx.Ins {
			utxo, err := e.State.GetUTXO(input.InputID())
			if err != nil {
				return fmt.Errorf("failed to get UTXO %s: %w", &input.UTXOID, err)
			}
			utxos[index] = utxo
		}
		for i, utxoBytes := range allUTXOBytes {
			utxo := &avax.UTXO{}
			if _, err := txs.Codec.Unmarshal(utxoBytes, utxo); err != nil {
				return fmt.Errorf("failed to unmarshal UTXO: %w", err)
			}
			utxos[i+len(tx.Ins)] = utxo
		}

		ins := make([]*avax.TransferableInput, len(tx.Ins)+len(tx.ImportedInputs))
		copy(ins, tx.Ins)
		copy(ins[len(tx.Ins):], tx.ImportedInputs)

		// Verify the flowcheck
		fee, err := e.FeeCalculator.CalculateFee(tx)
		if err != nil {
			return err
		}
		if err := e.FlowChecker.VerifySpendUTXOs(
			tx,
			utxos,
			ins,
			tx.Outs,
			e.Tx.Creds,
			map[ids.ID]uint64{
				e.Ctx.AVAXAssetID: fee,
			},
		); err != nil {
			return err
		}
	}

	txID := e.Tx.ID()

	// Consume the UTXOS
	avax.Consume(e.State, tx.Ins)
	// Produce the UTXOS
	avax.Produce(e.State, txID, tx.Outs)

	// Note: We apply atomic requests even if we are not verifying atomic
	// requests to ensure the shared state will be correct if we later start
	// verifying the requests.
	e.AtomicRequests = map[ids.ID]*atomic.Requests{
		tx.SourceChain: {
			RemoveRequests: utxoIDs,
		},
	}
	return nil
}

func (e *StandardTxExecutor) ExportTx(tx *txs.ExportTx) error {
	if err := e.Tx.SyntacticVerify(e.Ctx); err != nil {
		return err
	}

	var (
		currentTimestamp = e.State.GetTimestamp()
		isDurangoActive  = e.Config.UpgradeConfig.IsDurangoActivated(currentTimestamp)
	)
	if err := avax.VerifyMemoFieldLength(tx.Memo, isDurangoActive); err != nil {
		return err
	}

	outs := make([]*avax.TransferableOutput, len(tx.Outs)+len(tx.ExportedOutputs))
	copy(outs, tx.Outs)
	copy(outs[len(tx.Outs):], tx.ExportedOutputs)

	if e.Bootstrapped.Get() {
		if err := verify.SameSubnet(context.TODO(), e.Ctx, tx.DestinationChain); err != nil {
			return err
		}
	}

	// Verify the flowcheck
	fee, err := e.FeeCalculator.CalculateFee(tx)
	if err != nil {
		return err
	}
	if err := e.FlowChecker.VerifySpend(
		tx,
		e.State,
		tx.Ins,
		outs,
		e.Tx.Creds,
		map[ids.ID]uint64{
			e.Ctx.AVAXAssetID: fee,
		},
	); err != nil {
		return fmt.Errorf("failed verifySpend: %w", err)
	}

	txID := e.Tx.ID()

	// Consume the UTXOS
	avax.Consume(e.State, tx.Ins)
	// Produce the UTXOS
	avax.Produce(e.State, txID, tx.Outs)

	// Note: We apply atomic requests even if we are not verifying atomic
	// requests to ensure the shared state will be correct if we later start
	// verifying the requests.
	elems := make([]*atomic.Element, len(tx.ExportedOutputs))
	for i, out := range tx.ExportedOutputs {
		utxo := &avax.UTXO{
			UTXOID: avax.UTXOID{
				TxID:        txID,
				OutputIndex: uint32(len(tx.Outs) + i),
			},
			Asset: avax.Asset{ID: out.AssetID()},
			Out:   out.Out,
		}

		utxoBytes, err := txs.Codec.Marshal(txs.CodecVersion, utxo)
		if err != nil {
			return fmt.Errorf("failed to marshal UTXO: %w", err)
		}
		utxoID := utxo.InputID()
		elem := &atomic.Element{
			Key:   utxoID[:],
			Value: utxoBytes,
		}
		if out, ok := utxo.Out.(avax.Addressable); ok {
			elem.Traits = out.Addresses()
		}

		elems[i] = elem
	}
	e.AtomicRequests = map[ids.ID]*atomic.Requests{
		tx.DestinationChain: {
			PutRequests: elems,
		},
	}
	return nil
}

func (e *StandardTxExecutor) AddValidatorTx(tx *txs.AddValidatorTx) error {
	if tx.Validator.NodeID == ids.EmptyNodeID {
		return errEmptyNodeID
	}

	if _, err := verifyAddValidatorTx(
		e.Backend,
		e.FeeCalculator,
		e.State,
		e.Tx,
		tx,
	); err != nil {
		return err
	}

	if err := e.putStaker(tx); err != nil {
		return err
	}

	txID := e.Tx.ID()
	avax.Consume(e.State, tx.Ins)
	avax.Produce(e.State, txID, tx.Outs)

	if e.Config.PartialSyncPrimaryNetwork && tx.Validator.NodeID == e.Ctx.NodeID {
		e.Ctx.Log.Warn("verified transaction that would cause this node to become unhealthy",
			zap.String("reason", "primary network is not being fully synced"),
			zap.Stringer("txID", txID),
			zap.String("txType", "addValidator"),
			zap.Stringer("nodeID", tx.Validator.NodeID),
		)
	}
	return nil
}

func (e *StandardTxExecutor) AddSubnetValidatorTx(tx *txs.AddSubnetValidatorTx) error {
	if err := verifyAddSubnetValidatorTx(
		e.Backend,
		e.FeeCalculator,
		e.State,
		e.Tx,
		tx,
	); err != nil {
		return err
	}

	if err := e.putStaker(tx); err != nil {
		return err
	}

	txID := e.Tx.ID()
	avax.Consume(e.State, tx.Ins)
	avax.Produce(e.State, txID, tx.Outs)
	return nil
}

func (e *StandardTxExecutor) AddDelegatorTx(tx *txs.AddDelegatorTx) error {
	if _, err := verifyAddDelegatorTx(
		e.Backend,
		e.FeeCalculator,
		e.State,
		e.Tx,
		tx,
	); err != nil {
		return err
	}

	if err := e.putStaker(tx); err != nil {
		return err
	}

	txID := e.Tx.ID()
	avax.Consume(e.State, tx.Ins)
	avax.Produce(e.State, txID, tx.Outs)
	return nil
}

// Verifies a [*txs.RemoveSubnetValidatorTx] and, if it passes, executes it on
// [e.State]. For verification rules, see [verifyRemoveSubnetValidatorTx]. This
// transaction will result in [tx.NodeID] being removed as a validator of
// [tx.SubnetID].
// Note: [tx.NodeID] may be either a current or pending validator.
func (e *StandardTxExecutor) RemoveSubnetValidatorTx(tx *txs.RemoveSubnetValidatorTx) error {
	staker, isCurrentValidator, err := verifyRemoveSubnetValidatorTx(
		e.Backend,
		e.FeeCalculator,
		e.State,
		e.Tx,
		tx,
	)
	if err != nil {
		return err
	}

	if isCurrentValidator {
		e.State.DeleteCurrentValidator(staker)
	} else {
		e.State.DeletePendingValidator(staker)
	}

	// Invariant: There are no permissioned subnet delegators to remove.

	txID := e.Tx.ID()
	avax.Consume(e.State, tx.Ins)
	avax.Produce(e.State, txID, tx.Outs)

	return nil
}

func (e *StandardTxExecutor) TransformSubnetTx(tx *txs.TransformSubnetTx) error {
	currentTimestamp := e.State.GetTimestamp()
	if e.Config.UpgradeConfig.IsEtnaActivated(currentTimestamp) {
		return errTransformSubnetTxPostEtna
	}

	if err := e.Tx.SyntacticVerify(e.Ctx); err != nil {
		return err
	}

	isDurangoActive := e.Config.UpgradeConfig.IsDurangoActivated(currentTimestamp)
	if err := avax.VerifyMemoFieldLength(tx.Memo, isDurangoActive); err != nil {
		return err
	}

	// Note: math.MaxInt32 * time.Second < math.MaxInt64 - so this can never
	// overflow.
	if time.Duration(tx.MaxStakeDuration)*time.Second > e.Backend.Config.MaxStakeDuration {
		return errMaxStakeDurationTooLarge
	}

	baseTxCreds, err := verifyPoASubnetAuthorization(e.Backend, e.State, e.Tx, tx.Subnet, tx.SubnetAuth)
	if err != nil {
		return err
	}

	// Verify the flowcheck
	fee, err := e.FeeCalculator.CalculateFee(tx)
	if err != nil {
		return err
	}
	totalRewardAmount := tx.MaximumSupply - tx.InitialSupply
	if err := e.Backend.FlowChecker.VerifySpend(
		tx,
		e.State,
		tx.Ins,
		tx.Outs,
		baseTxCreds,
		// Invariant: [tx.AssetID != e.Ctx.AVAXAssetID]. This prevents the first
		//            entry in this map literal from being overwritten by the
		//            second entry.
		map[ids.ID]uint64{
			e.Ctx.AVAXAssetID: fee,
			tx.AssetID:        totalRewardAmount,
		},
	); err != nil {
		return err
	}

	txID := e.Tx.ID()

	// Consume the UTXOS
	avax.Consume(e.State, tx.Ins)
	// Produce the UTXOS
	avax.Produce(e.State, txID, tx.Outs)
	// Transform the new subnet in the database
	e.State.AddSubnetTransformation(e.Tx)
	e.State.SetCurrentSupply(tx.Subnet, tx.InitialSupply)
	return nil
}

func (e *StandardTxExecutor) ConvertSubnetTx(tx *txs.ConvertSubnetTx) error {
	var (
		currentTimestamp = e.State.GetTimestamp()
		upgrades         = e.Backend.Config.UpgradeConfig
	)
	if !upgrades.IsEtnaActivated(currentTimestamp) {
		return errEtnaUpgradeNotActive
	}

	if err := e.Tx.SyntacticVerify(e.Ctx); err != nil {
		return err
	}

	if err := avax.VerifyMemoFieldLength(tx.Memo, true /*=isDurangoActive*/); err != nil {
		return err
	}

	baseTxCreds, err := verifyPoASubnetAuthorization(e.Backend, e.State, e.Tx, tx.Subnet, tx.SubnetAuth)
	if err != nil {
		return err
	}

	// Verify the flowcheck
	fee, err := e.FeeCalculator.CalculateFee(tx)
	if err != nil {
		return err
	}
	if err := e.Backend.FlowChecker.VerifySpend(
		tx,
		e.State,
		tx.Ins,
		tx.Outs,
		baseTxCreds,
		map[ids.ID]uint64{
			e.Ctx.AVAXAssetID: fee,
		},
	); err != nil {
		return err
	}

	txID := e.Tx.ID()

	// Consume the UTXOS
	avax.Consume(e.State, tx.Ins)
	// Produce the UTXOS
	avax.Produce(e.State, txID, tx.Outs)
<<<<<<< HEAD
	// Set the new Subnet manager in the database
	// TODO: Populate the conversionID
	e.State.SetSubnetConversion(tx.Subnet, ids.Empty, tx.ChainID, tx.Address)
=======
	// Track the subnet conversion in the database
	e.State.SetSubnetConversion(
		tx.Subnet,
		state.SubnetConversion{
			// TODO: Populate the conversionID
			ConversionID: ids.Empty,
			ChainID:      tx.ChainID,
			Addr:         tx.Address,
		},
	)
>>>>>>> df4ca377
	return nil
}

func (e *StandardTxExecutor) AddPermissionlessValidatorTx(tx *txs.AddPermissionlessValidatorTx) error {
	if err := verifyAddPermissionlessValidatorTx(
		e.Backend,
		e.FeeCalculator,
		e.State,
		e.Tx,
		tx,
	); err != nil {
		return err
	}

	if err := e.putStaker(tx); err != nil {
		return err
	}

	txID := e.Tx.ID()
	avax.Consume(e.State, tx.Ins)
	avax.Produce(e.State, txID, tx.Outs)

	if e.Config.PartialSyncPrimaryNetwork &&
		tx.Subnet == constants.PrimaryNetworkID &&
		tx.Validator.NodeID == e.Ctx.NodeID {
		e.Ctx.Log.Warn("verified transaction that would cause this node to become unhealthy",
			zap.String("reason", "primary network is not being fully synced"),
			zap.Stringer("txID", txID),
			zap.String("txType", "addPermissionlessValidator"),
			zap.Stringer("nodeID", tx.Validator.NodeID),
		)
	}

	return nil
}

func (e *StandardTxExecutor) AddPermissionlessDelegatorTx(tx *txs.AddPermissionlessDelegatorTx) error {
	if err := verifyAddPermissionlessDelegatorTx(
		e.Backend,
		e.FeeCalculator,
		e.State,
		e.Tx,
		tx,
	); err != nil {
		return err
	}

	if err := e.putStaker(tx); err != nil {
		return err
	}

	txID := e.Tx.ID()
	avax.Consume(e.State, tx.Ins)
	avax.Produce(e.State, txID, tx.Outs)
	return nil
}

// Verifies a [*txs.TransferSubnetOwnershipTx] and, if it passes, executes it on
// [e.State]. For verification rules, see [verifyTransferSubnetOwnershipTx].
// This transaction will result in the ownership of [tx.Subnet] being transferred
// to [tx.Owner].
func (e *StandardTxExecutor) TransferSubnetOwnershipTx(tx *txs.TransferSubnetOwnershipTx) error {
	err := verifyTransferSubnetOwnershipTx(
		e.Backend,
		e.FeeCalculator,
		e.State,
		e.Tx,
		tx,
	)
	if err != nil {
		return err
	}

	e.State.SetSubnetOwner(tx.Subnet, tx.Owner)

	txID := e.Tx.ID()
	avax.Consume(e.State, tx.Ins)
	avax.Produce(e.State, txID, tx.Outs)
	return nil
}

func (e *StandardTxExecutor) BaseTx(tx *txs.BaseTx) error {
	var (
		currentTimestamp = e.State.GetTimestamp()
		upgrades         = e.Backend.Config.UpgradeConfig
	)
	if !upgrades.IsDurangoActivated(currentTimestamp) {
		return ErrDurangoUpgradeNotActive
	}

	// Verify the tx is well-formed
	if err := e.Tx.SyntacticVerify(e.Ctx); err != nil {
		return err
	}

	if err := avax.VerifyMemoFieldLength(tx.Memo, true /*=isDurangoActive*/); err != nil {
		return err
	}

	// Verify the flowcheck
	fee, err := e.FeeCalculator.CalculateFee(tx)
	if err != nil {
		return err
	}
	if err := e.FlowChecker.VerifySpend(
		tx,
		e.State,
		tx.Ins,
		tx.Outs,
		e.Tx.Creds,
		map[ids.ID]uint64{
			e.Ctx.AVAXAssetID: fee,
		},
	); err != nil {
		return err
	}

	txID := e.Tx.ID()
	// Consume the UTXOS
	avax.Consume(e.State, tx.Ins)
	// Produce the UTXOS
	avax.Produce(e.State, txID, tx.Outs)
	return nil
}

// Creates the staker as defined in [stakerTx] and adds it to [e.State].
func (e *StandardTxExecutor) putStaker(stakerTx txs.Staker) error {
	var (
		chainTime = e.State.GetTimestamp()
		txID      = e.Tx.ID()
		staker    *state.Staker
		err       error
	)

	if !e.Config.UpgradeConfig.IsDurangoActivated(chainTime) {
		// Pre-Durango, stakers set a future [StartTime] and are added to the
		// pending staker set. They are promoted to the current staker set once
		// the chain time reaches [StartTime].
		scheduledStakerTx, ok := stakerTx.(txs.ScheduledStaker)
		if !ok {
			return fmt.Errorf("%w: %T", errMissingStartTimePreDurango, stakerTx)
		}
		staker, err = state.NewPendingStaker(txID, scheduledStakerTx)
	} else {
		// Only calculate the potentialReward for permissionless stakers.
		// Recall that we only need to check if this is a permissioned
		// validator as there are no permissioned delegators
		var potentialReward uint64
		if !stakerTx.CurrentPriority().IsPermissionedValidator() {
			subnetID := stakerTx.SubnetID()
			currentSupply, err := e.State.GetCurrentSupply(subnetID)
			if err != nil {
				return err
			}

			rewards, err := GetRewardsCalculator(e.Backend, e.State, subnetID)
			if err != nil {
				return err
			}

			// Post-Durango, stakers are immediately added to the current staker
			// set. Their [StartTime] is the current chain time.
			stakeDuration := stakerTx.EndTime().Sub(chainTime)
			potentialReward = rewards.Calculate(
				stakeDuration,
				stakerTx.Weight(),
				currentSupply,
			)

			e.State.SetCurrentSupply(subnetID, currentSupply+potentialReward)
		}

		staker, err = state.NewCurrentStaker(txID, stakerTx, chainTime, potentialReward)
	}
	if err != nil {
		return err
	}

	switch priority := staker.Priority; {
	case priority.IsCurrentValidator():
		if err := e.State.PutCurrentValidator(staker); err != nil {
			return err
		}
	case priority.IsCurrentDelegator():
		e.State.PutCurrentDelegator(staker)
	case priority.IsPendingValidator():
		if err := e.State.PutPendingValidator(staker); err != nil {
			return err
		}
	case priority.IsPendingDelegator():
		e.State.PutPendingDelegator(staker)
	default:
		return fmt.Errorf("staker %s, unexpected priority %d", staker.TxID, priority)
	}
	return nil
}<|MERGE_RESOLUTION|>--- conflicted
+++ resolved
@@ -541,11 +541,6 @@
 	avax.Consume(e.State, tx.Ins)
 	// Produce the UTXOS
 	avax.Produce(e.State, txID, tx.Outs)
-<<<<<<< HEAD
-	// Set the new Subnet manager in the database
-	// TODO: Populate the conversionID
-	e.State.SetSubnetConversion(tx.Subnet, ids.Empty, tx.ChainID, tx.Address)
-=======
 	// Track the subnet conversion in the database
 	e.State.SetSubnetConversion(
 		tx.Subnet,
@@ -556,7 +551,6 @@
 			Addr:         tx.Address,
 		},
 	)
->>>>>>> df4ca377
 	return nil
 }
 
