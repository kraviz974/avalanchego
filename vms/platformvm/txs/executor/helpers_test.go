--- conflicted
+++ resolved
@@ -281,42 +281,7 @@
 }
 
 func defaultConfig(t *testing.T, f fork) *config.Config {
-<<<<<<< HEAD
-	var (
-		apricotPhase3Time = mockable.MaxTime
-		apricotPhase5Time = mockable.MaxTime
-		banffTime         = mockable.MaxTime
-		cortinaTime       = mockable.MaxTime
-		durangoTime       = mockable.MaxTime
-		eUpgradeTime      = mockable.MaxTime
-	)
-
-	switch f {
-	case eUpgrade:
-		eUpgradeTime = defaultValidateStartTime.Add(-2 * time.Second)
-		fallthrough
-	case durango:
-		durangoTime = defaultValidateStartTime.Add(-2 * time.Second)
-		fallthrough
-	case cortina:
-		cortinaTime = defaultValidateStartTime.Add(-2 * time.Second)
-		fallthrough
-	case banff:
-		banffTime = defaultValidateStartTime.Add(-2 * time.Second)
-		fallthrough
-	case apricotPhase5:
-		apricotPhase5Time = defaultValidateEndTime
-		fallthrough
-	case apricotPhase3:
-		apricotPhase3Time = defaultValidateEndTime
-	default:
-		require.FailNow(t, fmt.Sprintf("unhandled fork %d", f))
-	}
-
-	return &config.Config{
-=======
 	c := &config.Config{
->>>>>>> 0cd1353e
 		Chains:                 chains.TestManager,
 		UptimeLockedCalculator: uptime.NewLockedCalculator(),
 		Validators:             validators.NewManager(),
@@ -334,21 +299,12 @@
 			MintingPeriod:      365 * 24 * time.Hour,
 			SupplyCap:          720 * units.MegaAvax,
 		},
-<<<<<<< HEAD
-		ApricotPhase3Time: apricotPhase3Time,
-		ApricotPhase5Time: apricotPhase5Time,
-		BanffTime:         banffTime,
-		CortinaTime:       cortinaTime,
-		DurangoTime:       durangoTime,
-		EUpgradeTime:      eUpgradeTime,
-=======
 		ApricotPhase3Time: mockable.MaxTime,
 		ApricotPhase5Time: mockable.MaxTime,
 		BanffTime:         mockable.MaxTime,
 		CortinaTime:       mockable.MaxTime,
 		DurangoTime:       mockable.MaxTime,
 		EUpgradeTime:      mockable.MaxTime,
->>>>>>> 0cd1353e
 	}
 
 	switch f {
