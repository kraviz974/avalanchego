--- conflicted
+++ resolved
@@ -124,17 +124,12 @@
 	return ErrWrongTxType
 }
 
-<<<<<<< HEAD
-func (*AtomicTxExecutor) DisableSubnetValidatorTx(*txs.DisableSubnetValidatorTx) error {
+func (*atomicTxExecutor) DisableSubnetValidatorTx(*txs.DisableSubnetValidatorTx) error {
 	return ErrWrongTxType
 }
 
-func (e *AtomicTxExecutor) ImportTx(tx *txs.ImportTx) error {
-	return e.atomicTx(tx)
-=======
 func (e *atomicTxExecutor) ImportTx(*txs.ImportTx) error {
 	return e.atomicTx()
->>>>>>> 47bab3df
 }
 
 func (e *atomicTxExecutor) ExportTx(*txs.ExportTx) error {
