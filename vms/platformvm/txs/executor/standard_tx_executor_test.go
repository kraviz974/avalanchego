// Copyright (C) 2019-2024, Ava Labs, Inc. All rights reserved.
// See the file LICENSE for licensing terms.

package executor

import (
	"errors"
	"fmt"
	"math"
	"testing"
	"time"

	"github.com/stretchr/testify/require"

	"go.uber.org/mock/gomock"

	"github.com/ava-labs/avalanchego/database"
	"github.com/ava-labs/avalanchego/ids"
	"github.com/ava-labs/avalanchego/snow"
	"github.com/ava-labs/avalanchego/utils"
	"github.com/ava-labs/avalanchego/utils/constants"
	"github.com/ava-labs/avalanchego/utils/crypto/bls"
	"github.com/ava-labs/avalanchego/utils/crypto/secp256k1"
	"github.com/ava-labs/avalanchego/utils/hashing"
	"github.com/ava-labs/avalanchego/utils/timer/mockable"
	"github.com/ava-labs/avalanchego/utils/units"
	"github.com/ava-labs/avalanchego/vms/components/avax"
	"github.com/ava-labs/avalanchego/vms/components/fees"
	"github.com/ava-labs/avalanchego/vms/components/verify"
	"github.com/ava-labs/avalanchego/vms/platformvm/config"
	"github.com/ava-labs/avalanchego/vms/platformvm/fx"
	"github.com/ava-labs/avalanchego/vms/platformvm/reward"
	"github.com/ava-labs/avalanchego/vms/platformvm/signer"
	"github.com/ava-labs/avalanchego/vms/platformvm/state"
	"github.com/ava-labs/avalanchego/vms/platformvm/status"
	"github.com/ava-labs/avalanchego/vms/platformvm/txs"
	"github.com/ava-labs/avalanchego/vms/platformvm/utxo"
	"github.com/ava-labs/avalanchego/vms/secp256k1fx"
)

// This tests that the math performed during TransformSubnetTx execution can
// never overflow
const _ time.Duration = math.MaxUint32 * time.Second

var errTest = errors.New("non-nil error")

func TestStandardTxExecutorAddValidatorTxEmptyID(t *testing.T) {
	require := require.New(t)
	env := newEnvironment(t, apricotPhase5)
	env.ctx.Lock.Lock()
	defer env.ctx.Lock.Unlock()

	chainTime := env.state.GetTimestamp()
	startTime := defaultValidateStartTime.Add(1 * time.Second)

	tests := []struct {
		banffTime     time.Time
		expectedError error
	}{
		{ // Case: Before banff
			banffTime:     chainTime.Add(1),
			expectedError: errEmptyNodeID,
		},
		{ // Case: At banff
			banffTime:     chainTime,
			expectedError: errEmptyNodeID,
		},
		{ // Case: After banff
			banffTime:     chainTime.Add(-1),
			expectedError: errEmptyNodeID,
		},
	}
	for _, test := range tests {
		// Case: Empty validator node ID after banff
		env.config.BanffTime = test.banffTime

		tx, err := env.txBuilder.NewAddValidatorTx( // create the tx
			env.config.MinValidatorStake,
			uint64(startTime.Unix()),
			uint64(defaultValidateEndTime.Unix()),
			ids.EmptyNodeID,
			ids.GenerateTestShortID(),
			reward.PercentDenominator,
			[]*secp256k1.PrivateKey{preFundedKeys[0]},
			ids.ShortEmpty, // change addr
			nil,
		)
		require.NoError(err)

		stateDiff, err := state.NewDiff(lastAcceptedID, env)
		require.NoError(err)

		feeCfg := env.config.GetDynamicFeesConfig(env.state.GetTimestamp())
		executor := StandardTxExecutor{
			Backend:       &env.backend,
<<<<<<< HEAD
			BlkFeeManager: fees.NewManager(fees.Empty, fees.EmptyWindows),
			UnitCaps:      fees.Empty,
=======
			BlkFeeManager: fees.NewManager(feeCfg.UnitFees),
			UnitCaps:      feeCfg.BlockUnitsCap,
>>>>>>> 1861ce42
			State:         stateDiff,
			Tx:            tx,
		}
		err = tx.Unsigned.Visit(&executor)
		require.ErrorIs(err, test.expectedError)
	}
}

func TestStandardTxExecutorAddDelegator(t *testing.T) {
	dummyHeight := uint64(1)
	rewardAddress := preFundedKeys[0].PublicKey().Address()
	nodeID := genesisNodeIDs[0]

	newValidatorID := ids.GenerateTestNodeID()
	newValidatorStartTime := defaultValidateStartTime.Add(5 * time.Second)
	newValidatorEndTime := defaultValidateEndTime.Add(-5 * time.Second)

	// [addMinStakeValidator] adds a new validator to the primary network's
	// pending validator set with the minimum staking amount
	addMinStakeValidator := func(target *environment) {
		tx, err := target.txBuilder.NewAddValidatorTx(
			target.config.MinValidatorStake,      // stake amount
			uint64(newValidatorStartTime.Unix()), // start time
			uint64(newValidatorEndTime.Unix()),   // end time
			newValidatorID,                       // node ID
			rewardAddress,                        // Reward Address
			reward.PercentDenominator,            // Shares
			[]*secp256k1.PrivateKey{preFundedKeys[0]},
			ids.ShortEmpty,
			nil,
		)
		require.NoError(t, err)

		addValTx := tx.Unsigned.(*txs.AddValidatorTx)
		staker, err := state.NewCurrentStaker(
			tx.ID(),
			addValTx,
			newValidatorStartTime,
			0,
		)
		require.NoError(t, err)

		target.state.PutCurrentValidator(staker)
		target.state.AddTx(tx, status.Committed)
		target.state.SetHeight(dummyHeight)
		require.NoError(t, target.state.Commit())
	}

	// [addMaxStakeValidator] adds a new validator to the primary network's
	// pending validator set with the maximum staking amount
	addMaxStakeValidator := func(target *environment) {
		tx, err := target.txBuilder.NewAddValidatorTx(
			target.config.MaxValidatorStake,      // stake amount
			uint64(newValidatorStartTime.Unix()), // start time
			uint64(newValidatorEndTime.Unix()),   // end time
			newValidatorID,                       // node ID
			rewardAddress,                        // Reward Address
			reward.PercentDenominator,            // Shared
			[]*secp256k1.PrivateKey{preFundedKeys[0]},
			ids.ShortEmpty,
			nil,
		)
		require.NoError(t, err)

		addValTx := tx.Unsigned.(*txs.AddValidatorTx)
		staker, err := state.NewCurrentStaker(
			tx.ID(),
			addValTx,
			newValidatorStartTime,
			0,
		)
		require.NoError(t, err)

		target.state.PutCurrentValidator(staker)
		target.state.AddTx(tx, status.Committed)
		target.state.SetHeight(dummyHeight)
		require.NoError(t, target.state.Commit())
	}

	dummyH := newEnvironment(t, apricotPhase5)
	currentTimestamp := dummyH.state.GetTimestamp()

	type test struct {
		description          string
		stakeAmount          uint64
		startTime            time.Time
		endTime              time.Time
		nodeID               ids.NodeID
		rewardAddress        ids.ShortID
		feeKeys              []*secp256k1.PrivateKey
		setup                func(*environment)
		AP3Time              time.Time
		expectedExecutionErr error
	}

	tests := []test{
		{
			description:          "validator stops validating earlier than delegator",
			stakeAmount:          dummyH.config.MinDelegatorStake,
			startTime:            defaultValidateStartTime.Add(time.Second),
			endTime:              defaultValidateEndTime.Add(time.Second),
			nodeID:               nodeID,
			rewardAddress:        rewardAddress,
			feeKeys:              []*secp256k1.PrivateKey{preFundedKeys[0]},
			setup:                nil,
			AP3Time:              defaultGenesisTime,
			expectedExecutionErr: ErrPeriodMismatch,
		},
		{
			description:          fmt.Sprintf("delegator should not be added more than (%s) in the future", MaxFutureStartTime),
			stakeAmount:          dummyH.config.MinDelegatorStake,
			startTime:            currentTimestamp.Add(MaxFutureStartTime + time.Second),
			endTime:              currentTimestamp.Add(MaxFutureStartTime + defaultMinStakingDuration + time.Second),
			nodeID:               nodeID,
			rewardAddress:        rewardAddress,
			feeKeys:              []*secp256k1.PrivateKey{preFundedKeys[0]},
			setup:                nil,
			AP3Time:              defaultGenesisTime,
			expectedExecutionErr: ErrFutureStakeTime,
		},
		{
			description:          "validator not in the current or pending validator sets",
			stakeAmount:          dummyH.config.MinDelegatorStake,
			startTime:            defaultValidateStartTime.Add(5 * time.Second),
			endTime:              defaultValidateEndTime.Add(-5 * time.Second),
			nodeID:               newValidatorID,
			rewardAddress:        rewardAddress,
			feeKeys:              []*secp256k1.PrivateKey{preFundedKeys[0]},
			setup:                nil,
			AP3Time:              defaultGenesisTime,
			expectedExecutionErr: database.ErrNotFound,
		},
		{
			description:          "delegator starts before validator",
			stakeAmount:          dummyH.config.MinDelegatorStake,
			startTime:            newValidatorStartTime.Add(-1 * time.Second), // start validating subnet before primary network
			endTime:              newValidatorEndTime,
			nodeID:               newValidatorID,
			rewardAddress:        rewardAddress,
			feeKeys:              []*secp256k1.PrivateKey{preFundedKeys[0]},
			setup:                addMinStakeValidator,
			AP3Time:              defaultGenesisTime,
			expectedExecutionErr: ErrPeriodMismatch,
		},
		{
			description:          "delegator stops before validator",
			stakeAmount:          dummyH.config.MinDelegatorStake,
			startTime:            newValidatorStartTime,
			endTime:              newValidatorEndTime.Add(time.Second), // stop validating subnet after stopping validating primary network
			nodeID:               newValidatorID,
			rewardAddress:        rewardAddress,
			feeKeys:              []*secp256k1.PrivateKey{preFundedKeys[0]},
			setup:                addMinStakeValidator,
			AP3Time:              defaultGenesisTime,
			expectedExecutionErr: ErrPeriodMismatch,
		},
		{
			description:          "valid",
			stakeAmount:          dummyH.config.MinDelegatorStake,
			startTime:            newValidatorStartTime, // same start time as for primary network
			endTime:              newValidatorEndTime,   // same end time as for primary network
			nodeID:               newValidatorID,
			rewardAddress:        rewardAddress,
			feeKeys:              []*secp256k1.PrivateKey{preFundedKeys[0]},
			setup:                addMinStakeValidator,
			AP3Time:              defaultGenesisTime,
			expectedExecutionErr: nil,
		},
		{
			description:          "starts delegating at current timestamp",
			stakeAmount:          dummyH.config.MinDelegatorStake,           // weight
			startTime:            currentTimestamp,                          // start time
			endTime:              defaultValidateEndTime,                    // end time
			nodeID:               nodeID,                                    // node ID
			rewardAddress:        rewardAddress,                             // Reward Address
			feeKeys:              []*secp256k1.PrivateKey{preFundedKeys[0]}, // tx fee payer
			setup:                nil,
			AP3Time:              defaultGenesisTime,
			expectedExecutionErr: ErrTimestampNotBeforeStartTime,
		},
		{
			description:   "tx fee paying key has no funds",
			stakeAmount:   dummyH.config.MinDelegatorStake,           // weight
			startTime:     defaultValidateStartTime.Add(time.Second), // start time
			endTime:       defaultValidateEndTime,                    // end time
			nodeID:        nodeID,                                    // node ID
			rewardAddress: rewardAddress,                             // Reward Address
			feeKeys:       []*secp256k1.PrivateKey{preFundedKeys[1]}, // tx fee payer
			setup: func(target *environment) { // Remove all UTXOs owned by keys[1]
				utxoIDs, err := target.state.UTXOIDs(
					preFundedKeys[1].PublicKey().Address().Bytes(),
					ids.Empty,
					math.MaxInt32)
				require.NoError(t, err)

				for _, utxoID := range utxoIDs {
					target.state.DeleteUTXO(utxoID)
				}
				target.state.SetHeight(dummyHeight)
				require.NoError(t, target.state.Commit())
			},
			AP3Time:              defaultGenesisTime,
			expectedExecutionErr: ErrFlowCheckFailed,
		},
		{
			description:          "over delegation before AP3",
			stakeAmount:          dummyH.config.MinDelegatorStake,
			startTime:            newValidatorStartTime, // same start time as for primary network
			endTime:              newValidatorEndTime,   // same end time as for primary network
			nodeID:               newValidatorID,
			rewardAddress:        rewardAddress,
			feeKeys:              []*secp256k1.PrivateKey{preFundedKeys[0]},
			setup:                addMaxStakeValidator,
			AP3Time:              defaultValidateEndTime,
			expectedExecutionErr: nil,
		},
		{
			description:          "over delegation after AP3",
			stakeAmount:          dummyH.config.MinDelegatorStake,
			startTime:            newValidatorStartTime, // same start time as for primary network
			endTime:              newValidatorEndTime,   // same end time as for primary network
			nodeID:               newValidatorID,
			rewardAddress:        rewardAddress,
			feeKeys:              []*secp256k1.PrivateKey{preFundedKeys[0]},
			setup:                addMaxStakeValidator,
			AP3Time:              defaultGenesisTime,
			expectedExecutionErr: ErrOverDelegated,
		},
	}

	for _, tt := range tests {
		t.Run(tt.description, func(t *testing.T) {
			require := require.New(t)
			freshTH := newEnvironment(t, apricotPhase5)
			freshTH.config.ApricotPhase3Time = tt.AP3Time

			tx, err := freshTH.txBuilder.NewAddDelegatorTx(
				tt.stakeAmount,
				uint64(tt.startTime.Unix()),
				uint64(tt.endTime.Unix()),
				tt.nodeID,
				tt.rewardAddress,
				tt.feeKeys,
				ids.ShortEmpty,
				nil,
			)
			require.NoError(err)

			if tt.setup != nil {
				tt.setup(freshTH)
			}

			onAcceptState, err := state.NewDiff(lastAcceptedID, freshTH)
			require.NoError(err)

			freshTH.config.BanffTime = onAcceptState.GetTimestamp()

			feeCfg := freshTH.config.GetDynamicFeesConfig(freshTH.state.GetTimestamp())
			executor := StandardTxExecutor{
				Backend:       &freshTH.backend,
<<<<<<< HEAD
				BlkFeeManager: fees.NewManager(fees.Empty, fees.EmptyWindows),
				UnitCaps:      fees.Empty,
=======
				BlkFeeManager: fees.NewManager(feeCfg.UnitFees),
				UnitCaps:      feeCfg.BlockUnitsCap,
>>>>>>> 1861ce42
				State:         onAcceptState,
				Tx:            tx,
			}
			err = tx.Unsigned.Visit(&executor)
			require.ErrorIs(err, tt.expectedExecutionErr)
		})
	}
}

func TestApricotStandardTxExecutorAddSubnetValidator(t *testing.T) {
	require := require.New(t)
	env := newEnvironment(t, apricotPhase5)
	env.ctx.Lock.Lock()
	defer env.ctx.Lock.Unlock()

	nodeID := genesisNodeIDs[0]

	{
		// Case: Proposed validator currently validating primary network
		// but stops validating subnet after stops validating primary network
		// (note that keys[0] is a genesis validator)
		startTime := defaultValidateStartTime.Add(time.Second)
		tx, err := env.txBuilder.NewAddSubnetValidatorTx(
			defaultWeight,
			uint64(startTime.Unix()),
			uint64(defaultValidateEndTime.Unix())+1,
			nodeID,
			testSubnet1.ID(),
			[]*secp256k1.PrivateKey{testSubnet1ControlKeys[0], testSubnet1ControlKeys[1]},
			ids.ShortEmpty, // change addr
			nil,
		)
		require.NoError(err)

		onAcceptState, err := state.NewDiff(lastAcceptedID, env)
		require.NoError(err)

		feeCfg := env.config.GetDynamicFeesConfig(env.state.GetTimestamp())
		executor := StandardTxExecutor{
			Backend:       &env.backend,
<<<<<<< HEAD
			BlkFeeManager: fees.NewManager(fees.Empty, fees.EmptyWindows),
			UnitCaps:      fees.Empty,
=======
			BlkFeeManager: fees.NewManager(feeCfg.UnitFees),
			UnitCaps:      feeCfg.BlockUnitsCap,
>>>>>>> 1861ce42
			State:         onAcceptState,
			Tx:            tx,
		}
		err = tx.Unsigned.Visit(&executor)
		require.ErrorIs(err, ErrPeriodMismatch)
	}

	{
		// Case: Proposed validator currently validating primary network
		// and proposed subnet validation period is subset of
		// primary network validation period
		// (note that keys[0] is a genesis validator)
		tx, err := env.txBuilder.NewAddSubnetValidatorTx(
			defaultWeight,
			uint64(defaultValidateStartTime.Unix()+1),
			uint64(defaultValidateEndTime.Unix()),
			nodeID,
			testSubnet1.ID(),
			[]*secp256k1.PrivateKey{testSubnet1ControlKeys[0], testSubnet1ControlKeys[1]},
			ids.ShortEmpty, // change addr
			nil,
		)
		require.NoError(err)

		onAcceptState, err := state.NewDiff(lastAcceptedID, env)
		require.NoError(err)

		feeCfg := env.config.GetDynamicFeesConfig(env.state.GetTimestamp())
		executor := StandardTxExecutor{
			Backend:       &env.backend,
<<<<<<< HEAD
			BlkFeeManager: fees.NewManager(fees.Empty, fees.EmptyWindows),
			UnitCaps:      fees.Empty,
=======
			BlkFeeManager: fees.NewManager(feeCfg.UnitFees),
			UnitCaps:      feeCfg.BlockUnitsCap,
>>>>>>> 1861ce42
			State:         onAcceptState,
			Tx:            tx,
		}
		require.NoError(tx.Unsigned.Visit(&executor))
	}

	// Add a validator to pending validator set of primary network
	// Starts validating primary network 10 seconds after genesis
	pendingDSValidatorID := ids.GenerateTestNodeID()
	dsStartTime := defaultGenesisTime.Add(10 * time.Second)
	dsEndTime := dsStartTime.Add(5 * defaultMinStakingDuration)

	addDSTx, err := env.txBuilder.NewAddValidatorTx(
		env.config.MinValidatorStake, // stake amount
		uint64(dsStartTime.Unix()),   // start time
		uint64(dsEndTime.Unix()),     // end time
		pendingDSValidatorID,         // node ID
		ids.GenerateTestShortID(),    // reward address
		reward.PercentDenominator,    // shares
		[]*secp256k1.PrivateKey{preFundedKeys[0]},
		ids.ShortEmpty,
		nil,
	)
	require.NoError(err)

	{
		// Case: Proposed validator isn't in pending or current validator sets
		tx, err := env.txBuilder.NewAddSubnetValidatorTx(
			defaultWeight,
			uint64(dsStartTime.Unix()), // start validating subnet before primary network
			uint64(dsEndTime.Unix()),
			pendingDSValidatorID,
			testSubnet1.ID(),
			[]*secp256k1.PrivateKey{testSubnet1ControlKeys[0], testSubnet1ControlKeys[1]},
			ids.ShortEmpty, // change addr
			nil,
		)
		require.NoError(err)

		onAcceptState, err := state.NewDiff(lastAcceptedID, env)
		require.NoError(err)

		feeCfg := env.config.GetDynamicFeesConfig(env.state.GetTimestamp())
		executor := StandardTxExecutor{
			Backend:       &env.backend,
<<<<<<< HEAD
			BlkFeeManager: fees.NewManager(fees.Empty, fees.EmptyWindows),
			UnitCaps:      fees.Empty,
=======
			BlkFeeManager: fees.NewManager(feeCfg.UnitFees),
			UnitCaps:      feeCfg.BlockUnitsCap,
>>>>>>> 1861ce42
			State:         onAcceptState,
			Tx:            tx,
		}
		err = tx.Unsigned.Visit(&executor)
		require.ErrorIs(err, ErrNotValidator)
	}

	addValTx := addDSTx.Unsigned.(*txs.AddValidatorTx)
	staker, err := state.NewCurrentStaker(
		addDSTx.ID(),
		addValTx,
		dsStartTime,
		0,
	)
	require.NoError(err)

	env.state.PutCurrentValidator(staker)
	env.state.AddTx(addDSTx, status.Committed)
	dummyHeight := uint64(1)
	env.state.SetHeight(dummyHeight)
	require.NoError(env.state.Commit())

	// Node with ID key.PublicKey().Address() now a pending validator for primary network

	{
		// Case: Proposed validator is pending validator of primary network
		// but starts validating subnet before primary network
		tx, err := env.txBuilder.NewAddSubnetValidatorTx(
			defaultWeight,
			uint64(dsStartTime.Unix())-1, // start validating subnet before primary network
			uint64(dsEndTime.Unix()),
			pendingDSValidatorID,
			testSubnet1.ID(),
			[]*secp256k1.PrivateKey{testSubnet1ControlKeys[0], testSubnet1ControlKeys[1]},
			ids.ShortEmpty, // change addr
			nil,
		)
		require.NoError(err)

		onAcceptState, err := state.NewDiff(lastAcceptedID, env)
		require.NoError(err)

		feeCfg := env.config.GetDynamicFeesConfig(env.state.GetTimestamp())
		executor := StandardTxExecutor{
			Backend:       &env.backend,
<<<<<<< HEAD
			BlkFeeManager: fees.NewManager(fees.Empty, fees.EmptyWindows),
			UnitCaps:      fees.Empty,
=======
			BlkFeeManager: fees.NewManager(feeCfg.UnitFees),
			UnitCaps:      feeCfg.BlockUnitsCap,
>>>>>>> 1861ce42
			State:         onAcceptState,
			Tx:            tx,
		}
		err = tx.Unsigned.Visit(&executor)
		require.ErrorIs(err, ErrPeriodMismatch)
	}

	{
		// Case: Proposed validator is pending validator of primary network
		// but stops validating subnet after primary network
		tx, err := env.txBuilder.NewAddSubnetValidatorTx(
			defaultWeight,
			uint64(dsStartTime.Unix()),
			uint64(dsEndTime.Unix())+1, // stop validating subnet after stopping validating primary network
			pendingDSValidatorID,
			testSubnet1.ID(),
			[]*secp256k1.PrivateKey{testSubnet1ControlKeys[0], testSubnet1ControlKeys[1]},
			ids.ShortEmpty, // change addr
			nil,
		)
		require.NoError(err)

		onAcceptState, err := state.NewDiff(lastAcceptedID, env)
		require.NoError(err)

		feeCfg := env.config.GetDynamicFeesConfig(env.state.GetTimestamp())
		executor := StandardTxExecutor{
			Backend:       &env.backend,
<<<<<<< HEAD
			BlkFeeManager: fees.NewManager(fees.Empty, fees.EmptyWindows),
			UnitCaps:      fees.Empty,
=======
			BlkFeeManager: fees.NewManager(feeCfg.UnitFees),
			UnitCaps:      feeCfg.BlockUnitsCap,
>>>>>>> 1861ce42
			State:         onAcceptState,
			Tx:            tx,
		}
		err = tx.Unsigned.Visit(&executor)
		require.ErrorIs(err, ErrPeriodMismatch)
	}

	{
		// Case: Proposed validator is pending validator of primary network and
		// period validating subnet is subset of time validating primary network
		tx, err := env.txBuilder.NewAddSubnetValidatorTx(
			defaultWeight,
			uint64(dsStartTime.Unix()), // same start time as for primary network
			uint64(dsEndTime.Unix()),   // same end time as for primary network
			pendingDSValidatorID,
			testSubnet1.ID(),
			[]*secp256k1.PrivateKey{testSubnet1ControlKeys[0], testSubnet1ControlKeys[1]},
			ids.ShortEmpty, // change addr
			nil,
		)
		require.NoError(err)

		onAcceptState, err := state.NewDiff(lastAcceptedID, env)
		require.NoError(err)

		feeCfg := env.config.GetDynamicFeesConfig(env.state.GetTimestamp())
		executor := StandardTxExecutor{
			Backend:       &env.backend,
<<<<<<< HEAD
			BlkFeeManager: fees.NewManager(fees.Empty, fees.EmptyWindows),
			UnitCaps:      fees.Empty,
=======
			BlkFeeManager: fees.NewManager(feeCfg.UnitFees),
			UnitCaps:      feeCfg.BlockUnitsCap,
>>>>>>> 1861ce42
			State:         onAcceptState,
			Tx:            tx,
		}
		require.NoError(tx.Unsigned.Visit(&executor))
	}

	// Case: Proposed validator start validating at/before current timestamp
	// First, advance the timestamp
	newTimestamp := defaultGenesisTime.Add(2 * time.Second)
	env.state.SetTimestamp(newTimestamp)

	{
		tx, err := env.txBuilder.NewAddSubnetValidatorTx(
			defaultWeight,               // weight
			uint64(newTimestamp.Unix()), // start time
			uint64(newTimestamp.Add(defaultMinStakingDuration).Unix()), // end time
			nodeID,           // node ID
			testSubnet1.ID(), // subnet ID
			[]*secp256k1.PrivateKey{testSubnet1ControlKeys[0], testSubnet1ControlKeys[1]},
			ids.ShortEmpty, // change addr
			nil,
		)
		require.NoError(err)

		onAcceptState, err := state.NewDiff(lastAcceptedID, env)
		require.NoError(err)

		feeCfg := env.config.GetDynamicFeesConfig(env.state.GetTimestamp())
		executor := StandardTxExecutor{
			Backend:       &env.backend,
<<<<<<< HEAD
			BlkFeeManager: fees.NewManager(fees.Empty, fees.EmptyWindows),
			UnitCaps:      fees.Empty,
=======
			BlkFeeManager: fees.NewManager(feeCfg.UnitFees),
			UnitCaps:      feeCfg.BlockUnitsCap,
>>>>>>> 1861ce42
			State:         onAcceptState,
			Tx:            tx,
		}
		err = tx.Unsigned.Visit(&executor)
		require.ErrorIs(err, ErrTimestampNotBeforeStartTime)
	}

	// reset the timestamp
	env.state.SetTimestamp(defaultGenesisTime)

	// Case: Proposed validator already validating the subnet
	// First, add validator as validator of subnet
	subnetTx, err := env.txBuilder.NewAddSubnetValidatorTx(
		defaultWeight,                           // weight
		uint64(defaultValidateStartTime.Unix()), // start time
		uint64(defaultValidateEndTime.Unix()),   // end time
		nodeID,                                  // node ID
		testSubnet1.ID(),                        // subnet ID
		[]*secp256k1.PrivateKey{testSubnet1ControlKeys[0], testSubnet1ControlKeys[1]},
		ids.ShortEmpty,
		nil,
	)
	require.NoError(err)

	addSubnetValTx := subnetTx.Unsigned.(*txs.AddSubnetValidatorTx)
	staker, err = state.NewCurrentStaker(
		subnetTx.ID(),
		addSubnetValTx,
		defaultValidateStartTime,
		0,
	)
	require.NoError(err)

	env.state.PutCurrentValidator(staker)
	env.state.AddTx(subnetTx, status.Committed)
	env.state.SetHeight(dummyHeight)
	require.NoError(env.state.Commit())

	{
		// Node with ID nodeIDKey.PublicKey().Address() now validating subnet with ID testSubnet1.ID
		startTime := defaultValidateStartTime.Add(time.Second)
		duplicateSubnetTx, err := env.txBuilder.NewAddSubnetValidatorTx(
			defaultWeight,                         // weight
			uint64(startTime.Unix()),              // start time
			uint64(defaultValidateEndTime.Unix()), // end time
			nodeID,                                // node ID
			testSubnet1.ID(),                      // subnet ID
			[]*secp256k1.PrivateKey{testSubnet1ControlKeys[0], testSubnet1ControlKeys[1]},
			ids.ShortEmpty, // change addr
			nil,
		)
		require.NoError(err)

		onAcceptState, err := state.NewDiff(lastAcceptedID, env)
		require.NoError(err)

		feeCfg := env.config.GetDynamicFeesConfig(env.state.GetTimestamp())
		executor := StandardTxExecutor{
			Backend:       &env.backend,
<<<<<<< HEAD
			BlkFeeManager: fees.NewManager(fees.Empty, fees.EmptyWindows),
			UnitCaps:      fees.Empty,
=======
			BlkFeeManager: fees.NewManager(feeCfg.UnitFees),
			UnitCaps:      feeCfg.BlockUnitsCap,
>>>>>>> 1861ce42
			State:         onAcceptState,
			Tx:            duplicateSubnetTx,
		}
		err = duplicateSubnetTx.Unsigned.Visit(&executor)
		require.ErrorIs(err, ErrDuplicateValidator)
	}

	env.state.DeleteCurrentValidator(staker)
	env.state.SetHeight(dummyHeight)
	require.NoError(env.state.Commit())

	{
		// Case: Duplicate signatures
		startTime := defaultValidateStartTime.Add(time.Second)
		tx, err := env.txBuilder.NewAddSubnetValidatorTx(
			defaultWeight,            // weight
			uint64(startTime.Unix()), // start time
			uint64(startTime.Add(defaultMinStakingDuration).Unix())+1, // end time
			nodeID,           // node ID
			testSubnet1.ID(), // subnet ID
			[]*secp256k1.PrivateKey{testSubnet1ControlKeys[0], testSubnet1ControlKeys[1], testSubnet1ControlKeys[2]},
			ids.ShortEmpty, // change addr
			nil,
		)
		require.NoError(err)

		// Duplicate a signature
		addSubnetValidatorTx := tx.Unsigned.(*txs.AddSubnetValidatorTx)
		input := addSubnetValidatorTx.SubnetAuth.(*secp256k1fx.Input)
		input.SigIndices = append(input.SigIndices, input.SigIndices[0])
		// This tx was syntactically verified when it was created...pretend it wasn't so we don't use cache
		addSubnetValidatorTx.SyntacticallyVerified = false

		onAcceptState, err := state.NewDiff(lastAcceptedID, env)
		require.NoError(err)

		feeCfg := env.config.GetDynamicFeesConfig(env.state.GetTimestamp())
		executor := StandardTxExecutor{
			Backend:       &env.backend,
<<<<<<< HEAD
			BlkFeeManager: fees.NewManager(fees.Empty, fees.EmptyWindows),
			UnitCaps:      fees.Empty,
=======
			BlkFeeManager: fees.NewManager(feeCfg.UnitFees),
			UnitCaps:      feeCfg.BlockUnitsCap,
>>>>>>> 1861ce42
			State:         onAcceptState,
			Tx:            tx,
		}
		err = tx.Unsigned.Visit(&executor)
		require.ErrorIs(err, secp256k1fx.ErrInputIndicesNotSortedUnique)
	}

	{
		// Case: Too few signatures
		startTime := defaultValidateStartTime.Add(time.Second)
		tx, err := env.txBuilder.NewAddSubnetValidatorTx(
			defaultWeight,            // weight
			uint64(startTime.Unix()), // start time
			uint64(startTime.Add(defaultMinStakingDuration).Unix()), // end time
			nodeID,           // node ID
			testSubnet1.ID(), // subnet ID
			[]*secp256k1.PrivateKey{testSubnet1ControlKeys[0], testSubnet1ControlKeys[2]},
			ids.ShortEmpty, // change addr
			nil,
		)
		require.NoError(err)

		// Remove a signature
		addSubnetValidatorTx := tx.Unsigned.(*txs.AddSubnetValidatorTx)
		input := addSubnetValidatorTx.SubnetAuth.(*secp256k1fx.Input)
		input.SigIndices = input.SigIndices[1:]
		// This tx was syntactically verified when it was created...pretend it wasn't so we don't use cache
		addSubnetValidatorTx.SyntacticallyVerified = false

		onAcceptState, err := state.NewDiff(lastAcceptedID, env)
		require.NoError(err)

		feeCfg := env.config.GetDynamicFeesConfig(env.state.GetTimestamp())
		executor := StandardTxExecutor{
			Backend:       &env.backend,
<<<<<<< HEAD
			BlkFeeManager: fees.NewManager(fees.Empty, fees.EmptyWindows),
			UnitCaps:      fees.Empty,
=======
			BlkFeeManager: fees.NewManager(feeCfg.UnitFees),
			UnitCaps:      feeCfg.BlockUnitsCap,
>>>>>>> 1861ce42
			State:         onAcceptState,
			Tx:            tx,
		}
		err = tx.Unsigned.Visit(&executor)
		require.ErrorIs(err, errUnauthorizedSubnetModification)
	}

	{
		// Case: Control Signature from invalid key (keys[3] is not a control key)
		startTime := defaultValidateStartTime.Add(time.Second)
		tx, err := env.txBuilder.NewAddSubnetValidatorTx(
			defaultWeight,            // weight
			uint64(startTime.Unix()), // start time
			uint64(startTime.Add(defaultMinStakingDuration).Unix()), // end time
			nodeID,           // node ID
			testSubnet1.ID(), // subnet ID
			[]*secp256k1.PrivateKey{testSubnet1ControlKeys[0], preFundedKeys[1]},
			ids.ShortEmpty, // change addr
			nil,
		)
		require.NoError(err)

		// Replace a valid signature with one from keys[3]
		sig, err := preFundedKeys[3].SignHash(hashing.ComputeHash256(tx.Unsigned.Bytes()))
		require.NoError(err)
		copy(tx.Creds[1].(*secp256k1fx.Credential).Sigs[0][:], sig)

		onAcceptState, err := state.NewDiff(lastAcceptedID, env)
		require.NoError(err)

		feeCfg := env.config.GetDynamicFeesConfig(env.state.GetTimestamp())
		executor := StandardTxExecutor{
			Backend:       &env.backend,
<<<<<<< HEAD
			BlkFeeManager: fees.NewManager(fees.Empty, fees.EmptyWindows),
			UnitCaps:      fees.Empty,
=======
			BlkFeeManager: fees.NewManager(feeCfg.UnitFees),
			UnitCaps:      feeCfg.BlockUnitsCap,
>>>>>>> 1861ce42
			State:         onAcceptState,
			Tx:            tx,
		}
		err = tx.Unsigned.Visit(&executor)
		require.ErrorIs(err, errUnauthorizedSubnetModification)
	}

	{
		// Case: Proposed validator in pending validator set for subnet
		// First, add validator to pending validator set of subnet
		startTime := defaultValidateStartTime.Add(time.Second)
		tx, err := env.txBuilder.NewAddSubnetValidatorTx(
			defaultWeight,              // weight
			uint64(startTime.Unix())+1, // start time
			uint64(startTime.Add(defaultMinStakingDuration).Unix())+1, // end time
			nodeID,           // node ID
			testSubnet1.ID(), // subnet ID
			[]*secp256k1.PrivateKey{testSubnet1ControlKeys[0], testSubnet1ControlKeys[1]},
			ids.ShortEmpty, // change addr
			nil,
		)
		require.NoError(err)

		addSubnetValTx := subnetTx.Unsigned.(*txs.AddSubnetValidatorTx)
		staker, err = state.NewCurrentStaker(
			subnetTx.ID(),
			addSubnetValTx,
			defaultValidateStartTime,
			0,
		)
		require.NoError(err)

		env.state.PutCurrentValidator(staker)
		env.state.AddTx(tx, status.Committed)
		env.state.SetHeight(dummyHeight)
		require.NoError(env.state.Commit())

		onAcceptState, err := state.NewDiff(lastAcceptedID, env)
		require.NoError(err)

		feeCfg := env.config.GetDynamicFeesConfig(env.state.GetTimestamp())
		executor := StandardTxExecutor{
			Backend:       &env.backend,
<<<<<<< HEAD
			BlkFeeManager: fees.NewManager(fees.Empty, fees.EmptyWindows),
			UnitCaps:      fees.Empty,
=======
			BlkFeeManager: fees.NewManager(feeCfg.UnitFees),
			UnitCaps:      feeCfg.BlockUnitsCap,
>>>>>>> 1861ce42
			State:         onAcceptState,
			Tx:            tx,
		}
		err = tx.Unsigned.Visit(&executor)
		require.ErrorIs(err, ErrDuplicateValidator)
	}
}

func TestBanffStandardTxExecutorAddValidator(t *testing.T) {
	require := require.New(t)
	env := newEnvironment(t, banffFork)
	env.ctx.Lock.Lock()
	defer env.ctx.Lock.Unlock()

	nodeID := ids.GenerateTestNodeID()

	{
		// Case: Validator's start time too early
		tx, err := env.txBuilder.NewAddValidatorTx(
			env.config.MinValidatorStake,
			uint64(defaultValidateStartTime.Unix())-1,
			uint64(defaultValidateEndTime.Unix()),
			nodeID,
			ids.ShortEmpty,
			reward.PercentDenominator,
			[]*secp256k1.PrivateKey{preFundedKeys[0]},
			ids.ShortEmpty, // change addr
			nil,
		)
		require.NoError(err)

		onAcceptState, err := state.NewDiff(lastAcceptedID, env)
		require.NoError(err)

		feeCfg := env.config.GetDynamicFeesConfig(env.state.GetTimestamp())
		executor := StandardTxExecutor{
			Backend:       &env.backend,
<<<<<<< HEAD
			BlkFeeManager: fees.NewManager(fees.Empty, fees.EmptyWindows),
			UnitCaps:      fees.Empty,
=======
			BlkFeeManager: fees.NewManager(feeCfg.UnitFees),
			UnitCaps:      feeCfg.BlockUnitsCap,
>>>>>>> 1861ce42
			State:         onAcceptState,
			Tx:            tx,
		}
		err = tx.Unsigned.Visit(&executor)
		require.ErrorIs(err, ErrTimestampNotBeforeStartTime)
	}

	{
		// Case: Validator's start time too far in the future
		tx, err := env.txBuilder.NewAddValidatorTx(
			env.config.MinValidatorStake,
			uint64(defaultValidateStartTime.Add(MaxFutureStartTime).Unix()+1),
			uint64(defaultValidateStartTime.Add(MaxFutureStartTime).Add(defaultMinStakingDuration).Unix()+1),
			nodeID,
			ids.ShortEmpty,
			reward.PercentDenominator,
			[]*secp256k1.PrivateKey{preFundedKeys[0]},
			ids.ShortEmpty, // change addr
			nil,
		)
		require.NoError(err)

		onAcceptState, err := state.NewDiff(lastAcceptedID, env)
		require.NoError(err)

		feeCfg := env.config.GetDynamicFeesConfig(env.state.GetTimestamp())
		executor := StandardTxExecutor{
			Backend:       &env.backend,
<<<<<<< HEAD
			BlkFeeManager: fees.NewManager(fees.Empty, fees.EmptyWindows),
			UnitCaps:      fees.Empty,
=======
			BlkFeeManager: fees.NewManager(feeCfg.UnitFees),
			UnitCaps:      feeCfg.BlockUnitsCap,
>>>>>>> 1861ce42
			State:         onAcceptState,
			Tx:            tx,
		}
		err = tx.Unsigned.Visit(&executor)
		require.ErrorIs(err, ErrFutureStakeTime)
	}

	{
		// Case: Validator in current validator set of primary network
		startTime := defaultValidateStartTime.Add(1 * time.Second)
		tx, err := env.txBuilder.NewAddValidatorTx(
			env.config.MinValidatorStake,                            // stake amount
			uint64(startTime.Unix()),                                // start time
			uint64(startTime.Add(defaultMinStakingDuration).Unix()), // end time
			nodeID,
			ids.ShortEmpty,
			reward.PercentDenominator, // shares
			[]*secp256k1.PrivateKey{preFundedKeys[0]},
			ids.ShortEmpty, // change addr
			nil,            // key
		)
		require.NoError(err)

		addValTx := tx.Unsigned.(*txs.AddValidatorTx)
		staker, err := state.NewCurrentStaker(
			tx.ID(),
			addValTx,
			startTime,
			0,
		)
		require.NoError(err)

		onAcceptState, err := state.NewDiff(lastAcceptedID, env)
		require.NoError(err)

		onAcceptState.PutCurrentValidator(staker)
		onAcceptState.AddTx(tx, status.Committed)

		feeCfg := env.config.GetDynamicFeesConfig(env.state.GetTimestamp())
		executor := StandardTxExecutor{
			Backend:       &env.backend,
<<<<<<< HEAD
			BlkFeeManager: fees.NewManager(fees.Empty, fees.EmptyWindows),
			UnitCaps:      fees.Empty,
=======
			BlkFeeManager: fees.NewManager(feeCfg.UnitFees),
			UnitCaps:      feeCfg.BlockUnitsCap,
>>>>>>> 1861ce42
			State:         onAcceptState,
			Tx:            tx,
		}
		err = tx.Unsigned.Visit(&executor)
		require.ErrorIs(err, ErrAlreadyValidator)
	}

	{
		// Case: Validator in pending validator set of primary network
		startTime := defaultValidateStartTime.Add(1 * time.Second)
		tx, err := env.txBuilder.NewAddValidatorTx(
			env.config.MinValidatorStake,                            // stake amount
			uint64(startTime.Unix()),                                // start time
			uint64(startTime.Add(defaultMinStakingDuration).Unix()), // end time
			nodeID,
			ids.ShortEmpty,
			reward.PercentDenominator, // shares
			[]*secp256k1.PrivateKey{preFundedKeys[0]}, // key
			ids.ShortEmpty, // change addr
			nil,
		)
		require.NoError(err)

		staker, err := state.NewPendingStaker(
			tx.ID(),
			tx.Unsigned.(*txs.AddValidatorTx),
		)
		require.NoError(err)

		onAcceptState, err := state.NewDiff(lastAcceptedID, env)
		require.NoError(err)

		onAcceptState.PutPendingValidator(staker)
		onAcceptState.AddTx(tx, status.Committed)

		feeCfg := env.config.GetDynamicFeesConfig(env.state.GetTimestamp())
		executor := StandardTxExecutor{
			Backend:       &env.backend,
<<<<<<< HEAD
			BlkFeeManager: fees.NewManager(fees.Empty, fees.EmptyWindows),
			UnitCaps:      fees.Empty,
=======
			BlkFeeManager: fees.NewManager(feeCfg.UnitFees),
			UnitCaps:      feeCfg.BlockUnitsCap,
>>>>>>> 1861ce42
			State:         onAcceptState,
			Tx:            tx,
		}
		err = tx.Unsigned.Visit(&executor)
		require.ErrorIs(err, ErrAlreadyValidator)
	}

	{
		// Case: Validator doesn't have enough tokens to cover stake amount
		startTime := defaultValidateStartTime.Add(1 * time.Second)
		tx, err := env.txBuilder.NewAddValidatorTx( // create the tx
			env.config.MinValidatorStake,
			uint64(startTime.Unix()),
			uint64(startTime.Add(defaultMinStakingDuration).Unix()),
			nodeID,
			ids.ShortEmpty,
			reward.PercentDenominator,
			[]*secp256k1.PrivateKey{preFundedKeys[0]},
			ids.ShortEmpty, // change addr
			nil,
		)
		require.NoError(err)

		// Remove all UTXOs owned by preFundedKeys[0]
		utxoIDs, err := env.state.UTXOIDs(preFundedKeys[0].PublicKey().Address().Bytes(), ids.Empty, math.MaxInt32)
		require.NoError(err)

		onAcceptState, err := state.NewDiff(lastAcceptedID, env)
		require.NoError(err)

		for _, utxoID := range utxoIDs {
			onAcceptState.DeleteUTXO(utxoID)
		}

		feeCfg := env.config.GetDynamicFeesConfig(env.state.GetTimestamp())
		executor := StandardTxExecutor{
			Backend:       &env.backend,
<<<<<<< HEAD
			BlkFeeManager: fees.NewManager(fees.Empty, fees.EmptyWindows),
			UnitCaps:      fees.Empty,
=======
			BlkFeeManager: fees.NewManager(feeCfg.UnitFees),
			UnitCaps:      feeCfg.BlockUnitsCap,
>>>>>>> 1861ce42
			State:         onAcceptState,
			Tx:            tx,
		}
		err = tx.Unsigned.Visit(&executor)
		require.ErrorIs(err, ErrFlowCheckFailed)
	}
}

// Verifies that [AddValidatorTx] and [AddDelegatorTx] are disabled post-Durango
func TestDurangoDisabledTransactions(t *testing.T) {
	type test struct {
		name        string
		buildTx     func(*environment) *txs.Tx
		expectedErr error
	}

	tests := []test{
		{
			name: "AddValidatorTx",
			buildTx: func(env *environment) *txs.Tx {
				var (
					nodeID    = ids.GenerateTestNodeID()
					chainTime = env.state.GetTimestamp()
					endTime   = chainTime.Add(defaultMaxStakingDuration)
				)

				tx, err := env.txBuilder.NewAddValidatorTx(
					defaultMinValidatorStake,
					0, // startTime
					uint64(endTime.Unix()),
					nodeID,
					ids.ShortEmpty,            // reward address,
					reward.PercentDenominator, // shares
					preFundedKeys,
					ids.ShortEmpty, // change address
					nil,            // memo
				)
				require.NoError(t, err)

				return tx
			},
			expectedErr: ErrAddValidatorTxPostDurango,
		},
		{
			name: "AddDelegatorTx",
			buildTx: func(env *environment) *txs.Tx {
				var primaryValidator *state.Staker
				it, err := env.state.GetCurrentStakerIterator()
				require.NoError(t, err)
				for it.Next() {
					staker := it.Value()
					if staker.Priority != txs.PrimaryNetworkValidatorCurrentPriority {
						continue
					}
					primaryValidator = staker
					break
				}
				it.Release()

				tx, err := env.txBuilder.NewAddDelegatorTx(
					defaultMinValidatorStake,
					0, // startTime
					uint64(primaryValidator.EndTime.Unix()),
					primaryValidator.NodeID,
					ids.ShortEmpty, // reward address,
					preFundedKeys,
					ids.ShortEmpty, // change address
					nil,            // memo
				)
				require.NoError(t, err)

				return tx
			},
			expectedErr: ErrAddDelegatorTxPostDurango,
		},
	}

	for _, tt := range tests {
		t.Run(tt.name, func(t *testing.T) {
			require := require.New(t)

			env := newEnvironment(t, durangoFork)
			env.ctx.Lock.Lock()
			defer env.ctx.Lock.Unlock()

			onAcceptState, err := state.NewDiff(env.state.GetLastAccepted(), env)
			require.NoError(err)

			tx := tt.buildTx(env)

			err = tx.Unsigned.Visit(&StandardTxExecutor{
				Backend: &env.backend,
				State:   onAcceptState,
				Tx:      tx,
			})
			require.ErrorIs(err, tt.expectedErr)
		})
	}
}

// Verifies that the Memo field is required to be empty post-Durango
func TestDurangoMemoField(t *testing.T) {
	type test struct {
		name      string
		setupTest func(env *environment, memoField []byte) (*txs.Tx, state.Diff)
	}

	tests := []test{
		{
			name: "AddSubnetValidatorTx",
			setupTest: func(env *environment, memoField []byte) (*txs.Tx, state.Diff) {
				var primaryValidator *state.Staker
				it, err := env.state.GetCurrentStakerIterator()
				require.NoError(t, err)
				for it.Next() {
					staker := it.Value()
					if staker.Priority != txs.PrimaryNetworkValidatorCurrentPriority {
						continue
					}
					primaryValidator = staker
					break
				}
				it.Release()

				tx, err := env.txBuilder.NewAddSubnetValidatorTx(
					defaultMinValidatorStake,
					0, // startTime
					uint64(primaryValidator.EndTime.Unix()),
					primaryValidator.NodeID,
					testSubnet1.TxID,
					preFundedKeys,
					ids.ShortEmpty,
					memoField,
				)
				require.NoError(t, err)

				onAcceptState, err := state.NewDiff(env.state.GetLastAccepted(), env)
				require.NoError(t, err)
				return tx, onAcceptState
			},
		},
		{
			name: "CreateChainTx",
			setupTest: func(env *environment, memoField []byte) (*txs.Tx, state.Diff) {
				tx, err := env.txBuilder.NewCreateChainTx(
					testSubnet1.TxID,
					[]byte{},             // genesisData
					ids.GenerateTestID(), // vmID
					[]ids.ID{},           // fxIDs
					"aaa",                // chain name
					preFundedKeys,
					ids.ShortEmpty,
					memoField,
				)
				require.NoError(t, err)

				onAcceptState, err := state.NewDiff(env.state.GetLastAccepted(), env)
				require.NoError(t, err)

				return tx, onAcceptState
			},
		},
		{
			name: "CreateSubnetTx",
			setupTest: func(env *environment, memoField []byte) (*txs.Tx, state.Diff) {
				tx, err := env.txBuilder.NewCreateSubnetTx(
					1,
					[]ids.ShortID{ids.GenerateTestShortID()},
					preFundedKeys,
					ids.ShortEmpty,
					memoField,
				)
				require.NoError(t, err)

				onAcceptState, err := state.NewDiff(env.state.GetLastAccepted(), env)
				require.NoError(t, err)

				return tx, onAcceptState
			},
		},
		{
			name: "ImportTx",
			setupTest: func(env *environment, memoField []byte) (*txs.Tx, state.Diff) {
				// Skip shared memory checks
				env.backend.Bootstrapped.Set(false)

				var (
					sourceChain  = env.ctx.XChainID
					sourceKey    = preFundedKeys[1]
					sourceAmount = 10 * units.Avax
				)

				sharedMemory := fundedSharedMemory(
					t,
					env,
					sourceKey,
					sourceChain,
					map[ids.ID]uint64{
						env.ctx.AVAXAssetID: sourceAmount,
					},
				)
				env.msm.SharedMemory = sharedMemory

				tx, err := env.txBuilder.NewImportTx(
					sourceChain,
					sourceKey.PublicKey().Address(),
					preFundedKeys,
					ids.ShortEmpty, // change address
					memoField,
				)
				require.NoError(t, err)

				onAcceptState, err := state.NewDiff(env.state.GetLastAccepted(), env)
				require.NoError(t, err)

				return tx, onAcceptState
			},
		},
		{
			name: "ExportTx",
			setupTest: func(env *environment, memoField []byte) (*txs.Tx, state.Diff) {
				tx, err := env.txBuilder.NewExportTx(
					units.Avax,                // amount
					env.ctx.XChainID,          // destination chain
					ids.GenerateTestShortID(), // destination address
					preFundedKeys,
					ids.ShortEmpty, // change address
					memoField,
				)
				require.NoError(t, err)

				onAcceptState, err := state.NewDiff(env.state.GetLastAccepted(), env)
				require.NoError(t, err)

				return tx, onAcceptState
			},
		},
		{
			name: "RemoveSubnetValidatorTx",
			setupTest: func(env *environment, memoField []byte) (*txs.Tx, state.Diff) {
				var primaryValidator *state.Staker
				it, err := env.state.GetCurrentStakerIterator()
				require.NoError(t, err)
				for it.Next() {
					staker := it.Value()
					if staker.Priority != txs.PrimaryNetworkValidatorCurrentPriority {
						continue
					}
					primaryValidator = staker
					break
				}
				it.Release()

				endTime := primaryValidator.EndTime
				subnetValTx, err := env.txBuilder.NewAddSubnetValidatorTx(
					defaultWeight,
					0,
					uint64(endTime.Unix()),
					primaryValidator.NodeID,
					testSubnet1.ID(),
					[]*secp256k1.PrivateKey{testSubnet1ControlKeys[0], testSubnet1ControlKeys[1]},
					ids.ShortEmpty,
					nil,
				)
				require.NoError(t, err)

				onAcceptState, err := state.NewDiff(env.state.GetLastAccepted(), env)
				require.NoError(t, err)

				require.NoError(t, subnetValTx.Unsigned.Visit(&StandardTxExecutor{
					Backend: &env.backend,
					State:   onAcceptState,
					Tx:      subnetValTx,
				}))

				tx, err := env.txBuilder.NewRemoveSubnetValidatorTx(
					primaryValidator.NodeID,
					testSubnet1.ID(),
					preFundedKeys,
					ids.ShortEmpty,
					memoField,
				)
				require.NoError(t, err)

				// ins, unstakedOuts, _, signers, err := env.utxosHandler.Spend(
				// 	env.state,
				// 	preFundedKeys,
				// 	defaultMinValidatorStake,
				// 	env.config.TxFee,
				// 	ids.ShortEmpty,
				// )
				// require.NoError(t, err)

				// subnetAuth, subnetSigners, err := env.utxosHandler.Authorize(env.state, testSubnet1.TxID, preFundedKeys)
				// require.NoError(t, err)
				// signers = append(signers, subnetSigners)

				// tx := &txs.RemoveSubnetValidatorTx{
				// 	BaseTx: txs.BaseTx{BaseTx: avax.BaseTx{
				// 		NetworkID:    env.ctx.NetworkID,
				// 		BlockchainID: env.ctx.ChainID,
				// 		Ins:          ins,
				// 		Outs:         unstakedOuts,
				// 	}},
				// 	Subnet:     testSubnet1.ID(),
				// 	NodeID:     primaryValidator.NodeID,
				// 	SubnetAuth: subnetAuth,
				// }
				return tx, onAcceptState
			},
		},
		{
			name: "TransformSubnetTx",
			setupTest: func(env *environment, memoField []byte) (*txs.Tx, state.Diff) {
				tx, err := env.txBuilder.NewTransformSubnetTx(
					testSubnet1.TxID,          // subnetID
					ids.GenerateTestID(),      // assetID
					10,                        // initial supply
					10,                        // max supply
					0,                         // min consumption rate
					reward.PercentDenominator, // max consumption rate
					2,                         // min validator stake
					10,                        // max validator stake
					time.Minute,               // min stake duration
					time.Hour,                 // max stake duration
					1,                         // min delegation fees
					10,                        // min delegator stake
					1,                         // max validator weight factor
					80,                        // uptime requirement
					preFundedKeys,
					ids.ShortEmpty, // change address
					memoField,
				)
				require.NoError(t, err)

				onAcceptState, err := state.NewDiff(env.state.GetLastAccepted(), env)
				require.NoError(t, err)

				return tx, onAcceptState
			},
		},
		{
			name: "AddPermissionlessValidatorTx",
			setupTest: func(env *environment, memoField []byte) (*txs.Tx, state.Diff) {
				var (
					nodeID    = ids.GenerateTestNodeID()
					chainTime = env.state.GetTimestamp()
					endTime   = chainTime.Add(defaultMaxStakingDuration)
				)
				sk, err := bls.NewSecretKey()
				require.NoError(t, err)

				tx, err := env.txBuilder.NewAddPermissionlessValidatorTx(
					env.config.MinValidatorStake,
					0, // start Time
					uint64(endTime.Unix()),
					nodeID,
					signer.NewProofOfPossession(sk),
					ids.ShortEmpty,            // reward address
					reward.PercentDenominator, // shares
					preFundedKeys,
					ids.ShortEmpty, // change address
					memoField,
				)
				require.NoError(t, err)

				onAcceptState, err := state.NewDiff(env.state.GetLastAccepted(), env)
				require.NoError(t, err)

				return tx, onAcceptState
			},
		},
		{
			name: "AddPermissionlessDelegatorTx",
			setupTest: func(env *environment, memoField []byte) (*txs.Tx, state.Diff) {
				var primaryValidator *state.Staker
				it, err := env.state.GetCurrentStakerIterator()
				require.NoError(t, err)
				for it.Next() {
					staker := it.Value()
					if staker.Priority != txs.PrimaryNetworkValidatorCurrentPriority {
						continue
					}
					primaryValidator = staker
					break
				}
				it.Release()

				tx, err := env.txBuilder.NewAddPermissionlessDelegatorTx(
					defaultMinValidatorStake,
					0, // start Time
					uint64(primaryValidator.EndTime.Unix()),
					primaryValidator.NodeID,
					ids.ShortEmpty, // reward address
					preFundedKeys,
					ids.ShortEmpty, // change address
					memoField,
				)
				require.NoError(t, err)

				onAcceptState, err := state.NewDiff(env.state.GetLastAccepted(), env)
				require.NoError(t, err)

				return tx, onAcceptState
			},
		},
		{
			name: "TransferSubnetOwnershipTx",
			setupTest: func(env *environment, memoField []byte) (*txs.Tx, state.Diff) {
				tx, err := env.txBuilder.NewTransferSubnetOwnershipTx(
					testSubnet1.TxID,
					1,
					[]ids.ShortID{ids.ShortEmpty},
					preFundedKeys,
					ids.ShortEmpty, // change address
					memoField,
				)
				require.NoError(t, err)

				onAcceptState, err := state.NewDiff(env.state.GetLastAccepted(), env)
				require.NoError(t, err)

				return tx, onAcceptState
			},
		},
		{
			name: "BaseTx",
			setupTest: func(env *environment, memoField []byte) (*txs.Tx, state.Diff) {
				tx, err := env.txBuilder.NewBaseTx(
					1,
					secp256k1fx.OutputOwners{
						Threshold: 1,
						Addrs:     []ids.ShortID{ids.ShortEmpty},
					},
					preFundedKeys,
					ids.ShortEmpty,
					memoField,
				)
				require.NoError(t, err)

				onAcceptState, err := state.NewDiff(env.state.GetLastAccepted(), env)
				require.NoError(t, err)

				return tx, onAcceptState
			},
		},
	}

	for _, tt := range tests {
		t.Run(tt.name, func(t *testing.T) {
			require := require.New(t)

			env := newEnvironment(t, durangoFork)
			env.ctx.Lock.Lock()
			defer env.ctx.Lock.Unlock()

			// Populated memo field should error
			tx, onAcceptState := tt.setupTest(env, []byte{'m', 'e', 'm', 'o'})
			err := tx.Unsigned.Visit(&StandardTxExecutor{
				Backend: &env.backend,
				State:   onAcceptState,
				Tx:      tx,
			})
			require.ErrorIs(err, avax.ErrMemoTooLarge)

			// Empty memo field should not error
			tx, onAcceptState = tt.setupTest(env, []byte{})
			require.NoError(tx.Unsigned.Visit(&StandardTxExecutor{
				Backend: &env.backend,
				State:   onAcceptState,
				Tx:      tx,
			}))
		})
	}
}

// Returns a RemoveSubnetValidatorTx that passes syntactic verification.
// Memo field is empty as required post Durango activation
func newRemoveSubnetValidatorTx(t *testing.T) (*txs.RemoveSubnetValidatorTx, *txs.Tx) {
	t.Helper()

	creds := []verify.Verifiable{
		&secp256k1fx.Credential{
			Sigs: make([][65]byte, 1),
		},
		&secp256k1fx.Credential{
			Sigs: make([][65]byte, 1),
		},
	}
	unsignedTx := &txs.RemoveSubnetValidatorTx{
		BaseTx: txs.BaseTx{
			BaseTx: avax.BaseTx{
				Ins: []*avax.TransferableInput{{
					UTXOID: avax.UTXOID{
						TxID: ids.GenerateTestID(),
					},
					Asset: avax.Asset{
						ID: ids.GenerateTestID(),
					},
					In: &secp256k1fx.TransferInput{
						Amt: 1,
						Input: secp256k1fx.Input{
							SigIndices: []uint32{0, 1},
						},
					},
				}},
				Outs: []*avax.TransferableOutput{
					{
						Asset: avax.Asset{
							ID: ids.GenerateTestID(),
						},
						Out: &secp256k1fx.TransferOutput{
							Amt: 1,
							OutputOwners: secp256k1fx.OutputOwners{
								Threshold: 1,
								Addrs:     []ids.ShortID{ids.GenerateTestShortID()},
							},
						},
					},
				},
			},
		},
		Subnet: ids.GenerateTestID(),
		NodeID: ids.GenerateTestNodeID(),
		SubnetAuth: &secp256k1fx.Credential{
			Sigs: make([][65]byte, 1),
		},
	}
	tx := &txs.Tx{
		Unsigned: unsignedTx,
		Creds:    creds,
	}
	require.NoError(t, tx.Initialize(txs.Codec))
	return unsignedTx, tx
}

// mock implementations that can be used in tests
// for verifying RemoveSubnetValidatorTx.
type removeSubnetValidatorTxVerifyEnv struct {
	latestForkTime time.Time
	fx             *fx.MockFx
	flowChecker    *utxo.MockVerifier
	unsignedTx     *txs.RemoveSubnetValidatorTx
	tx             *txs.Tx
	state          *state.MockDiff
	staker         *state.Staker
}

// Returns mock implementations that can be used in tests
// for verifying RemoveSubnetValidatorTx.
func newValidRemoveSubnetValidatorTxVerifyEnv(t *testing.T, ctrl *gomock.Controller) removeSubnetValidatorTxVerifyEnv {
	t.Helper()

	now := time.Now()
	mockFx := fx.NewMockFx(ctrl)
	mockFlowChecker := utxo.NewMockVerifier(ctrl)
	unsignedTx, tx := newRemoveSubnetValidatorTx(t)
	mockState := state.NewMockDiff(ctrl)
	return removeSubnetValidatorTxVerifyEnv{
		latestForkTime: now,
		fx:             mockFx,
		flowChecker:    mockFlowChecker,
		unsignedTx:     unsignedTx,
		tx:             tx,
		state:          mockState,
		staker: &state.Staker{
			TxID:     ids.GenerateTestID(),
			NodeID:   ids.GenerateTestNodeID(),
			Priority: txs.SubnetPermissionedValidatorCurrentPriority,
		},
	}
}

func TestStandardExecutorRemoveSubnetValidatorTx(t *testing.T) {
	type test struct {
		name        string
		newExecutor func(*gomock.Controller) (*txs.RemoveSubnetValidatorTx, *StandardTxExecutor)
		expectedErr error
	}

	tests := []test{
		{
			name: "valid tx",
			newExecutor: func(ctrl *gomock.Controller) (*txs.RemoveSubnetValidatorTx, *StandardTxExecutor) {
				env := newValidRemoveSubnetValidatorTxVerifyEnv(t, ctrl)

				// Set dependency expectations.
				env.state.EXPECT().GetTimestamp().Return(env.latestForkTime).AnyTimes().AnyTimes()
				env.state.EXPECT().GetCurrentValidator(env.unsignedTx.Subnet, env.unsignedTx.NodeID).Return(env.staker, nil).Times(1)
				subnetOwner := fx.NewMockOwner(ctrl)
				env.state.EXPECT().GetSubnetOwner(env.unsignedTx.Subnet).Return(subnetOwner, nil).Times(1)
				env.fx.EXPECT().VerifyPermission(env.unsignedTx, env.unsignedTx.SubnetAuth, env.tx.Creds[len(env.tx.Creds)-1], subnetOwner).Return(nil).Times(1)
				env.flowChecker.EXPECT().VerifySpend(
					env.unsignedTx, env.state, env.unsignedTx.Ins, env.unsignedTx.Outs, env.tx.Creds[:len(env.tx.Creds)-1], gomock.Any(),
				).Return(nil).Times(1)
				env.state.EXPECT().DeleteCurrentValidator(env.staker)
				env.state.EXPECT().DeleteUTXO(gomock.Any()).Times(len(env.unsignedTx.Ins))
				env.state.EXPECT().AddUTXO(gomock.Any()).Times(len(env.unsignedTx.Outs))

				cfg := &config.Config{
					BanffTime:    env.latestForkTime,
					CortinaTime:  env.latestForkTime,
					DurangoTime:  env.latestForkTime,
					EUpgradeTime: mockable.MaxTime,
				}
				feeCfg := cfg.GetDynamicFeesConfig(env.state.GetTimestamp())
				e := &StandardTxExecutor{
					Backend: &Backend{
						Config:       cfg,
						Bootstrapped: &utils.Atomic[bool]{},
						Fx:           env.fx,
						FlowChecker:  env.flowChecker,
						Ctx:          &snow.Context{},
					},
<<<<<<< HEAD
					BlkFeeManager: fees.NewManager(fees.Empty, fees.EmptyWindows),
					UnitCaps:      fees.Empty,
=======
					BlkFeeManager: fees.NewManager(feeCfg.UnitFees),
					UnitCaps:      feeCfg.BlockUnitsCap,
>>>>>>> 1861ce42
					Tx:            env.tx,
					State:         env.state,
				}
				e.Bootstrapped.Set(true)
				return env.unsignedTx, e
			},
			expectedErr: nil,
		},
		{
			name: "tx fails syntactic verification",
			newExecutor: func(ctrl *gomock.Controller) (*txs.RemoveSubnetValidatorTx, *StandardTxExecutor) {
				env := newValidRemoveSubnetValidatorTxVerifyEnv(t, ctrl)
				// Setting the subnet ID to the Primary Network ID makes the tx fail syntactic verification
				env.tx.Unsigned.(*txs.RemoveSubnetValidatorTx).Subnet = constants.PrimaryNetworkID
				env.state = state.NewMockDiff(ctrl)

				cfg := &config.Config{
					BanffTime:    env.latestForkTime,
					CortinaTime:  env.latestForkTime,
					DurangoTime:  env.latestForkTime,
					EUpgradeTime: mockable.MaxTime,
				}

				feeCfg := cfg.GetDynamicFeesConfig(time.Time{}) // pre E upgrade
				e := &StandardTxExecutor{
					Backend: &Backend{
						Config:       cfg,
						Bootstrapped: &utils.Atomic[bool]{},
						Fx:           env.fx,
						FlowChecker:  env.flowChecker,
						Ctx:          &snow.Context{},
					},
<<<<<<< HEAD
					BlkFeeManager: fees.NewManager(fees.Empty, fees.EmptyWindows),
					UnitCaps:      fees.Empty,
=======
					BlkFeeManager: fees.NewManager(feeCfg.UnitFees),
					UnitCaps:      feeCfg.BlockUnitsCap,
>>>>>>> 1861ce42
					Tx:            env.tx,
					State:         env.state,
				}
				e.Bootstrapped.Set(true)
				return env.unsignedTx, e
			},
			expectedErr: txs.ErrRemovePrimaryNetworkValidator,
		},
		{
			name: "node isn't a validator of the subnet",
			newExecutor: func(ctrl *gomock.Controller) (*txs.RemoveSubnetValidatorTx, *StandardTxExecutor) {
				env := newValidRemoveSubnetValidatorTxVerifyEnv(t, ctrl)
				env.state = state.NewMockDiff(ctrl)
				env.state.EXPECT().GetTimestamp().Return(env.latestForkTime).AnyTimes()
				env.state.EXPECT().GetCurrentValidator(env.unsignedTx.Subnet, env.unsignedTx.NodeID).Return(nil, database.ErrNotFound)
				env.state.EXPECT().GetPendingValidator(env.unsignedTx.Subnet, env.unsignedTx.NodeID).Return(nil, database.ErrNotFound)

				cfg := &config.Config{
					BanffTime:    env.latestForkTime,
					CortinaTime:  env.latestForkTime,
					DurangoTime:  env.latestForkTime,
					EUpgradeTime: mockable.MaxTime,
				}
				feeCfg := cfg.GetDynamicFeesConfig(env.state.GetTimestamp())
				e := &StandardTxExecutor{
					Backend: &Backend{
						Config:       cfg,
						Bootstrapped: &utils.Atomic[bool]{},
						Fx:           env.fx,
						FlowChecker:  env.flowChecker,
						Ctx:          &snow.Context{},
					},
<<<<<<< HEAD
					BlkFeeManager: fees.NewManager(fees.Empty, fees.EmptyWindows),
					UnitCaps:      fees.Empty,
=======
					BlkFeeManager: fees.NewManager(feeCfg.UnitFees),
					UnitCaps:      feeCfg.BlockUnitsCap,
>>>>>>> 1861ce42
					Tx:            env.tx,
					State:         env.state,
				}
				e.Bootstrapped.Set(true)
				return env.unsignedTx, e
			},
			expectedErr: ErrNotValidator,
		},
		{
			name: "validator is permissionless",
			newExecutor: func(ctrl *gomock.Controller) (*txs.RemoveSubnetValidatorTx, *StandardTxExecutor) {
				env := newValidRemoveSubnetValidatorTxVerifyEnv(t, ctrl)

				staker := *env.staker
				staker.Priority = txs.SubnetPermissionlessValidatorCurrentPriority

				// Set dependency expectations.
				env.state.EXPECT().GetTimestamp().Return(env.latestForkTime).AnyTimes()
				env.state.EXPECT().GetCurrentValidator(env.unsignedTx.Subnet, env.unsignedTx.NodeID).Return(&staker, nil).Times(1)

				cfg := &config.Config{
					BanffTime:    env.latestForkTime,
					CortinaTime:  env.latestForkTime,
					DurangoTime:  env.latestForkTime,
					EUpgradeTime: mockable.MaxTime,
				}
				feeCfg := cfg.GetDynamicFeesConfig(env.state.GetTimestamp())
				e := &StandardTxExecutor{
					Backend: &Backend{
						Config:       cfg,
						Bootstrapped: &utils.Atomic[bool]{},
						Fx:           env.fx,
						FlowChecker:  env.flowChecker,
						Ctx:          &snow.Context{},
					},
<<<<<<< HEAD
					BlkFeeManager: fees.NewManager(fees.Empty, fees.EmptyWindows),
					UnitCaps:      fees.Empty,
=======
					BlkFeeManager: fees.NewManager(feeCfg.UnitFees),
					UnitCaps:      feeCfg.BlockUnitsCap,
>>>>>>> 1861ce42
					Tx:            env.tx,
					State:         env.state,
				}
				e.Bootstrapped.Set(true)
				return env.unsignedTx, e
			},
			expectedErr: ErrRemovePermissionlessValidator,
		},
		{
			name: "tx has no credentials",
			newExecutor: func(ctrl *gomock.Controller) (*txs.RemoveSubnetValidatorTx, *StandardTxExecutor) {
				env := newValidRemoveSubnetValidatorTxVerifyEnv(t, ctrl)
				// Remove credentials
				env.tx.Creds = nil
				env.state = state.NewMockDiff(ctrl)
				env.state.EXPECT().GetTimestamp().Return(env.latestForkTime).AnyTimes()
				env.state.EXPECT().GetCurrentValidator(env.unsignedTx.Subnet, env.unsignedTx.NodeID).Return(env.staker, nil)

				cfg := &config.Config{
					BanffTime:    env.latestForkTime,
					CortinaTime:  env.latestForkTime,
					DurangoTime:  env.latestForkTime,
					EUpgradeTime: mockable.MaxTime,
				}
				feeCfg := cfg.GetDynamicFeesConfig(env.state.GetTimestamp())
				e := &StandardTxExecutor{
					Backend: &Backend{
						Config:       cfg,
						Bootstrapped: &utils.Atomic[bool]{},
						Fx:           env.fx,
						FlowChecker:  env.flowChecker,
						Ctx:          &snow.Context{},
					},
<<<<<<< HEAD
					BlkFeeManager: fees.NewManager(fees.Empty, fees.EmptyWindows),
					UnitCaps:      fees.Empty,
=======
					BlkFeeManager: fees.NewManager(feeCfg.UnitFees),
					UnitCaps:      feeCfg.BlockUnitsCap,
>>>>>>> 1861ce42
					Tx:            env.tx,
					State:         env.state,
				}
				e.Bootstrapped.Set(true)
				return env.unsignedTx, e
			},
			expectedErr: errWrongNumberOfCredentials,
		},
		{
			name: "can't find subnet",
			newExecutor: func(ctrl *gomock.Controller) (*txs.RemoveSubnetValidatorTx, *StandardTxExecutor) {
				env := newValidRemoveSubnetValidatorTxVerifyEnv(t, ctrl)
				env.state = state.NewMockDiff(ctrl)
				env.state.EXPECT().GetTimestamp().Return(env.latestForkTime).AnyTimes()
				env.state.EXPECT().GetCurrentValidator(env.unsignedTx.Subnet, env.unsignedTx.NodeID).Return(env.staker, nil)
				env.state.EXPECT().GetSubnetOwner(env.unsignedTx.Subnet).Return(nil, database.ErrNotFound)

				cfg := &config.Config{
					BanffTime:    env.latestForkTime,
					CortinaTime:  env.latestForkTime,
					DurangoTime:  env.latestForkTime,
					EUpgradeTime: mockable.MaxTime,
				}
				feeCfg := cfg.GetDynamicFeesConfig(env.state.GetTimestamp())
				e := &StandardTxExecutor{
					Backend: &Backend{
						Config:       cfg,
						Bootstrapped: &utils.Atomic[bool]{},
						Fx:           env.fx,
						FlowChecker:  env.flowChecker,
						Ctx:          &snow.Context{},
					},
<<<<<<< HEAD
					BlkFeeManager: fees.NewManager(fees.Empty, fees.EmptyWindows),
					UnitCaps:      fees.Empty,
=======
					BlkFeeManager: fees.NewManager(feeCfg.UnitFees),
					UnitCaps:      feeCfg.BlockUnitsCap,
>>>>>>> 1861ce42
					Tx:            env.tx,
					State:         env.state,
				}
				e.Bootstrapped.Set(true)
				return env.unsignedTx, e
			},
			expectedErr: database.ErrNotFound,
		},
		{
			name: "no permission to remove validator",
			newExecutor: func(ctrl *gomock.Controller) (*txs.RemoveSubnetValidatorTx, *StandardTxExecutor) {
				env := newValidRemoveSubnetValidatorTxVerifyEnv(t, ctrl)
				env.state = state.NewMockDiff(ctrl)
				env.state.EXPECT().GetTimestamp().Return(env.latestForkTime).AnyTimes()
				env.state.EXPECT().GetCurrentValidator(env.unsignedTx.Subnet, env.unsignedTx.NodeID).Return(env.staker, nil)
				subnetOwner := fx.NewMockOwner(ctrl)
				env.state.EXPECT().GetSubnetOwner(env.unsignedTx.Subnet).Return(subnetOwner, nil)
				env.fx.EXPECT().VerifyPermission(gomock.Any(), env.unsignedTx.SubnetAuth, env.tx.Creds[len(env.tx.Creds)-1], subnetOwner).Return(errTest)

				cfg := &config.Config{
					BanffTime:    env.latestForkTime,
					CortinaTime:  env.latestForkTime,
					DurangoTime:  env.latestForkTime,
					EUpgradeTime: mockable.MaxTime,
				}
				feeCfg := cfg.GetDynamicFeesConfig(env.state.GetTimestamp())
				e := &StandardTxExecutor{
					Backend: &Backend{
						Config:       cfg,
						Bootstrapped: &utils.Atomic[bool]{},
						Fx:           env.fx,
						FlowChecker:  env.flowChecker,
						Ctx:          &snow.Context{},
					},
<<<<<<< HEAD
					BlkFeeManager: fees.NewManager(fees.Empty, fees.EmptyWindows),
					UnitCaps:      fees.Empty,
=======
					BlkFeeManager: fees.NewManager(feeCfg.UnitFees),
					UnitCaps:      feeCfg.BlockUnitsCap,
>>>>>>> 1861ce42
					Tx:            env.tx,
					State:         env.state,
				}
				e.Bootstrapped.Set(true)
				return env.unsignedTx, e
			},
			expectedErr: errUnauthorizedSubnetModification,
		},
		{
			name: "flow checker failed",
			newExecutor: func(ctrl *gomock.Controller) (*txs.RemoveSubnetValidatorTx, *StandardTxExecutor) {
				env := newValidRemoveSubnetValidatorTxVerifyEnv(t, ctrl)
				env.state = state.NewMockDiff(ctrl)
				env.state.EXPECT().GetTimestamp().Return(env.latestForkTime).AnyTimes()
				env.state.EXPECT().GetCurrentValidator(env.unsignedTx.Subnet, env.unsignedTx.NodeID).Return(env.staker, nil)
				subnetOwner := fx.NewMockOwner(ctrl)
				env.state.EXPECT().GetSubnetOwner(env.unsignedTx.Subnet).Return(subnetOwner, nil)
				env.fx.EXPECT().VerifyPermission(gomock.Any(), env.unsignedTx.SubnetAuth, env.tx.Creds[len(env.tx.Creds)-1], subnetOwner).Return(nil)
				env.flowChecker.EXPECT().VerifySpend(
					gomock.Any(), gomock.Any(), gomock.Any(), gomock.Any(), gomock.Any(), gomock.Any(),
				).Return(errTest)

				cfg := &config.Config{
					BanffTime:    env.latestForkTime,
					CortinaTime:  env.latestForkTime,
					DurangoTime:  env.latestForkTime,
					EUpgradeTime: mockable.MaxTime,
				}
				feeCfg := cfg.GetDynamicFeesConfig(env.state.GetTimestamp())
				e := &StandardTxExecutor{
					Backend: &Backend{
						Config:       cfg,
						Bootstrapped: &utils.Atomic[bool]{},
						Fx:           env.fx,
						FlowChecker:  env.flowChecker,
						Ctx:          &snow.Context{},
					},
<<<<<<< HEAD
					BlkFeeManager: fees.NewManager(fees.Empty, fees.EmptyWindows),
					UnitCaps:      fees.Empty,
=======
					BlkFeeManager: fees.NewManager(feeCfg.UnitFees),
					UnitCaps:      feeCfg.BlockUnitsCap,
>>>>>>> 1861ce42
					Tx:            env.tx,
					State:         env.state,
				}
				e.Bootstrapped.Set(true)
				return env.unsignedTx, e
			},
			expectedErr: ErrFlowCheckFailed,
		},
	}

	for _, tt := range tests {
		t.Run(tt.name, func(t *testing.T) {
			require := require.New(t)
			ctrl := gomock.NewController(t)

			unsignedTx, executor := tt.newExecutor(ctrl)
			err := executor.RemoveSubnetValidatorTx(unsignedTx)
			require.ErrorIs(err, tt.expectedErr)
		})
	}
}

// Returns a TransformSubnetTx that passes syntactic verification.
// Memo field is empty as required post Durango activation
func newTransformSubnetTx(t *testing.T) (*txs.TransformSubnetTx, *txs.Tx) {
	t.Helper()

	creds := []verify.Verifiable{
		&secp256k1fx.Credential{
			Sigs: make([][65]byte, 1),
		},
		&secp256k1fx.Credential{
			Sigs: make([][65]byte, 1),
		},
	}
	unsignedTx := &txs.TransformSubnetTx{
		BaseTx: txs.BaseTx{
			BaseTx: avax.BaseTx{
				Ins: []*avax.TransferableInput{{
					UTXOID: avax.UTXOID{
						TxID: ids.GenerateTestID(),
					},
					Asset: avax.Asset{
						ID: ids.GenerateTestID(),
					},
					In: &secp256k1fx.TransferInput{
						Amt: 1,
						Input: secp256k1fx.Input{
							SigIndices: []uint32{0, 1},
						},
					},
				}},
				Outs: []*avax.TransferableOutput{
					{
						Asset: avax.Asset{
							ID: ids.GenerateTestID(),
						},
						Out: &secp256k1fx.TransferOutput{
							Amt: 1,
							OutputOwners: secp256k1fx.OutputOwners{
								Threshold: 1,
								Addrs:     []ids.ShortID{ids.GenerateTestShortID()},
							},
						},
					},
				},
			},
		},
		Subnet:                   ids.GenerateTestID(),
		AssetID:                  ids.GenerateTestID(),
		InitialSupply:            10,
		MaximumSupply:            10,
		MinConsumptionRate:       0,
		MaxConsumptionRate:       reward.PercentDenominator,
		MinValidatorStake:        2,
		MaxValidatorStake:        10,
		MinStakeDuration:         1,
		MaxStakeDuration:         2,
		MinDelegationFee:         reward.PercentDenominator,
		MinDelegatorStake:        1,
		MaxValidatorWeightFactor: 1,
		UptimeRequirement:        reward.PercentDenominator,
		SubnetAuth: &secp256k1fx.Credential{
			Sigs: make([][65]byte, 1),
		},
	}
	tx := &txs.Tx{
		Unsigned: unsignedTx,
		Creds:    creds,
	}
	require.NoError(t, tx.Initialize(txs.Codec))
	return unsignedTx, tx
}

// mock implementations that can be used in tests
// for verifying TransformSubnetTx.
type transformSubnetTxVerifyEnv struct {
	latestForkTime time.Time
	fx             *fx.MockFx
	flowChecker    *utxo.MockVerifier
	unsignedTx     *txs.TransformSubnetTx
	tx             *txs.Tx
	state          *state.MockDiff
	staker         *state.Staker
}

// Returns mock implementations that can be used in tests
// for verifying TransformSubnetTx.
func newValidTransformSubnetTxVerifyEnv(t *testing.T, ctrl *gomock.Controller) transformSubnetTxVerifyEnv {
	t.Helper()

	now := time.Now()
	mockFx := fx.NewMockFx(ctrl)
	mockFlowChecker := utxo.NewMockVerifier(ctrl)
	unsignedTx, tx := newTransformSubnetTx(t)
	mockState := state.NewMockDiff(ctrl)
	return transformSubnetTxVerifyEnv{
		latestForkTime: now,
		fx:             mockFx,
		flowChecker:    mockFlowChecker,
		unsignedTx:     unsignedTx,
		tx:             tx,
		state:          mockState,
		staker: &state.Staker{
			TxID:   ids.GenerateTestID(),
			NodeID: ids.GenerateTestNodeID(),
		},
	}
}

func TestStandardExecutorTransformSubnetTx(t *testing.T) {
	type test struct {
		name        string
		newExecutor func(*gomock.Controller) (*txs.TransformSubnetTx, *StandardTxExecutor)
		err         error
	}

	tests := []test{
		{
			name: "tx fails syntactic verification",
			newExecutor: func(ctrl *gomock.Controller) (*txs.TransformSubnetTx, *StandardTxExecutor) {
				env := newValidTransformSubnetTxVerifyEnv(t, ctrl)
				// Setting the tx to nil makes the tx fail syntactic verification
				env.tx.Unsigned = (*txs.TransformSubnetTx)(nil)
				env.state = state.NewMockDiff(ctrl)

				cfg := &config.Config{
					BanffTime:    env.latestForkTime,
					CortinaTime:  env.latestForkTime,
					DurangoTime:  env.latestForkTime,
					EUpgradeTime: mockable.MaxTime,
				}
				feeCfg := cfg.GetDynamicFeesConfig(time.Time{}) // pre E-upgrade
				e := &StandardTxExecutor{
					Backend: &Backend{
						Config:       cfg,
						Bootstrapped: &utils.Atomic[bool]{},
						Fx:           env.fx,
						FlowChecker:  env.flowChecker,
						Ctx:          &snow.Context{},
					},
<<<<<<< HEAD
					BlkFeeManager: fees.NewManager(fees.Empty, fees.EmptyWindows),
					UnitCaps:      fees.Empty,
=======
					BlkFeeManager: fees.NewManager(feeCfg.UnitFees),
					UnitCaps:      feeCfg.BlockUnitsCap,
>>>>>>> 1861ce42
					Tx:            env.tx,
					State:         env.state,
				}
				e.Bootstrapped.Set(true)
				return env.unsignedTx, e
			},
			err: txs.ErrNilTx,
		},
		{
			name: "max stake duration too large",
			newExecutor: func(ctrl *gomock.Controller) (*txs.TransformSubnetTx, *StandardTxExecutor) {
				env := newValidTransformSubnetTxVerifyEnv(t, ctrl)
				env.unsignedTx.MaxStakeDuration = math.MaxUint32
				env.state = state.NewMockDiff(ctrl)

				cfg := &config.Config{
					BanffTime:    env.latestForkTime,
					CortinaTime:  env.latestForkTime,
					DurangoTime:  env.latestForkTime,
					EUpgradeTime: mockable.MaxTime,
				}
				env.state.EXPECT().GetTimestamp().Return(env.latestForkTime).AnyTimes()
				feeCfg := cfg.GetDynamicFeesConfig(env.state.GetTimestamp())
				e := &StandardTxExecutor{
					Backend: &Backend{
						Config:       cfg,
						Bootstrapped: &utils.Atomic[bool]{},
						Fx:           env.fx,
						FlowChecker:  env.flowChecker,
						Ctx:          &snow.Context{},
					},
<<<<<<< HEAD
					BlkFeeManager: fees.NewManager(fees.Empty, fees.EmptyWindows),
					UnitCaps:      fees.Empty,
=======
					BlkFeeManager: fees.NewManager(feeCfg.UnitFees),
					UnitCaps:      feeCfg.BlockUnitsCap,
>>>>>>> 1861ce42
					Tx:            env.tx,
					State:         env.state,
				}
				e.Bootstrapped.Set(true)
				return env.unsignedTx, e
			},
			err: errMaxStakeDurationTooLarge,
		},
		{
			name: "fail subnet authorization",
			newExecutor: func(ctrl *gomock.Controller) (*txs.TransformSubnetTx, *StandardTxExecutor) {
				env := newValidTransformSubnetTxVerifyEnv(t, ctrl)
				// Remove credentials
				env.tx.Creds = nil
				env.state = state.NewMockDiff(ctrl)

				cfg := &config.Config{
					BanffTime:        env.latestForkTime,
					CortinaTime:      env.latestForkTime,
					DurangoTime:      env.latestForkTime,
					EUpgradeTime:     mockable.MaxTime,
					MaxStakeDuration: math.MaxInt64,
				}
				env.state.EXPECT().GetTimestamp().Return(env.latestForkTime).AnyTimes()
				feeCfg := cfg.GetDynamicFeesConfig(env.state.GetTimestamp())
				e := &StandardTxExecutor{
					Backend: &Backend{
						Config:       cfg,
						Bootstrapped: &utils.Atomic[bool]{},
						Fx:           env.fx,
						FlowChecker:  env.flowChecker,
						Ctx:          &snow.Context{},
					},
<<<<<<< HEAD
					BlkFeeManager: fees.NewManager(fees.Empty, fees.EmptyWindows),
					UnitCaps:      fees.Empty,
=======
					BlkFeeManager: fees.NewManager(feeCfg.UnitFees),
					UnitCaps:      feeCfg.BlockUnitsCap,
>>>>>>> 1861ce42
					Tx:            env.tx,
					State:         env.state,
				}
				e.Bootstrapped.Set(true)
				return env.unsignedTx, e
			},
			err: errWrongNumberOfCredentials,
		},
		{
			name: "flow checker failed",
			newExecutor: func(ctrl *gomock.Controller) (*txs.TransformSubnetTx, *StandardTxExecutor) {
				env := newValidTransformSubnetTxVerifyEnv(t, ctrl)
				env.state = state.NewMockDiff(ctrl)
				subnetOwner := fx.NewMockOwner(ctrl)
				env.state.EXPECT().GetTimestamp().Return(env.latestForkTime).AnyTimes()
				env.state.EXPECT().GetSubnetOwner(env.unsignedTx.Subnet).Return(subnetOwner, nil)
				env.state.EXPECT().GetSubnetTransformation(env.unsignedTx.Subnet).Return(nil, database.ErrNotFound).Times(1)
				env.fx.EXPECT().VerifyPermission(gomock.Any(), env.unsignedTx.SubnetAuth, env.tx.Creds[len(env.tx.Creds)-1], subnetOwner).Return(nil)
				env.flowChecker.EXPECT().VerifySpend(
					gomock.Any(), gomock.Any(), gomock.Any(), gomock.Any(), gomock.Any(), gomock.Any(),
				).Return(ErrFlowCheckFailed)

				cfg := &config.Config{
					BanffTime:        env.latestForkTime,
					CortinaTime:      env.latestForkTime,
					DurangoTime:      env.latestForkTime,
					EUpgradeTime:     mockable.MaxTime,
					MaxStakeDuration: math.MaxInt64,
				}

				feeCfg := cfg.GetDynamicFeesConfig(env.state.GetTimestamp())
				e := &StandardTxExecutor{
					Backend: &Backend{
						Config:       cfg,
						Bootstrapped: &utils.Atomic[bool]{},
						Fx:           env.fx,
						FlowChecker:  env.flowChecker,
						Ctx:          &snow.Context{},
					},
<<<<<<< HEAD
					BlkFeeManager: fees.NewManager(fees.Empty, fees.EmptyWindows),
					UnitCaps:      fees.Empty,
=======
					BlkFeeManager: fees.NewManager(feeCfg.UnitFees),
					UnitCaps:      feeCfg.BlockUnitsCap,
>>>>>>> 1861ce42
					Tx:            env.tx,
					State:         env.state,
				}
				e.Bootstrapped.Set(true)
				return env.unsignedTx, e
			},
			err: ErrFlowCheckFailed,
		},
		{
			name: "valid tx",
			newExecutor: func(ctrl *gomock.Controller) (*txs.TransformSubnetTx, *StandardTxExecutor) {
				env := newValidTransformSubnetTxVerifyEnv(t, ctrl)

				// Set dependency expectations.
				subnetOwner := fx.NewMockOwner(ctrl)
				env.state.EXPECT().GetTimestamp().Return(env.latestForkTime).AnyTimes()
				env.state.EXPECT().GetSubnetOwner(env.unsignedTx.Subnet).Return(subnetOwner, nil).Times(1)
				env.state.EXPECT().GetSubnetTransformation(env.unsignedTx.Subnet).Return(nil, database.ErrNotFound).Times(1)
				env.fx.EXPECT().VerifyPermission(env.unsignedTx, env.unsignedTx.SubnetAuth, env.tx.Creds[len(env.tx.Creds)-1], subnetOwner).Return(nil).Times(1)
				env.flowChecker.EXPECT().VerifySpend(
					env.unsignedTx, env.state, env.unsignedTx.Ins, env.unsignedTx.Outs, env.tx.Creds[:len(env.tx.Creds)-1], gomock.Any(),
				).Return(nil).Times(1)
				env.state.EXPECT().AddSubnetTransformation(env.tx)
				env.state.EXPECT().SetCurrentSupply(env.unsignedTx.Subnet, env.unsignedTx.InitialSupply)
				env.state.EXPECT().DeleteUTXO(gomock.Any()).Times(len(env.unsignedTx.Ins))
				env.state.EXPECT().AddUTXO(gomock.Any()).Times(len(env.unsignedTx.Outs))

				cfg := &config.Config{
					BanffTime:        env.latestForkTime,
					CortinaTime:      env.latestForkTime,
					DurangoTime:      env.latestForkTime,
					EUpgradeTime:     mockable.MaxTime,
					MaxStakeDuration: math.MaxInt64,
				}

				feeCfg := cfg.GetDynamicFeesConfig(env.state.GetTimestamp())
				e := &StandardTxExecutor{
					Backend: &Backend{
						Config:       cfg,
						Bootstrapped: &utils.Atomic[bool]{},
						Fx:           env.fx,
						FlowChecker:  env.flowChecker,
						Ctx:          &snow.Context{},
					},
<<<<<<< HEAD
					BlkFeeManager: fees.NewManager(fees.Empty, fees.EmptyWindows),
					UnitCaps:      fees.Empty,
=======
					BlkFeeManager: fees.NewManager(feeCfg.UnitFees),
					UnitCaps:      feeCfg.BlockUnitsCap,
>>>>>>> 1861ce42
					Tx:            env.tx,
					State:         env.state,
				}
				e.Bootstrapped.Set(true)
				return env.unsignedTx, e
			},
			err: nil,
		},
	}

	for _, tt := range tests {
		t.Run(tt.name, func(t *testing.T) {
			ctrl := gomock.NewController(t)

			unsignedTx, executor := tt.newExecutor(ctrl)
			err := executor.TransformSubnetTx(unsignedTx)
			require.ErrorIs(t, err, tt.err)
		})
	}
}<|MERGE_RESOLUTION|>--- conflicted
+++ resolved
@@ -93,13 +93,8 @@
 		feeCfg := env.config.GetDynamicFeesConfig(env.state.GetTimestamp())
 		executor := StandardTxExecutor{
 			Backend:       &env.backend,
-<<<<<<< HEAD
-			BlkFeeManager: fees.NewManager(fees.Empty, fees.EmptyWindows),
-			UnitCaps:      fees.Empty,
-=======
-			BlkFeeManager: fees.NewManager(feeCfg.UnitFees),
+			BlkFeeManager: fees.NewManager(feeCfg.InitialUnitFees, fees.EmptyWindows),
 			UnitCaps:      feeCfg.BlockUnitsCap,
->>>>>>> 1861ce42
 			State:         stateDiff,
 			Tx:            tx,
 		}
@@ -360,13 +355,8 @@
 			feeCfg := freshTH.config.GetDynamicFeesConfig(freshTH.state.GetTimestamp())
 			executor := StandardTxExecutor{
 				Backend:       &freshTH.backend,
-<<<<<<< HEAD
 				BlkFeeManager: fees.NewManager(fees.Empty, fees.EmptyWindows),
-				UnitCaps:      fees.Empty,
-=======
-				BlkFeeManager: fees.NewManager(feeCfg.UnitFees),
 				UnitCaps:      feeCfg.BlockUnitsCap,
->>>>>>> 1861ce42
 				State:         onAcceptState,
 				Tx:            tx,
 			}
@@ -407,13 +397,8 @@
 		feeCfg := env.config.GetDynamicFeesConfig(env.state.GetTimestamp())
 		executor := StandardTxExecutor{
 			Backend:       &env.backend,
-<<<<<<< HEAD
 			BlkFeeManager: fees.NewManager(fees.Empty, fees.EmptyWindows),
-			UnitCaps:      fees.Empty,
-=======
-			BlkFeeManager: fees.NewManager(feeCfg.UnitFees),
 			UnitCaps:      feeCfg.BlockUnitsCap,
->>>>>>> 1861ce42
 			State:         onAcceptState,
 			Tx:            tx,
 		}
@@ -444,13 +429,8 @@
 		feeCfg := env.config.GetDynamicFeesConfig(env.state.GetTimestamp())
 		executor := StandardTxExecutor{
 			Backend:       &env.backend,
-<<<<<<< HEAD
 			BlkFeeManager: fees.NewManager(fees.Empty, fees.EmptyWindows),
-			UnitCaps:      fees.Empty,
-=======
-			BlkFeeManager: fees.NewManager(feeCfg.UnitFees),
 			UnitCaps:      feeCfg.BlockUnitsCap,
->>>>>>> 1861ce42
 			State:         onAcceptState,
 			Tx:            tx,
 		}
@@ -496,13 +476,8 @@
 		feeCfg := env.config.GetDynamicFeesConfig(env.state.GetTimestamp())
 		executor := StandardTxExecutor{
 			Backend:       &env.backend,
-<<<<<<< HEAD
 			BlkFeeManager: fees.NewManager(fees.Empty, fees.EmptyWindows),
-			UnitCaps:      fees.Empty,
-=======
-			BlkFeeManager: fees.NewManager(feeCfg.UnitFees),
 			UnitCaps:      feeCfg.BlockUnitsCap,
->>>>>>> 1861ce42
 			State:         onAcceptState,
 			Tx:            tx,
 		}
@@ -548,13 +523,8 @@
 		feeCfg := env.config.GetDynamicFeesConfig(env.state.GetTimestamp())
 		executor := StandardTxExecutor{
 			Backend:       &env.backend,
-<<<<<<< HEAD
 			BlkFeeManager: fees.NewManager(fees.Empty, fees.EmptyWindows),
-			UnitCaps:      fees.Empty,
-=======
-			BlkFeeManager: fees.NewManager(feeCfg.UnitFees),
 			UnitCaps:      feeCfg.BlockUnitsCap,
->>>>>>> 1861ce42
 			State:         onAcceptState,
 			Tx:            tx,
 		}
@@ -583,13 +553,8 @@
 		feeCfg := env.config.GetDynamicFeesConfig(env.state.GetTimestamp())
 		executor := StandardTxExecutor{
 			Backend:       &env.backend,
-<<<<<<< HEAD
 			BlkFeeManager: fees.NewManager(fees.Empty, fees.EmptyWindows),
-			UnitCaps:      fees.Empty,
-=======
-			BlkFeeManager: fees.NewManager(feeCfg.UnitFees),
 			UnitCaps:      feeCfg.BlockUnitsCap,
->>>>>>> 1861ce42
 			State:         onAcceptState,
 			Tx:            tx,
 		}
@@ -618,13 +583,8 @@
 		feeCfg := env.config.GetDynamicFeesConfig(env.state.GetTimestamp())
 		executor := StandardTxExecutor{
 			Backend:       &env.backend,
-<<<<<<< HEAD
 			BlkFeeManager: fees.NewManager(fees.Empty, fees.EmptyWindows),
-			UnitCaps:      fees.Empty,
-=======
-			BlkFeeManager: fees.NewManager(feeCfg.UnitFees),
 			UnitCaps:      feeCfg.BlockUnitsCap,
->>>>>>> 1861ce42
 			State:         onAcceptState,
 			Tx:            tx,
 		}
@@ -655,13 +615,8 @@
 		feeCfg := env.config.GetDynamicFeesConfig(env.state.GetTimestamp())
 		executor := StandardTxExecutor{
 			Backend:       &env.backend,
-<<<<<<< HEAD
 			BlkFeeManager: fees.NewManager(fees.Empty, fees.EmptyWindows),
-			UnitCaps:      fees.Empty,
-=======
-			BlkFeeManager: fees.NewManager(feeCfg.UnitFees),
 			UnitCaps:      feeCfg.BlockUnitsCap,
->>>>>>> 1861ce42
 			State:         onAcceptState,
 			Tx:            tx,
 		}
@@ -721,13 +676,8 @@
 		feeCfg := env.config.GetDynamicFeesConfig(env.state.GetTimestamp())
 		executor := StandardTxExecutor{
 			Backend:       &env.backend,
-<<<<<<< HEAD
 			BlkFeeManager: fees.NewManager(fees.Empty, fees.EmptyWindows),
-			UnitCaps:      fees.Empty,
-=======
-			BlkFeeManager: fees.NewManager(feeCfg.UnitFees),
 			UnitCaps:      feeCfg.BlockUnitsCap,
->>>>>>> 1861ce42
 			State:         onAcceptState,
 			Tx:            duplicateSubnetTx,
 		}
@@ -767,13 +717,8 @@
 		feeCfg := env.config.GetDynamicFeesConfig(env.state.GetTimestamp())
 		executor := StandardTxExecutor{
 			Backend:       &env.backend,
-<<<<<<< HEAD
 			BlkFeeManager: fees.NewManager(fees.Empty, fees.EmptyWindows),
-			UnitCaps:      fees.Empty,
-=======
-			BlkFeeManager: fees.NewManager(feeCfg.UnitFees),
 			UnitCaps:      feeCfg.BlockUnitsCap,
->>>>>>> 1861ce42
 			State:         onAcceptState,
 			Tx:            tx,
 		}
@@ -809,13 +754,8 @@
 		feeCfg := env.config.GetDynamicFeesConfig(env.state.GetTimestamp())
 		executor := StandardTxExecutor{
 			Backend:       &env.backend,
-<<<<<<< HEAD
 			BlkFeeManager: fees.NewManager(fees.Empty, fees.EmptyWindows),
-			UnitCaps:      fees.Empty,
-=======
-			BlkFeeManager: fees.NewManager(feeCfg.UnitFees),
 			UnitCaps:      feeCfg.BlockUnitsCap,
->>>>>>> 1861ce42
 			State:         onAcceptState,
 			Tx:            tx,
 		}
@@ -849,13 +789,8 @@
 		feeCfg := env.config.GetDynamicFeesConfig(env.state.GetTimestamp())
 		executor := StandardTxExecutor{
 			Backend:       &env.backend,
-<<<<<<< HEAD
 			BlkFeeManager: fees.NewManager(fees.Empty, fees.EmptyWindows),
-			UnitCaps:      fees.Empty,
-=======
-			BlkFeeManager: fees.NewManager(feeCfg.UnitFees),
 			UnitCaps:      feeCfg.BlockUnitsCap,
->>>>>>> 1861ce42
 			State:         onAcceptState,
 			Tx:            tx,
 		}
@@ -899,13 +834,8 @@
 		feeCfg := env.config.GetDynamicFeesConfig(env.state.GetTimestamp())
 		executor := StandardTxExecutor{
 			Backend:       &env.backend,
-<<<<<<< HEAD
 			BlkFeeManager: fees.NewManager(fees.Empty, fees.EmptyWindows),
-			UnitCaps:      fees.Empty,
-=======
-			BlkFeeManager: fees.NewManager(feeCfg.UnitFees),
 			UnitCaps:      feeCfg.BlockUnitsCap,
->>>>>>> 1861ce42
 			State:         onAcceptState,
 			Tx:            tx,
 		}
@@ -943,13 +873,8 @@
 		feeCfg := env.config.GetDynamicFeesConfig(env.state.GetTimestamp())
 		executor := StandardTxExecutor{
 			Backend:       &env.backend,
-<<<<<<< HEAD
 			BlkFeeManager: fees.NewManager(fees.Empty, fees.EmptyWindows),
-			UnitCaps:      fees.Empty,
-=======
-			BlkFeeManager: fees.NewManager(feeCfg.UnitFees),
 			UnitCaps:      feeCfg.BlockUnitsCap,
->>>>>>> 1861ce42
 			State:         onAcceptState,
 			Tx:            tx,
 		}
@@ -978,13 +903,8 @@
 		feeCfg := env.config.GetDynamicFeesConfig(env.state.GetTimestamp())
 		executor := StandardTxExecutor{
 			Backend:       &env.backend,
-<<<<<<< HEAD
 			BlkFeeManager: fees.NewManager(fees.Empty, fees.EmptyWindows),
-			UnitCaps:      fees.Empty,
-=======
-			BlkFeeManager: fees.NewManager(feeCfg.UnitFees),
 			UnitCaps:      feeCfg.BlockUnitsCap,
->>>>>>> 1861ce42
 			State:         onAcceptState,
 			Tx:            tx,
 		}
@@ -1026,13 +946,8 @@
 		feeCfg := env.config.GetDynamicFeesConfig(env.state.GetTimestamp())
 		executor := StandardTxExecutor{
 			Backend:       &env.backend,
-<<<<<<< HEAD
 			BlkFeeManager: fees.NewManager(fees.Empty, fees.EmptyWindows),
-			UnitCaps:      fees.Empty,
-=======
-			BlkFeeManager: fees.NewManager(feeCfg.UnitFees),
 			UnitCaps:      feeCfg.BlockUnitsCap,
->>>>>>> 1861ce42
 			State:         onAcceptState,
 			Tx:            tx,
 		}
@@ -1071,13 +986,8 @@
 		feeCfg := env.config.GetDynamicFeesConfig(env.state.GetTimestamp())
 		executor := StandardTxExecutor{
 			Backend:       &env.backend,
-<<<<<<< HEAD
 			BlkFeeManager: fees.NewManager(fees.Empty, fees.EmptyWindows),
-			UnitCaps:      fees.Empty,
-=======
-			BlkFeeManager: fees.NewManager(feeCfg.UnitFees),
 			UnitCaps:      feeCfg.BlockUnitsCap,
->>>>>>> 1861ce42
 			State:         onAcceptState,
 			Tx:            tx,
 		}
@@ -1115,13 +1025,8 @@
 		feeCfg := env.config.GetDynamicFeesConfig(env.state.GetTimestamp())
 		executor := StandardTxExecutor{
 			Backend:       &env.backend,
-<<<<<<< HEAD
 			BlkFeeManager: fees.NewManager(fees.Empty, fees.EmptyWindows),
-			UnitCaps:      fees.Empty,
-=======
-			BlkFeeManager: fees.NewManager(feeCfg.UnitFees),
 			UnitCaps:      feeCfg.BlockUnitsCap,
->>>>>>> 1861ce42
 			State:         onAcceptState,
 			Tx:            tx,
 		}
@@ -1736,13 +1641,8 @@
 						FlowChecker:  env.flowChecker,
 						Ctx:          &snow.Context{},
 					},
-<<<<<<< HEAD
 					BlkFeeManager: fees.NewManager(fees.Empty, fees.EmptyWindows),
-					UnitCaps:      fees.Empty,
-=======
-					BlkFeeManager: fees.NewManager(feeCfg.UnitFees),
 					UnitCaps:      feeCfg.BlockUnitsCap,
->>>>>>> 1861ce42
 					Tx:            env.tx,
 					State:         env.state,
 				}
@@ -1775,13 +1675,8 @@
 						FlowChecker:  env.flowChecker,
 						Ctx:          &snow.Context{},
 					},
-<<<<<<< HEAD
 					BlkFeeManager: fees.NewManager(fees.Empty, fees.EmptyWindows),
-					UnitCaps:      fees.Empty,
-=======
-					BlkFeeManager: fees.NewManager(feeCfg.UnitFees),
 					UnitCaps:      feeCfg.BlockUnitsCap,
->>>>>>> 1861ce42
 					Tx:            env.tx,
 					State:         env.state,
 				}
@@ -1814,13 +1709,8 @@
 						FlowChecker:  env.flowChecker,
 						Ctx:          &snow.Context{},
 					},
-<<<<<<< HEAD
 					BlkFeeManager: fees.NewManager(fees.Empty, fees.EmptyWindows),
-					UnitCaps:      fees.Empty,
-=======
-					BlkFeeManager: fees.NewManager(feeCfg.UnitFees),
 					UnitCaps:      feeCfg.BlockUnitsCap,
->>>>>>> 1861ce42
 					Tx:            env.tx,
 					State:         env.state,
 				}
@@ -1856,13 +1746,8 @@
 						FlowChecker:  env.flowChecker,
 						Ctx:          &snow.Context{},
 					},
-<<<<<<< HEAD
 					BlkFeeManager: fees.NewManager(fees.Empty, fees.EmptyWindows),
-					UnitCaps:      fees.Empty,
-=======
-					BlkFeeManager: fees.NewManager(feeCfg.UnitFees),
 					UnitCaps:      feeCfg.BlockUnitsCap,
->>>>>>> 1861ce42
 					Tx:            env.tx,
 					State:         env.state,
 				}
@@ -1896,13 +1781,8 @@
 						FlowChecker:  env.flowChecker,
 						Ctx:          &snow.Context{},
 					},
-<<<<<<< HEAD
 					BlkFeeManager: fees.NewManager(fees.Empty, fees.EmptyWindows),
-					UnitCaps:      fees.Empty,
-=======
-					BlkFeeManager: fees.NewManager(feeCfg.UnitFees),
 					UnitCaps:      feeCfg.BlockUnitsCap,
->>>>>>> 1861ce42
 					Tx:            env.tx,
 					State:         env.state,
 				}
@@ -1935,13 +1815,8 @@
 						FlowChecker:  env.flowChecker,
 						Ctx:          &snow.Context{},
 					},
-<<<<<<< HEAD
 					BlkFeeManager: fees.NewManager(fees.Empty, fees.EmptyWindows),
-					UnitCaps:      fees.Empty,
-=======
-					BlkFeeManager: fees.NewManager(feeCfg.UnitFees),
 					UnitCaps:      feeCfg.BlockUnitsCap,
->>>>>>> 1861ce42
 					Tx:            env.tx,
 					State:         env.state,
 				}
@@ -1976,13 +1851,8 @@
 						FlowChecker:  env.flowChecker,
 						Ctx:          &snow.Context{},
 					},
-<<<<<<< HEAD
 					BlkFeeManager: fees.NewManager(fees.Empty, fees.EmptyWindows),
-					UnitCaps:      fees.Empty,
-=======
-					BlkFeeManager: fees.NewManager(feeCfg.UnitFees),
 					UnitCaps:      feeCfg.BlockUnitsCap,
->>>>>>> 1861ce42
 					Tx:            env.tx,
 					State:         env.state,
 				}
@@ -2020,13 +1890,8 @@
 						FlowChecker:  env.flowChecker,
 						Ctx:          &snow.Context{},
 					},
-<<<<<<< HEAD
 					BlkFeeManager: fees.NewManager(fees.Empty, fees.EmptyWindows),
-					UnitCaps:      fees.Empty,
-=======
-					BlkFeeManager: fees.NewManager(feeCfg.UnitFees),
 					UnitCaps:      feeCfg.BlockUnitsCap,
->>>>>>> 1861ce42
 					Tx:            env.tx,
 					State:         env.state,
 				}
@@ -2188,13 +2053,8 @@
 						FlowChecker:  env.flowChecker,
 						Ctx:          &snow.Context{},
 					},
-<<<<<<< HEAD
 					BlkFeeManager: fees.NewManager(fees.Empty, fees.EmptyWindows),
-					UnitCaps:      fees.Empty,
-=======
-					BlkFeeManager: fees.NewManager(feeCfg.UnitFees),
 					UnitCaps:      feeCfg.BlockUnitsCap,
->>>>>>> 1861ce42
 					Tx:            env.tx,
 					State:         env.state,
 				}
@@ -2226,13 +2086,8 @@
 						FlowChecker:  env.flowChecker,
 						Ctx:          &snow.Context{},
 					},
-<<<<<<< HEAD
 					BlkFeeManager: fees.NewManager(fees.Empty, fees.EmptyWindows),
-					UnitCaps:      fees.Empty,
-=======
-					BlkFeeManager: fees.NewManager(feeCfg.UnitFees),
 					UnitCaps:      feeCfg.BlockUnitsCap,
->>>>>>> 1861ce42
 					Tx:            env.tx,
 					State:         env.state,
 				}
@@ -2266,13 +2121,8 @@
 						FlowChecker:  env.flowChecker,
 						Ctx:          &snow.Context{},
 					},
-<<<<<<< HEAD
 					BlkFeeManager: fees.NewManager(fees.Empty, fees.EmptyWindows),
-					UnitCaps:      fees.Empty,
-=======
-					BlkFeeManager: fees.NewManager(feeCfg.UnitFees),
 					UnitCaps:      feeCfg.BlockUnitsCap,
->>>>>>> 1861ce42
 					Tx:            env.tx,
 					State:         env.state,
 				}
@@ -2312,13 +2162,8 @@
 						FlowChecker:  env.flowChecker,
 						Ctx:          &snow.Context{},
 					},
-<<<<<<< HEAD
 					BlkFeeManager: fees.NewManager(fees.Empty, fees.EmptyWindows),
-					UnitCaps:      fees.Empty,
-=======
-					BlkFeeManager: fees.NewManager(feeCfg.UnitFees),
 					UnitCaps:      feeCfg.BlockUnitsCap,
->>>>>>> 1861ce42
 					Tx:            env.tx,
 					State:         env.state,
 				}
@@ -2363,13 +2208,8 @@
 						FlowChecker:  env.flowChecker,
 						Ctx:          &snow.Context{},
 					},
-<<<<<<< HEAD
 					BlkFeeManager: fees.NewManager(fees.Empty, fees.EmptyWindows),
-					UnitCaps:      fees.Empty,
-=======
-					BlkFeeManager: fees.NewManager(feeCfg.UnitFees),
 					UnitCaps:      feeCfg.BlockUnitsCap,
->>>>>>> 1861ce42
 					Tx:            env.tx,
 					State:         env.state,
 				}
