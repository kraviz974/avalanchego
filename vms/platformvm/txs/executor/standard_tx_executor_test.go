// Copyright (C) 2019-2024, Ava Labs, Inc. All rights reserved.
// See the file LICENSE for licensing terms.

package executor

import (
	"errors"
	"fmt"
	"math"
	"testing"
	"time"

	"github.com/stretchr/testify/require"
	"go.uber.org/mock/gomock"

	"github.com/ava-labs/avalanchego/database"
	"github.com/ava-labs/avalanchego/ids"
	"github.com/ava-labs/avalanchego/snow"
	"github.com/ava-labs/avalanchego/utils"
	"github.com/ava-labs/avalanchego/utils/constants"
	"github.com/ava-labs/avalanchego/utils/crypto/bls"
	"github.com/ava-labs/avalanchego/utils/crypto/secp256k1"
	"github.com/ava-labs/avalanchego/utils/hashing"
	"github.com/ava-labs/avalanchego/utils/units"
	"github.com/ava-labs/avalanchego/vms/components/avax"
	"github.com/ava-labs/avalanchego/vms/components/verify"
	"github.com/ava-labs/avalanchego/vms/platformvm/config"
	"github.com/ava-labs/avalanchego/vms/platformvm/config/configtest"
	"github.com/ava-labs/avalanchego/vms/platformvm/fx"
	"github.com/ava-labs/avalanchego/vms/platformvm/genesis/genesistest"
	"github.com/ava-labs/avalanchego/vms/platformvm/reward"
	"github.com/ava-labs/avalanchego/vms/platformvm/signer"
	"github.com/ava-labs/avalanchego/vms/platformvm/state"
	"github.com/ava-labs/avalanchego/vms/platformvm/status"
	"github.com/ava-labs/avalanchego/vms/platformvm/txs"
	"github.com/ava-labs/avalanchego/vms/platformvm/utxo"
	"github.com/ava-labs/avalanchego/vms/secp256k1fx"
)

// This tests that the math performed during TransformSubnetTx execution can
// never overflow
const _ time.Duration = math.MaxUint32 * time.Second

var errTest = errors.New("non-nil error")

func TestStandardTxExecutorAddValidatorTxEmptyID(t *testing.T) {
	require := require.New(t)
	env := newEnvironment(t, apricotPhase5)
	env.ctx.Lock.Lock()
	defer env.ctx.Lock.Unlock()

	chainTime := env.state.GetTimestamp()
	startTime := genesistest.ValidateStartTime.Add(1 * time.Second)

	tests := []struct {
		banffTime     time.Time
		expectedError error
	}{
		{ // Case: Before banff
			banffTime:     chainTime.Add(1),
			expectedError: errEmptyNodeID,
		},
		{ // Case: At banff
			banffTime:     chainTime,
			expectedError: errEmptyNodeID,
		},
		{ // Case: After banff
			banffTime:     chainTime.Add(-1),
			expectedError: errEmptyNodeID,
		},
	}
	for _, test := range tests {
		// Case: Empty validator node ID after banff
		env.config.BanffTime = test.banffTime

		tx, err := env.txBuilder.NewAddValidatorTx( // create the tx
			env.config.MinValidatorStake,
			uint64(startTime.Unix()),
			uint64(genesistest.ValidateEndTime.Unix()),
			ids.EmptyNodeID,
			ids.GenerateTestShortID(),
			reward.PercentDenominator,
			[]*secp256k1.PrivateKey{genesistest.Keys[0]},
			ids.ShortEmpty, // change addr
			nil,
		)
		require.NoError(err)

		stateDiff, err := state.NewDiff(lastAcceptedID, env)
		require.NoError(err)

		executor := StandardTxExecutor{
			Backend: &env.backend,
			State:   stateDiff,
			Tx:      tx,
		}
		err = tx.Unsigned.Visit(&executor)
		require.ErrorIs(err, test.expectedError)
	}
}

func TestStandardTxExecutorAddDelegator(t *testing.T) {
	dummyHeight := uint64(1)
	rewardAddress := genesistest.Keys[0].PublicKey().Address()
	nodeID := genesistest.GenesisNodeIDs[0]

	newValidatorID := ids.GenerateTestNodeID()
	newValidatorStartTime := genesistest.ValidateStartTime.Add(5 * time.Second)
	newValidatorEndTime := genesistest.ValidateEndTime.Add(-5 * time.Second)

	// [addMinStakeValidator] adds a new validator to the primary network's
	// pending validator set with the minimum staking amount
	addMinStakeValidator := func(target *environment) {
		tx, err := target.txBuilder.NewAddValidatorTx(
			target.config.MinValidatorStake,      // stake amount
			uint64(newValidatorStartTime.Unix()), // start time
			uint64(newValidatorEndTime.Unix()),   // end time
			newValidatorID,                       // node ID
			rewardAddress,                        // Reward Address
			reward.PercentDenominator,            // Shares
			[]*secp256k1.PrivateKey{genesistest.Keys[0]},
			ids.ShortEmpty,
			nil,
		)
		require.NoError(t, err)

		addValTx := tx.Unsigned.(*txs.AddValidatorTx)
		staker, err := state.NewCurrentStaker(
			tx.ID(),
			addValTx,
			addValTx.StartTime(),
			0,
		)
		require.NoError(t, err)

		target.state.PutCurrentValidator(staker)
		target.state.AddTx(tx, status.Committed)
		target.state.SetHeight(dummyHeight)
		require.NoError(t, target.state.Commit())
	}

	// [addMaxStakeValidator] adds a new validator to the primary network's
	// pending validator set with the maximum staking amount
	addMaxStakeValidator := func(target *environment) {
		tx, err := target.txBuilder.NewAddValidatorTx(
			target.config.MaxValidatorStake,      // stake amount
			uint64(newValidatorStartTime.Unix()), // start time
			uint64(newValidatorEndTime.Unix()),   // end time
			newValidatorID,                       // node ID
			rewardAddress,                        // Reward Address
			reward.PercentDenominator,            // Shared
			[]*secp256k1.PrivateKey{genesistest.Keys[0]},
			ids.ShortEmpty,
			nil,
		)
		require.NoError(t, err)

		addValTx := tx.Unsigned.(*txs.AddValidatorTx)
		staker, err := state.NewCurrentStaker(
			tx.ID(),
			addValTx,
			addValTx.StartTime(),
			0,
		)
		require.NoError(t, err)

		target.state.PutCurrentValidator(staker)
		target.state.AddTx(tx, status.Committed)
		target.state.SetHeight(dummyHeight)
		require.NoError(t, target.state.Commit())
	}

	dummyH := newEnvironment(t, apricotPhase5)
	currentTimestamp := dummyH.state.GetTimestamp()

	type test struct {
		description          string
		stakeAmount          uint64
		startTime            time.Time
		endTime              time.Time
		nodeID               ids.NodeID
		rewardAddress        ids.ShortID
		feeKeys              []*secp256k1.PrivateKey
		setup                func(*environment)
		AP3Time              time.Time
		expectedExecutionErr error
	}

	tests := []test{
		{
			description:          "validator stops validating earlier than delegator",
			stakeAmount:          dummyH.config.MinDelegatorStake,
			startTime:            genesistest.ValidateStartTime.Add(time.Second),
			endTime:              genesistest.ValidateEndTime.Add(time.Second),
			nodeID:               nodeID,
			rewardAddress:        rewardAddress,
			feeKeys:              []*secp256k1.PrivateKey{genesistest.Keys[0]},
			setup:                nil,
			AP3Time:              genesistest.GenesisTime,
			expectedExecutionErr: ErrPeriodMismatch,
		},
		{
			description:          fmt.Sprintf("delegator should not be added more than (%s) in the future", MaxFutureStartTime),
			stakeAmount:          dummyH.config.MinDelegatorStake,
			startTime:            currentTimestamp.Add(MaxFutureStartTime + time.Second),
			endTime:              currentTimestamp.Add(MaxFutureStartTime + configtest.MinStakingDuration + time.Second),
			nodeID:               nodeID,
			rewardAddress:        rewardAddress,
			feeKeys:              []*secp256k1.PrivateKey{genesistest.Keys[0]},
			setup:                nil,
			AP3Time:              genesistest.GenesisTime,
			expectedExecutionErr: ErrFutureStakeTime,
		},
		{
			description:          "validator not in the current or pending validator sets",
			stakeAmount:          dummyH.config.MinDelegatorStake,
			startTime:            genesistest.ValidateStartTime.Add(5 * time.Second),
			endTime:              genesistest.ValidateEndTime.Add(-5 * time.Second),
			nodeID:               newValidatorID,
			rewardAddress:        rewardAddress,
			feeKeys:              []*secp256k1.PrivateKey{genesistest.Keys[0]},
			setup:                nil,
			AP3Time:              genesistest.GenesisTime,
			expectedExecutionErr: database.ErrNotFound,
		},
		{
			description:          "delegator starts before validator",
			stakeAmount:          dummyH.config.MinDelegatorStake,
			startTime:            newValidatorStartTime.Add(-1 * time.Second), // start validating subnet before primary network
			endTime:              newValidatorEndTime,
			nodeID:               newValidatorID,
			rewardAddress:        rewardAddress,
			feeKeys:              []*secp256k1.PrivateKey{genesistest.Keys[0]},
			setup:                addMinStakeValidator,
			AP3Time:              genesistest.GenesisTime,
			expectedExecutionErr: ErrPeriodMismatch,
		},
		{
			description:          "delegator stops before validator",
			stakeAmount:          dummyH.config.MinDelegatorStake,
			startTime:            newValidatorStartTime,
			endTime:              newValidatorEndTime.Add(time.Second), // stop validating subnet after stopping validating primary network
			nodeID:               newValidatorID,
			rewardAddress:        rewardAddress,
			feeKeys:              []*secp256k1.PrivateKey{genesistest.Keys[0]},
			setup:                addMinStakeValidator,
			AP3Time:              genesistest.GenesisTime,
			expectedExecutionErr: ErrPeriodMismatch,
		},
		{
			description:          "valid",
			stakeAmount:          dummyH.config.MinDelegatorStake,
			startTime:            newValidatorStartTime, // same start time as for primary network
			endTime:              newValidatorEndTime,   // same end time as for primary network
			nodeID:               newValidatorID,
			rewardAddress:        rewardAddress,
			feeKeys:              []*secp256k1.PrivateKey{genesistest.Keys[0]},
			setup:                addMinStakeValidator,
			AP3Time:              genesistest.GenesisTime,
			expectedExecutionErr: nil,
		},
		{
			description:          "starts delegating at current timestamp",
			stakeAmount:          dummyH.config.MinDelegatorStake,              // weight
			startTime:            currentTimestamp,                             // start time
			endTime:              genesistest.ValidateEndTime,                  // end time
			nodeID:               nodeID,                                       // node ID
			rewardAddress:        rewardAddress,                                // Reward Address
			feeKeys:              []*secp256k1.PrivateKey{genesistest.Keys[0]}, // tx fee payer
			setup:                nil,
			AP3Time:              genesistest.GenesisTime,
			expectedExecutionErr: ErrTimestampNotBeforeStartTime,
		},
		{
			description:   "tx fee paying key has no funds",
			stakeAmount:   dummyH.config.MinDelegatorStake,                // weight
			startTime:     genesistest.ValidateStartTime.Add(time.Second), // start time
			endTime:       genesistest.ValidateEndTime,                    // end time
			nodeID:        nodeID,                                         // node ID
			rewardAddress: rewardAddress,                                  // Reward Address
			feeKeys:       []*secp256k1.PrivateKey{genesistest.Keys[1]},   // tx fee payer
			setup: func(target *environment) { // Remove all UTXOs owned by keys[1]
				utxoIDs, err := target.state.UTXOIDs(
					genesistest.Keys[1].PublicKey().Address().Bytes(),
					ids.Empty,
					math.MaxInt32)
				require.NoError(t, err)

				for _, utxoID := range utxoIDs {
					target.state.DeleteUTXO(utxoID)
				}
				target.state.SetHeight(dummyHeight)
				require.NoError(t, target.state.Commit())
			},
			AP3Time:              genesistest.GenesisTime,
			expectedExecutionErr: ErrFlowCheckFailed,
		},
		{
			description:          "over delegation before AP3",
			stakeAmount:          dummyH.config.MinDelegatorStake,
			startTime:            newValidatorStartTime, // same start time as for primary network
			endTime:              newValidatorEndTime,   // same end time as for primary network
			nodeID:               newValidatorID,
			rewardAddress:        rewardAddress,
			feeKeys:              []*secp256k1.PrivateKey{genesistest.Keys[0]},
			setup:                addMaxStakeValidator,
			AP3Time:              genesistest.ValidateEndTime,
			expectedExecutionErr: nil,
		},
		{
			description:          "over delegation after AP3",
			stakeAmount:          dummyH.config.MinDelegatorStake,
			startTime:            newValidatorStartTime, // same start time as for primary network
			endTime:              newValidatorEndTime,   // same end time as for primary network
			nodeID:               newValidatorID,
			rewardAddress:        rewardAddress,
			feeKeys:              []*secp256k1.PrivateKey{genesistest.Keys[0]},
			setup:                addMaxStakeValidator,
			AP3Time:              genesistest.GenesisTime,
			expectedExecutionErr: ErrOverDelegated,
		},
	}

	for _, tt := range tests {
		t.Run(tt.description, func(t *testing.T) {
			require := require.New(t)
			freshTH := newEnvironment(t, apricotPhase5)
			freshTH.config.ApricotPhase3Time = tt.AP3Time

			tx, err := freshTH.txBuilder.NewAddDelegatorTx(
				tt.stakeAmount,
				uint64(tt.startTime.Unix()),
				uint64(tt.endTime.Unix()),
				tt.nodeID,
				tt.rewardAddress,
				tt.feeKeys,
				ids.ShortEmpty,
				nil,
			)
			require.NoError(err)

			if tt.setup != nil {
				tt.setup(freshTH)
			}

			onAcceptState, err := state.NewDiff(lastAcceptedID, freshTH)
			require.NoError(err)

			freshTH.config.BanffTime = onAcceptState.GetTimestamp()

			executor := StandardTxExecutor{
				Backend: &freshTH.backend,
				State:   onAcceptState,
				Tx:      tx,
			}
			err = tx.Unsigned.Visit(&executor)
			require.ErrorIs(err, tt.expectedExecutionErr)
		})
	}
}

func TestApricotStandardTxExecutorAddSubnetValidator(t *testing.T) {
	require := require.New(t)
	env := newEnvironment(t, apricotPhase5)
	env.ctx.Lock.Lock()
	defer env.ctx.Lock.Unlock()

	nodeID := genesistest.GenesisNodeIDs[0]

	{
		// Case: Proposed validator currently validating primary network
		// but stops validating subnet after stops validating primary network
		// (note that keys[0] is a genesis validator)
		startTime := genesistest.ValidateStartTime.Add(time.Second)
		tx, err := env.txBuilder.NewAddSubnetValidatorTx(
			configtest.Weight,
			uint64(startTime.Unix()),
			uint64(genesistest.ValidateEndTime.Unix())+1,
			nodeID,
			testSubnet1.ID(),
			[]*secp256k1.PrivateKey{genesistest.SubnetControlKeys[0], genesistest.SubnetControlKeys[1]},
			ids.ShortEmpty, // change addr
			nil,
		)
		require.NoError(err)

		onAcceptState, err := state.NewDiff(lastAcceptedID, env)
		require.NoError(err)

		executor := StandardTxExecutor{
			Backend: &env.backend,
			State:   onAcceptState,
			Tx:      tx,
		}
		err = tx.Unsigned.Visit(&executor)
		require.ErrorIs(err, ErrPeriodMismatch)
	}

	{
		// Case: Proposed validator currently validating primary network
		// and proposed subnet validation period is subset of
		// primary network validation period
		// (note that keys[0] is a genesis validator)
		tx, err := env.txBuilder.NewAddSubnetValidatorTx(
			configtest.Weight,
			uint64(genesistest.ValidateStartTime.Unix()+1),
			uint64(genesistest.ValidateEndTime.Unix()),
			nodeID,
			testSubnet1.ID(),
			[]*secp256k1.PrivateKey{genesistest.SubnetControlKeys[0], genesistest.SubnetControlKeys[1]},
			ids.ShortEmpty, // change addr
			nil,
		)
		require.NoError(err)

		onAcceptState, err := state.NewDiff(lastAcceptedID, env)
		require.NoError(err)

		executor := StandardTxExecutor{
			Backend: &env.backend,
			State:   onAcceptState,
			Tx:      tx,
		}
		require.NoError(tx.Unsigned.Visit(&executor))
	}

	// Add a validator to pending validator set of primary network
	// starts validating primary network 10 seconds after genesis
	pendingDSValidatorID := ids.GenerateTestNodeID()
	dsStartTime := genesistest.GenesisTime.Add(10 * time.Second)
	dsEndTime := dsStartTime.Add(5 * configtest.MinStakingDuration)

	addDSTx, err := env.txBuilder.NewAddValidatorTx(
		env.config.MinValidatorStake, // stake amount
		uint64(dsStartTime.Unix()),   // start time
		uint64(dsEndTime.Unix()),     // end time
		pendingDSValidatorID,         // node ID
		ids.GenerateTestShortID(),    // reward address
		reward.PercentDenominator,    // shares
		[]*secp256k1.PrivateKey{genesistest.Keys[0]},
		ids.ShortEmpty,
		nil,
	)
	require.NoError(err)

	{
		// Case: Proposed validator isn't in pending or current validator sets
		tx, err := env.txBuilder.NewAddSubnetValidatorTx(
			configtest.Weight,
			uint64(dsStartTime.Unix()), // start validating subnet before primary network
			uint64(dsEndTime.Unix()),
			pendingDSValidatorID,
			testSubnet1.ID(),
			[]*secp256k1.PrivateKey{genesistest.SubnetControlKeys[0], genesistest.SubnetControlKeys[1]},
			ids.ShortEmpty, // change addr
			nil,
		)
		require.NoError(err)

		onAcceptState, err := state.NewDiff(lastAcceptedID, env)
		require.NoError(err)

		executor := StandardTxExecutor{
			Backend: &env.backend,
			State:   onAcceptState,
			Tx:      tx,
		}
		err = tx.Unsigned.Visit(&executor)
		require.ErrorIs(err, ErrNotValidator)
	}

	addValTx := addDSTx.Unsigned.(*txs.AddValidatorTx)
	staker, err := state.NewCurrentStaker(
		addDSTx.ID(),
		addValTx,
		dsStartTime,
		0,
	)
	require.NoError(err)

	env.state.PutCurrentValidator(staker)
	env.state.AddTx(addDSTx, status.Committed)
	dummyHeight := uint64(1)
	env.state.SetHeight(dummyHeight)
	require.NoError(env.state.Commit())

	// Node with ID key.PublicKey().Address() now a pending validator for primary network

	{
		// Case: Proposed validator is pending validator of primary network
		// but starts validating subnet before primary network
		tx, err := env.txBuilder.NewAddSubnetValidatorTx(
			configtest.Weight,
			uint64(dsStartTime.Unix())-1, // start validating subnet before primary network
			uint64(dsEndTime.Unix()),
			pendingDSValidatorID,
			testSubnet1.ID(),
			[]*secp256k1.PrivateKey{genesistest.SubnetControlKeys[0], genesistest.SubnetControlKeys[1]},
			ids.ShortEmpty, // change addr
			nil,
		)
		require.NoError(err)

		onAcceptState, err := state.NewDiff(lastAcceptedID, env)
		require.NoError(err)

		executor := StandardTxExecutor{
			Backend: &env.backend,
			State:   onAcceptState,
			Tx:      tx,
		}
		err = tx.Unsigned.Visit(&executor)
		require.ErrorIs(err, ErrPeriodMismatch)
	}

	{
		// Case: Proposed validator is pending validator of primary network
		// but stops validating subnet after primary network
		tx, err := env.txBuilder.NewAddSubnetValidatorTx(
			configtest.Weight,
			uint64(dsStartTime.Unix()),
			uint64(dsEndTime.Unix())+1, // stop validating subnet after stopping validating primary network
			pendingDSValidatorID,
			testSubnet1.ID(),
			[]*secp256k1.PrivateKey{genesistest.SubnetControlKeys[0], genesistest.SubnetControlKeys[1]},
			ids.ShortEmpty, // change addr
			nil,
		)
		require.NoError(err)

		onAcceptState, err := state.NewDiff(lastAcceptedID, env)
		require.NoError(err)

		executor := StandardTxExecutor{
			Backend: &env.backend,
			State:   onAcceptState,
			Tx:      tx,
		}
		err = tx.Unsigned.Visit(&executor)
		require.ErrorIs(err, ErrPeriodMismatch)
	}

	{
		// Case: Proposed validator is pending validator of primary network and
		// period validating subnet is subset of time validating primary network
		tx, err := env.txBuilder.NewAddSubnetValidatorTx(
			configtest.Weight,
			uint64(dsStartTime.Unix()), // same start time as for primary network
			uint64(dsEndTime.Unix()),   // same end time as for primary network
			pendingDSValidatorID,
			testSubnet1.ID(),
			[]*secp256k1.PrivateKey{genesistest.SubnetControlKeys[0], genesistest.SubnetControlKeys[1]},
			ids.ShortEmpty, // change addr
			nil,
		)
		require.NoError(err)

		onAcceptState, err := state.NewDiff(lastAcceptedID, env)
		require.NoError(err)
		executor := StandardTxExecutor{
			Backend: &env.backend,
			State:   onAcceptState,
			Tx:      tx,
		}
		require.NoError(tx.Unsigned.Visit(&executor))
	}

	// Case: Proposed validator start validating at/before current timestamp
	// First, advance the timestamp
	newTimestamp := genesistest.GenesisTime.Add(2 * time.Second)
	env.state.SetTimestamp(newTimestamp)

	{
		tx, err := env.txBuilder.NewAddSubnetValidatorTx(
			configtest.Weight,           // weight
			uint64(newTimestamp.Unix()), // start time
			uint64(newTimestamp.Add(configtest.MinStakingDuration).Unix()), // end time
			nodeID,           // node ID
			testSubnet1.ID(), // subnet ID
			[]*secp256k1.PrivateKey{genesistest.SubnetControlKeys[0], genesistest.SubnetControlKeys[1]},
			ids.ShortEmpty, // change addr
			nil,
		)
		require.NoError(err)

		onAcceptState, err := state.NewDiff(lastAcceptedID, env)
		require.NoError(err)

		executor := StandardTxExecutor{
			Backend: &env.backend,
			State:   onAcceptState,
			Tx:      tx,
		}
		err = tx.Unsigned.Visit(&executor)
		require.ErrorIs(err, ErrTimestampNotBeforeStartTime)
	}

	// reset the timestamp
	env.state.SetTimestamp(genesistest.GenesisTime)

	// Case: Proposed validator already validating the subnet
	// First, add validator as validator of subnet
	subnetTx, err := env.txBuilder.NewAddSubnetValidatorTx(
		configtest.Weight, // weight
		uint64(genesistest.ValidateStartTime.Unix()), // start time
		uint64(genesistest.ValidateEndTime.Unix()),   // end time
		nodeID,           // node ID
		testSubnet1.ID(), // subnet ID
		[]*secp256k1.PrivateKey{genesistest.SubnetControlKeys[0], genesistest.SubnetControlKeys[1]},
		ids.ShortEmpty,
		nil,
	)
	require.NoError(err)

	addSubnetValTx := subnetTx.Unsigned.(*txs.AddSubnetValidatorTx)
	staker, err = state.NewCurrentStaker(
		subnetTx.ID(),
		addSubnetValTx,
		genesistest.ValidateStartTime,
		0,
	)
	require.NoError(err)

	env.state.PutCurrentValidator(staker)
	env.state.AddTx(subnetTx, status.Committed)
	env.state.SetHeight(dummyHeight)
	require.NoError(env.state.Commit())

	{
		// Node with ID nodeIDKey.PublicKey().Address() now validating subnet with ID testSubnet1.ID
		startTime := genesistest.ValidateStartTime.Add(time.Second)
		duplicateSubnetTx, err := env.txBuilder.NewAddSubnetValidatorTx(
			configtest.Weight,                          // weight
			uint64(startTime.Unix()),                   // start time
			uint64(genesistest.ValidateEndTime.Unix()), // end time
			nodeID,           // node ID
			testSubnet1.ID(), // subnet ID
			[]*secp256k1.PrivateKey{genesistest.SubnetControlKeys[0], genesistest.SubnetControlKeys[1]},
			ids.ShortEmpty, // change addr
			nil,
		)
		require.NoError(err)

		onAcceptState, err := state.NewDiff(lastAcceptedID, env)
		require.NoError(err)

		executor := StandardTxExecutor{
			Backend: &env.backend,
			State:   onAcceptState,
			Tx:      duplicateSubnetTx,
		}
		err = duplicateSubnetTx.Unsigned.Visit(&executor)
		require.ErrorIs(err, ErrDuplicateValidator)
	}

	env.state.DeleteCurrentValidator(staker)
	env.state.SetHeight(dummyHeight)
	require.NoError(env.state.Commit())

	{
		// Case: Duplicate signatures
		startTime := genesistest.ValidateStartTime.Add(time.Second)
		tx, err := env.txBuilder.NewAddSubnetValidatorTx(
			configtest.Weight,        // weight
			uint64(startTime.Unix()), // start time
			uint64(startTime.Add(configtest.MinStakingDuration).Unix())+1, // end time
			nodeID,           // node ID
			testSubnet1.ID(), // subnet ID
			[]*secp256k1.PrivateKey{genesistest.SubnetControlKeys[0], genesistest.SubnetControlKeys[1], genesistest.SubnetControlKeys[2]},
			ids.ShortEmpty, // change addr
			nil,
		)
		require.NoError(err)

		// Duplicate a signature
		addSubnetValidatorTx := tx.Unsigned.(*txs.AddSubnetValidatorTx)
		input := addSubnetValidatorTx.SubnetAuth.(*secp256k1fx.Input)
		input.SigIndices = append(input.SigIndices, input.SigIndices[0])
		// This tx was syntactically verified when it was created...pretend it wasn't so we don't use cache
		addSubnetValidatorTx.SyntacticallyVerified = false

		onAcceptState, err := state.NewDiff(lastAcceptedID, env)
		require.NoError(err)

		executor := StandardTxExecutor{
			Backend: &env.backend,
			State:   onAcceptState,
			Tx:      tx,
		}
		err = tx.Unsigned.Visit(&executor)
		require.ErrorIs(err, secp256k1fx.ErrInputIndicesNotSortedUnique)
	}

	{
		// Case: Too few signatures
		startTime := genesistest.ValidateStartTime.Add(time.Second)
		tx, err := env.txBuilder.NewAddSubnetValidatorTx(
			configtest.Weight,        // weight
			uint64(startTime.Unix()), // start time
			uint64(startTime.Add(configtest.MinStakingDuration).Unix()), // end time
			nodeID,           // node ID
			testSubnet1.ID(), // subnet ID
			[]*secp256k1.PrivateKey{genesistest.SubnetControlKeys[0], genesistest.SubnetControlKeys[2]},
			ids.ShortEmpty, // change addr
			nil,
		)
		require.NoError(err)

		// Remove a signature
		addSubnetValidatorTx := tx.Unsigned.(*txs.AddSubnetValidatorTx)
		input := addSubnetValidatorTx.SubnetAuth.(*secp256k1fx.Input)
		input.SigIndices = input.SigIndices[1:]
		// This tx was syntactically verified when it was created...pretend it wasn't so we don't use cache
		addSubnetValidatorTx.SyntacticallyVerified = false

		onAcceptState, err := state.NewDiff(lastAcceptedID, env)
		require.NoError(err)

		executor := StandardTxExecutor{
			Backend: &env.backend,
			State:   onAcceptState,
			Tx:      tx,
		}
		err = tx.Unsigned.Visit(&executor)
		require.ErrorIs(err, errUnauthorizedSubnetModification)
	}

	{
		// Case: Control Signature from invalid key (keys[3] is not a control key)
		startTime := genesistest.ValidateStartTime.Add(time.Second)
		tx, err := env.txBuilder.NewAddSubnetValidatorTx(
			configtest.Weight,        // weight
			uint64(startTime.Unix()), // start time
			uint64(startTime.Add(configtest.MinStakingDuration).Unix()), // end time
			nodeID,           // node ID
			testSubnet1.ID(), // subnet ID
			[]*secp256k1.PrivateKey{genesistest.SubnetControlKeys[0], genesistest.Keys[1]},
			ids.ShortEmpty, // change addr
			nil,
		)
		require.NoError(err)

		// Replace a valid signature with one from keys[3]
		sig, err := genesistest.Keys[3].SignHash(hashing.ComputeHash256(tx.Unsigned.Bytes()))
		require.NoError(err)
		copy(tx.Creds[1].(*secp256k1fx.Credential).Sigs[0][:], sig)

		onAcceptState, err := state.NewDiff(lastAcceptedID, env)
		require.NoError(err)

		executor := StandardTxExecutor{
			Backend: &env.backend,
			State:   onAcceptState,
			Tx:      tx,
		}
		err = tx.Unsigned.Visit(&executor)
		require.ErrorIs(err, errUnauthorizedSubnetModification)
	}

	{
		// Case: Proposed validator in pending validator set for subnet
		// First, add validator to pending validator set of subnet
		startTime := genesistest.ValidateStartTime.Add(time.Second)
		tx, err := env.txBuilder.NewAddSubnetValidatorTx(
			configtest.Weight,          // weight
			uint64(startTime.Unix())+1, // start time
			uint64(startTime.Add(configtest.MinStakingDuration).Unix())+1, // end time
			nodeID,           // node ID
			testSubnet1.ID(), // subnet ID
			[]*secp256k1.PrivateKey{genesistest.SubnetControlKeys[0], genesistest.SubnetControlKeys[1]},
			ids.ShortEmpty, // change addr
			nil,
		)
		require.NoError(err)

		addSubnetValTx := subnetTx.Unsigned.(*txs.AddSubnetValidatorTx)
		staker, err = state.NewCurrentStaker(
			subnetTx.ID(),
			addSubnetValTx,
			genesistest.ValidateStartTime,
			0,
		)
		require.NoError(err)

		env.state.PutCurrentValidator(staker)
		env.state.AddTx(tx, status.Committed)
		env.state.SetHeight(dummyHeight)
		require.NoError(env.state.Commit())

		onAcceptState, err := state.NewDiff(lastAcceptedID, env)
		require.NoError(err)

		executor := StandardTxExecutor{
			Backend: &env.backend,
			State:   onAcceptState,
			Tx:      tx,
		}
		err = tx.Unsigned.Visit(&executor)
		require.ErrorIs(err, ErrDuplicateValidator)
	}
}

func TestBanffStandardTxExecutorAddValidator(t *testing.T) {
	require := require.New(t)
	env := newEnvironment(t, banff)
	env.ctx.Lock.Lock()
	defer env.ctx.Lock.Unlock()

	nodeID := ids.GenerateTestNodeID()

	{
		// Case: Validator's start time too early
		tx, err := env.txBuilder.NewAddValidatorTx(
			env.config.MinValidatorStake,
			uint64(genesistest.ValidateStartTime.Unix())-1,
			uint64(genesistest.ValidateEndTime.Unix()),
			nodeID,
			ids.ShortEmpty,
			reward.PercentDenominator,
			[]*secp256k1.PrivateKey{genesistest.Keys[0]},
			ids.ShortEmpty, // change addr
			nil,
		)
		require.NoError(err)

		onAcceptState, err := state.NewDiff(lastAcceptedID, env)
		require.NoError(err)

		executor := StandardTxExecutor{
			Backend: &env.backend,
			State:   onAcceptState,
			Tx:      tx,
		}
		err = tx.Unsigned.Visit(&executor)
		require.ErrorIs(err, ErrTimestampNotBeforeStartTime)
	}

	{
		// Case: Validator's start time too far in the future
		tx, err := env.txBuilder.NewAddValidatorTx(
			env.config.MinValidatorStake,
			uint64(genesistest.ValidateStartTime.Add(MaxFutureStartTime).Unix()+1),
			uint64(genesistest.ValidateStartTime.Add(MaxFutureStartTime).Add(configtest.MinStakingDuration).Unix()+1),
			nodeID,
			ids.ShortEmpty,
			reward.PercentDenominator,
			[]*secp256k1.PrivateKey{genesistest.Keys[0]},
			ids.ShortEmpty, // change addr
			nil,
		)
		require.NoError(err)

		onAcceptState, err := state.NewDiff(lastAcceptedID, env)
		require.NoError(err)

		executor := StandardTxExecutor{
			Backend: &env.backend,
			State:   onAcceptState,
			Tx:      tx,
		}
		err = tx.Unsigned.Visit(&executor)
		require.ErrorIs(err, ErrFutureStakeTime)
	}

	{
		// Case: Validator in current validator set of primary network
		startTime := genesistest.ValidateStartTime.Add(1 * time.Second)
		tx, err := env.txBuilder.NewAddValidatorTx(
			env.config.MinValidatorStake,                                // stake amount
			uint64(startTime.Unix()),                                    // start time
			uint64(startTime.Add(configtest.MinStakingDuration).Unix()), // end time
			nodeID,
			ids.ShortEmpty,
			reward.PercentDenominator, // shares
<<<<<<< HEAD
			[]*secp256k1.PrivateKey{genesistest.Keys[0]},
			ids.ShortEmpty, // change addr // key
=======
			[]*secp256k1.PrivateKey{preFundedKeys[0]},
			ids.ShortEmpty, // change addr
			nil,
>>>>>>> 6dcd8e8a
		)
		require.NoError(err)

		addValTx := tx.Unsigned.(*txs.AddValidatorTx)
		staker, err := state.NewCurrentStaker(
			tx.ID(),
			addValTx,
			startTime,
			0,
		)
		require.NoError(err)

		onAcceptState, err := state.NewDiff(lastAcceptedID, env)
		require.NoError(err)

		onAcceptState.PutCurrentValidator(staker)
		onAcceptState.AddTx(tx, status.Committed)

		executor := StandardTxExecutor{
			Backend: &env.backend,
			State:   onAcceptState,
			Tx:      tx,
		}
		err = tx.Unsigned.Visit(&executor)
		require.ErrorIs(err, ErrAlreadyValidator)
	}

	{
		// Case: Validator in pending validator set of primary network
		startTime := genesistest.ValidateStartTime.Add(1 * time.Second)
		tx, err := env.txBuilder.NewAddValidatorTx(
			env.config.MinValidatorStake,                                // stake amount
			uint64(startTime.Unix()),                                    // start time
			uint64(startTime.Add(configtest.MinStakingDuration).Unix()), // end time
			nodeID,
			ids.ShortEmpty,
			reward.PercentDenominator, // shares
<<<<<<< HEAD
			[]*secp256k1.PrivateKey{genesistest.Keys[0]},
			ids.ShortEmpty, // change addr // key
=======
			[]*secp256k1.PrivateKey{preFundedKeys[0]},
			ids.ShortEmpty, // change addr
			nil,
>>>>>>> 6dcd8e8a
		)
		require.NoError(err)

		staker, err := state.NewPendingStaker(
			tx.ID(),
			tx.Unsigned.(*txs.AddValidatorTx),
		)
		require.NoError(err)

		onAcceptState, err := state.NewDiff(lastAcceptedID, env)
		require.NoError(err)

		onAcceptState.PutPendingValidator(staker)
		onAcceptState.AddTx(tx, status.Committed)

		executor := StandardTxExecutor{
			Backend: &env.backend,
			State:   onAcceptState,
			Tx:      tx,
		}
		err = tx.Unsigned.Visit(&executor)
		require.ErrorIs(err, ErrAlreadyValidator)
	}

	{
		// Case: Validator doesn't have enough tokens to cover stake amount
		startTime := genesistest.ValidateStartTime.Add(1 * time.Second)
		tx, err := env.txBuilder.NewAddValidatorTx( // create the tx
			env.config.MinValidatorStake,
			uint64(startTime.Unix()),
			uint64(startTime.Add(configtest.MinStakingDuration).Unix()),
			nodeID,
			ids.ShortEmpty,
			reward.PercentDenominator,
			[]*secp256k1.PrivateKey{genesistest.Keys[0]},
			ids.ShortEmpty, // change addr
			nil,
		)
		require.NoError(err)

		// Remove all UTXOs owned by test.Keys[0]
		utxoIDs, err := env.state.UTXOIDs(genesistest.Keys[0].PublicKey().Address().Bytes(), ids.Empty, math.MaxInt32)
		require.NoError(err)

		onAcceptState, err := state.NewDiff(lastAcceptedID, env)
		require.NoError(err)

		for _, utxoID := range utxoIDs {
			onAcceptState.DeleteUTXO(utxoID)
		}

		executor := StandardTxExecutor{
			Backend: &env.backend,
			State:   onAcceptState,
			Tx:      tx,
		}
		err = tx.Unsigned.Visit(&executor)
		require.ErrorIs(err, ErrFlowCheckFailed)
	}
}

// Verifies that [AddValidatorTx] and [AddDelegatorTx] are disabled post-Durango
func TestDurangoDisabledTransactions(t *testing.T) {
	type test struct {
		name        string
		buildTx     func(*environment) *txs.Tx
		expectedErr error
	}

	tests := []test{
		{
			name: "AddValidatorTx",
<<<<<<< HEAD
			setupTest: func(env *environment) (txs.UnsignedTx, [][]*secp256k1.PrivateKey, state.Diff, *types.JSONByteSlice) {
				ins, unstakedOuts, stakedOuts, signers, err := env.utxosHandler.Spend(
					env.state,
					genesistest.Keys,
					configtest.MinValidatorStake,
					env.config.AddPrimaryNetworkValidatorFee,
					ids.ShortEmpty,
				)
				require.NoError(t, err)

=======
			buildTx: func(env *environment) *txs.Tx {
>>>>>>> 6dcd8e8a
				var (
					nodeID    = ids.GenerateTestNodeID()
					chainTime = env.state.GetTimestamp()
					endTime   = chainTime.Add(configtest.MaxStakingDuration)
				)

				tx, err := env.txBuilder.NewAddValidatorTx(
					defaultMinValidatorStake,
					0, // startTime
					uint64(endTime.Unix()),
					nodeID,
					ids.ShortEmpty,            // reward address,
					reward.PercentDenominator, // shares
					preFundedKeys,
					ids.ShortEmpty, // change address
					nil,            // memo
				)
				require.NoError(t, err)

				return tx
			},
			expectedErr: ErrAddValidatorTxPostDurango,
		},
		{
			name: "AddDelegatorTx",
			buildTx: func(env *environment) *txs.Tx {
				var primaryValidator *state.Staker
				it, err := env.state.GetCurrentStakerIterator()
				require.NoError(t, err)
				for it.Next() {
					staker := it.Value()
					if staker.Priority != txs.PrimaryNetworkValidatorCurrentPriority {
						continue
					}
					primaryValidator = staker
					break
				}
				it.Release()

<<<<<<< HEAD
				ins, unstakedOuts, _, signers, err := env.utxosHandler.Spend(
					env.state,
					genesistest.Keys,
					configtest.MinValidatorStake,
					env.config.TxFee,
					ids.ShortEmpty,
				)
				require.NoError(t, err)

				subnetAuth, subnetSigners, err := env.utxosHandler.Authorize(env.state, testSubnet1.TxID, genesistest.Keys)
				require.NoError(t, err)
				signers = append(signers, subnetSigners)

				onAcceptState, err := state.NewDiff(env.state.GetLastAccepted(), env)
				require.NoError(t, err)

				tx := &txs.AddSubnetValidatorTx{
					BaseTx: txs.BaseTx{BaseTx: avax.BaseTx{
						NetworkID:    env.ctx.NetworkID,
						BlockchainID: env.ctx.ChainID,
						Ins:          ins,
						Outs:         unstakedOuts,
					}},
					SubnetValidator: txs.SubnetValidator{
						Validator: txs.Validator{
							NodeID: primaryValidator.NodeID,
							End:    uint64(primaryValidator.EndTime.Unix()),
							Wght:   configtest.MinValidatorStake,
						},
						Subnet: testSubnet1.TxID,
					},
					SubnetAuth: subnetAuth,
				}
				return tx, signers, onAcceptState, &tx.Memo
=======
				tx, err := env.txBuilder.NewAddDelegatorTx(
					defaultMinValidatorStake,
					0, // startTime
					uint64(primaryValidator.EndTime.Unix()),
					primaryValidator.NodeID,
					ids.ShortEmpty, // reward address,
					preFundedKeys,
					ids.ShortEmpty, // change address
					nil,            // memo
				)
				require.NoError(t, err)

				return tx
>>>>>>> 6dcd8e8a
			},
			expectedErr: ErrAddDelegatorTxPostDurango,
		},
	}

	for _, tt := range tests {
		t.Run(tt.name, func(t *testing.T) {
			require := require.New(t)

			env := newEnvironment(t, durango)
			env.ctx.Lock.Lock()
			defer env.ctx.Lock.Unlock()

			onAcceptState, err := state.NewDiff(env.state.GetLastAccepted(), env)
			require.NoError(err)

			tx := tt.buildTx(env)

			err = tx.Unsigned.Visit(&StandardTxExecutor{
				Backend: &env.backend,
				State:   onAcceptState,
				Tx:      tx,
			})
			require.ErrorIs(err, tt.expectedErr)
		})
	}
}

// Verifies that the Memo field is required to be empty post-Durango
func TestDurangoMemoField(t *testing.T) {
	type test struct {
		name      string
		setupTest func(env *environment, memoField []byte) (*txs.Tx, state.Diff)
	}

	tests := []test{
		{
			name: "AddSubnetValidatorTx",
			setupTest: func(env *environment, memoField []byte) (*txs.Tx, state.Diff) {
				var primaryValidator *state.Staker
				it, err := env.state.GetCurrentStakerIterator()
				require.NoError(t, err)
				for it.Next() {
					staker := it.Value()
					if staker.Priority != txs.PrimaryNetworkValidatorCurrentPriority {
						continue
					}
					primaryValidator = staker
					break
				}
				it.Release()

<<<<<<< HEAD
				ins, unstakedOuts, stakedOuts, signers, err := env.utxosHandler.Spend(
					env.state,
					genesistest.Keys,
					configtest.MinValidatorStake,
					env.config.AddPrimaryNetworkDelegatorFee,
=======
				tx, err := env.txBuilder.NewAddSubnetValidatorTx(
					defaultMinValidatorStake,
					0, // startTime
					uint64(primaryValidator.EndTime.Unix()),
					primaryValidator.NodeID,
					testSubnet1.TxID,
					preFundedKeys,
>>>>>>> 6dcd8e8a
					ids.ShortEmpty,
					memoField,
				)
				require.NoError(t, err)

				onAcceptState, err := state.NewDiff(env.state.GetLastAccepted(), env)
				require.NoError(t, err)
<<<<<<< HEAD

				tx := &txs.AddDelegatorTx{
					BaseTx: txs.BaseTx{BaseTx: avax.BaseTx{
						NetworkID:    env.ctx.NetworkID,
						BlockchainID: env.ctx.ChainID,
						Ins:          ins,
						Outs:         unstakedOuts,
					}},
					Validator: txs.Validator{
						NodeID: primaryValidator.NodeID,
						End:    uint64(primaryValidator.EndTime.Unix()),
						Wght:   configtest.MinValidatorStake,
					},
					StakeOuts: stakedOuts,
					DelegationRewardsOwner: &secp256k1fx.OutputOwners{
						Locktime:  0,
						Threshold: 1,
						Addrs:     []ids.ShortID{ids.ShortEmpty},
					},
				}
				return tx, signers, onAcceptState, &tx.Memo
=======
				return tx, onAcceptState
>>>>>>> 6dcd8e8a
			},
		},
		{
			name: "CreateChainTx",
<<<<<<< HEAD
			setupTest: func(env *environment) (txs.UnsignedTx, [][]*secp256k1.PrivateKey, state.Diff, *types.JSONByteSlice) {
				chainTime := env.state.GetTimestamp()
				createBlockchainTxFee := env.config.GetCreateBlockchainTxFee(chainTime)

				ins, unstakedOuts, _, signers, err := env.utxosHandler.Spend(
					env.state,
					genesistest.Keys,
					configtest.MinValidatorStake,
					createBlockchainTxFee,
=======
			setupTest: func(env *environment, memoField []byte) (*txs.Tx, state.Diff) {
				tx, err := env.txBuilder.NewCreateChainTx(
					testSubnet1.TxID,
					[]byte{},             // genesisData
					ids.GenerateTestID(), // vmID
					[]ids.ID{},           // fxIDs
					"aaa",                // chain name
					preFundedKeys,
>>>>>>> 6dcd8e8a
					ids.ShortEmpty,
					memoField,
				)
				require.NoError(t, err)

<<<<<<< HEAD
				subnetAuth, subnetSigners, err := env.utxosHandler.Authorize(env.state, testSubnet1.TxID, genesistest.Keys)
				require.NoError(t, err)
				signers = append(signers, subnetSigners)

=======
>>>>>>> 6dcd8e8a
				onAcceptState, err := state.NewDiff(env.state.GetLastAccepted(), env)
				require.NoError(t, err)

				return tx, onAcceptState
			},
		},
		{
			name: "CreateSubnetTx",
<<<<<<< HEAD
			setupTest: func(env *environment) (txs.UnsignedTx, [][]*secp256k1.PrivateKey, state.Diff, *types.JSONByteSlice) {
				chainTime := env.state.GetTimestamp()
				createSubnetTxFee := env.config.GetCreateSubnetTxFee(chainTime)

				ins, unstakedOuts, _, signers, err := env.utxosHandler.Spend(
					env.state,
					genesistest.Keys,
					configtest.MinValidatorStake,
					createSubnetTxFee,
=======
			setupTest: func(env *environment, memoField []byte) (*txs.Tx, state.Diff) {
				tx, err := env.txBuilder.NewCreateSubnetTx(
					1,
					[]ids.ShortID{ids.GenerateTestShortID()},
					preFundedKeys,
>>>>>>> 6dcd8e8a
					ids.ShortEmpty,
					memoField,
				)
				require.NoError(t, err)

				onAcceptState, err := state.NewDiff(env.state.GetLastAccepted(), env)
				require.NoError(t, err)

				return tx, onAcceptState
			},
		},
		{
			name: "ImportTx",
			setupTest: func(env *environment, memoField []byte) (*txs.Tx, state.Diff) {
				// Skip shared memory checks
				env.backend.Bootstrapped.Set(false)

<<<<<<< HEAD
				utxoID := avax.UTXOID{
					TxID:        ids.Empty.Prefix(1),
					OutputIndex: 1,
				}
				amount := uint64(50000)
				recipientKey := genesistest.Keys[1]

				utxo := &avax.UTXO{
					UTXOID: utxoID,
					Asset:  avax.Asset{ID: env.ctx.AVAXAssetID},
					Out: &secp256k1fx.TransferOutput{
						Amt: amount,
						OutputOwners: secp256k1fx.OutputOwners{
							Threshold: 1,
							Addrs:     []ids.ShortID{recipientKey.PublicKey().Address()},
						},
=======
				var (
					sourceChain  = env.ctx.XChainID
					sourceKey    = preFundedKeys[1]
					sourceAmount = 10 * units.Avax
				)

				sharedMemory := fundedSharedMemory(
					t,
					env,
					sourceKey,
					sourceChain,
					map[ids.ID]uint64{
						env.ctx.AVAXAssetID: sourceAmount,
>>>>>>> 6dcd8e8a
					},
				)
				env.msm.SharedMemory = sharedMemory

				tx, err := env.txBuilder.NewImportTx(
					sourceChain,
					sourceKey.PublicKey().Address(),
					preFundedKeys,
					ids.ShortEmpty, // change address
					memoField,
				)
				require.NoError(t, err)

				onAcceptState, err := state.NewDiff(env.state.GetLastAccepted(), env)
				require.NoError(t, err)

				return tx, onAcceptState
			},
		},
		{
			name: "ExportTx",
<<<<<<< HEAD
			setupTest: func(env *environment) (txs.UnsignedTx, [][]*secp256k1.PrivateKey, state.Diff, *types.JSONByteSlice) {
				amount := units.Avax
				ins, unstakedOuts, _, signers, err := env.utxosHandler.Spend(
					env.state,
					genesistest.Keys,
					amount,
					env.config.TxFee,
					ids.ShortEmpty,
=======
			setupTest: func(env *environment, memoField []byte) (*txs.Tx, state.Diff) {
				tx, err := env.txBuilder.NewExportTx(
					units.Avax,                // amount
					env.ctx.XChainID,          // destination chain
					ids.GenerateTestShortID(), // destination address
					preFundedKeys,
					ids.ShortEmpty, // change address
					memoField,
>>>>>>> 6dcd8e8a
				)
				require.NoError(t, err)

				onAcceptState, err := state.NewDiff(env.state.GetLastAccepted(), env)
				require.NoError(t, err)

				return tx, onAcceptState
			},
		},
		{
			name: "RemoveSubnetValidatorTx",
			setupTest: func(env *environment, memoField []byte) (*txs.Tx, state.Diff) {
				var primaryValidator *state.Staker
				it, err := env.state.GetCurrentStakerIterator()
				require.NoError(t, err)
				for it.Next() {
					staker := it.Value()
					if staker.Priority != txs.PrimaryNetworkValidatorCurrentPriority {
						continue
					}
					primaryValidator = staker
					break
				}
				it.Release()

				endTime := primaryValidator.EndTime
				subnetValTx, err := env.txBuilder.NewAddSubnetValidatorTx(
					configtest.Weight,
					0,
					uint64(endTime.Unix()),
					primaryValidator.NodeID,
					testSubnet1.ID(),
					[]*secp256k1.PrivateKey{genesistest.SubnetControlKeys[0], genesistest.SubnetControlKeys[1]},
					ids.ShortEmpty,
					nil,
				)
				require.NoError(t, err)

				onAcceptState, err := state.NewDiff(env.state.GetLastAccepted(), env)
				require.NoError(t, err)

				require.NoError(t, subnetValTx.Unsigned.Visit(&StandardTxExecutor{
					Backend: &env.backend,
					State:   onAcceptState,
					Tx:      subnetValTx,
				}))

<<<<<<< HEAD
				ins, unstakedOuts, _, signers, err := env.utxosHandler.Spend(
					env.state,
					genesistest.Keys,
					configtest.MinValidatorStake,
					env.config.TxFee,
=======
				tx, err := env.txBuilder.NewRemoveSubnetValidatorTx(
					primaryValidator.NodeID,
					testSubnet1.ID(),
					preFundedKeys,
>>>>>>> 6dcd8e8a
					ids.ShortEmpty,
					memoField,
				)
				require.NoError(t, err)

<<<<<<< HEAD
				subnetAuth, subnetSigners, err := env.utxosHandler.Authorize(env.state, testSubnet1.TxID, genesistest.Keys)
				require.NoError(t, err)
				signers = append(signers, subnetSigners)

				tx := &txs.RemoveSubnetValidatorTx{
					BaseTx: txs.BaseTx{BaseTx: avax.BaseTx{
						NetworkID:    env.ctx.NetworkID,
						BlockchainID: env.ctx.ChainID,
						Ins:          ins,
						Outs:         unstakedOuts,
					}},
					Subnet:     testSubnet1.ID(),
					NodeID:     primaryValidator.NodeID,
					SubnetAuth: subnetAuth,
				}
				return tx, signers, onAcceptState, &tx.Memo
=======
				return tx, onAcceptState
>>>>>>> 6dcd8e8a
			},
		},
		{
			name: "TransformSubnetTx",
<<<<<<< HEAD
			setupTest: func(env *environment) (txs.UnsignedTx, [][]*secp256k1.PrivateKey, state.Diff, *types.JSONByteSlice) {
				ins, unstakedOuts, _, signers, err := env.utxosHandler.Spend(
					env.state,
					genesistest.Keys,
					configtest.MinValidatorStake,
					env.config.TxFee,
					ids.ShortEmpty,
				)
				require.NoError(t, err)

				subnetAuth, subnetSigners, err := env.utxosHandler.Authorize(env.state, testSubnet1.TxID, genesistest.Keys)
				require.NoError(t, err)
				signers = append(signers, subnetSigners)

=======
			setupTest: func(env *environment, memoField []byte) (*txs.Tx, state.Diff) {
				tx, err := env.txBuilder.NewTransformSubnetTx(
					testSubnet1.TxID,          // subnetID
					ids.GenerateTestID(),      // assetID
					10,                        // initial supply
					10,                        // max supply
					0,                         // min consumption rate
					reward.PercentDenominator, // max consumption rate
					2,                         // min validator stake
					10,                        // max validator stake
					time.Minute,               // min stake duration
					time.Hour,                 // max stake duration
					1,                         // min delegation fees
					10,                        // min delegator stake
					1,                         // max validator weight factor
					80,                        // uptime requirement
					preFundedKeys,
					ids.ShortEmpty, // change address
					memoField,
				)
				require.NoError(t, err)

>>>>>>> 6dcd8e8a
				onAcceptState, err := state.NewDiff(env.state.GetLastAccepted(), env)
				require.NoError(t, err)

				return tx, onAcceptState
			},
		},
		{
			name: "AddPermissionlessValidatorTx",
<<<<<<< HEAD
			setupTest: func(env *environment) (txs.UnsignedTx, [][]*secp256k1.PrivateKey, state.Diff, *types.JSONByteSlice) {
				ins, unstakedOuts, stakedOuts, signers, err := env.utxosHandler.Spend(
					env.state,
					genesistest.Keys,
					configtest.MinValidatorStake,
					env.config.AddPrimaryNetworkValidatorFee,
					ids.ShortEmpty,
				)
				require.NoError(t, err)

				sk, err := bls.NewSecretKey()
				require.NoError(t, err)

=======
			setupTest: func(env *environment, memoField []byte) (*txs.Tx, state.Diff) {
>>>>>>> 6dcd8e8a
				var (
					nodeID    = ids.GenerateTestNodeID()
					chainTime = env.state.GetTimestamp()
					endTime   = chainTime.Add(configtest.MaxStakingDuration)
				)
				sk, err := bls.NewSecretKey()
				require.NoError(t, err)

				tx, err := env.txBuilder.NewAddPermissionlessValidatorTx(
					env.config.MinValidatorStake,
					0, // start Time
					uint64(endTime.Unix()),
					nodeID,
					signer.NewProofOfPossession(sk),
					ids.ShortEmpty,            // reward address
					reward.PercentDenominator, // shares
					preFundedKeys,
					ids.ShortEmpty, // change address
					memoField,
				)
				require.NoError(t, err)

				onAcceptState, err := state.NewDiff(env.state.GetLastAccepted(), env)
				require.NoError(t, err)

				return tx, onAcceptState
			},
		},
		{
			name: "AddPermissionlessDelegatorTx",
			setupTest: func(env *environment, memoField []byte) (*txs.Tx, state.Diff) {
				var primaryValidator *state.Staker
				it, err := env.state.GetCurrentStakerIterator()
				require.NoError(t, err)
				for it.Next() {
					staker := it.Value()
					if staker.Priority != txs.PrimaryNetworkValidatorCurrentPriority {
						continue
					}
					primaryValidator = staker
					break
				}
				it.Release()

<<<<<<< HEAD
				ins, unstakedOuts, stakedOuts, signers, err := env.utxosHandler.Spend(
					env.state,
					genesistest.Keys,
					configtest.MinValidatorStake,
					env.config.AddPrimaryNetworkDelegatorFee,
					ids.ShortEmpty,
=======
				tx, err := env.txBuilder.NewAddPermissionlessDelegatorTx(
					defaultMinValidatorStake,
					0, // start Time
					uint64(primaryValidator.EndTime.Unix()),
					primaryValidator.NodeID,
					ids.ShortEmpty, // reward address
					preFundedKeys,
					ids.ShortEmpty, // change address
					memoField,
>>>>>>> 6dcd8e8a
				)
				require.NoError(t, err)

				onAcceptState, err := state.NewDiff(env.state.GetLastAccepted(), env)
				require.NoError(t, err)

<<<<<<< HEAD
				tx := &txs.AddPermissionlessDelegatorTx{
					BaseTx: txs.BaseTx{BaseTx: avax.BaseTx{
						NetworkID:    env.ctx.NetworkID,
						BlockchainID: env.ctx.ChainID,
						Ins:          ins,
						Outs:         unstakedOuts,
					}},
					Validator: txs.Validator{
						NodeID: primaryValidator.NodeID,
						End:    uint64(primaryValidator.EndTime.Unix()),
						Wght:   configtest.MinValidatorStake,
					},
					StakeOuts: stakedOuts,
					DelegationRewardsOwner: &secp256k1fx.OutputOwners{
						Locktime:  0,
						Threshold: 1,
						Addrs:     []ids.ShortID{ids.ShortEmpty},
					},
				}
				return tx, signers, onAcceptState, &tx.Memo
=======
				return tx, onAcceptState
>>>>>>> 6dcd8e8a
			},
		},
		{
			name: "TransferSubnetOwnershipTx",
<<<<<<< HEAD
			setupTest: func(env *environment) (txs.UnsignedTx, [][]*secp256k1.PrivateKey, state.Diff, *types.JSONByteSlice) {
				ins, unstakedOuts, _, signers, err := env.utxosHandler.Spend(
					env.state,
					genesistest.Keys,
					configtest.MinValidatorStake,
					env.config.TxFee,
					ids.ShortEmpty,
				)
				require.NoError(t, err)

				subnetAuth, subnetSigners, err := env.utxosHandler.Authorize(env.state, testSubnet1.TxID, genesistest.Keys)
				require.NoError(t, err)
				signers = append(signers, subnetSigners)

=======
			setupTest: func(env *environment, memoField []byte) (*txs.Tx, state.Diff) {
				tx, err := env.txBuilder.NewTransferSubnetOwnershipTx(
					testSubnet1.TxID,
					1,
					[]ids.ShortID{ids.ShortEmpty},
					preFundedKeys,
					ids.ShortEmpty, // change address
					memoField,
				)
				require.NoError(t, err)

>>>>>>> 6dcd8e8a
				onAcceptState, err := state.NewDiff(env.state.GetLastAccepted(), env)
				require.NoError(t, err)

				return tx, onAcceptState
			},
		},
		{
			name: "BaseTx",
<<<<<<< HEAD
			setupTest: func(env *environment) (txs.UnsignedTx, [][]*secp256k1.PrivateKey, state.Diff, *types.JSONByteSlice) {
				ins, unstakedOuts, _, signers, err := env.utxosHandler.Spend(
					env.state,
					genesistest.Keys,
					configtest.MinValidatorStake,
					env.config.TxFee,
=======
			setupTest: func(env *environment, memoField []byte) (*txs.Tx, state.Diff) {
				tx, err := env.txBuilder.NewBaseTx(
					1,
					secp256k1fx.OutputOwners{
						Threshold: 1,
						Addrs:     []ids.ShortID{ids.ShortEmpty},
					},
					preFundedKeys,
>>>>>>> 6dcd8e8a
					ids.ShortEmpty,
					memoField,
				)
				require.NoError(t, err)

				onAcceptState, err := state.NewDiff(env.state.GetLastAccepted(), env)
				require.NoError(t, err)

				return tx, onAcceptState
			},
		},
	}

	for _, tt := range tests {
		t.Run(tt.name, func(t *testing.T) {
			require := require.New(t)

			env := newEnvironment(t, durango)
			env.ctx.Lock.Lock()
			defer env.ctx.Lock.Unlock()

			// Populated memo field should error
			tx, onAcceptState := tt.setupTest(env, []byte{'m', 'e', 'm', 'o'})
			err := tx.Unsigned.Visit(&StandardTxExecutor{
				Backend: &env.backend,
				State:   onAcceptState,
				Tx:      tx,
			})
			require.ErrorIs(err, avax.ErrMemoTooLarge)

			// Empty memo field should not error
			tx, onAcceptState = tt.setupTest(env, []byte{})
			require.NoError(tx.Unsigned.Visit(&StandardTxExecutor{
				Backend: &env.backend,
				State:   onAcceptState,
				Tx:      tx,
			}))
		})
	}
}

// Returns a RemoveSubnetValidatorTx that passes syntactic verification.
// Memo field is empty as required post Durango activation
func newRemoveSubnetValidatorTx(t *testing.T) (*txs.RemoveSubnetValidatorTx, *txs.Tx) {
	t.Helper()

	creds := []verify.Verifiable{
		&secp256k1fx.Credential{
			Sigs: make([][65]byte, 1),
		},
		&secp256k1fx.Credential{
			Sigs: make([][65]byte, 1),
		},
	}
	unsignedTx := &txs.RemoveSubnetValidatorTx{
		BaseTx: txs.BaseTx{
			BaseTx: avax.BaseTx{
				Ins: []*avax.TransferableInput{{
					UTXOID: avax.UTXOID{
						TxID: ids.GenerateTestID(),
					},
					Asset: avax.Asset{
						ID: ids.GenerateTestID(),
					},
					In: &secp256k1fx.TransferInput{
						Amt: 1,
						Input: secp256k1fx.Input{
							SigIndices: []uint32{0, 1},
						},
					},
				}},
				Outs: []*avax.TransferableOutput{
					{
						Asset: avax.Asset{
							ID: ids.GenerateTestID(),
						},
						Out: &secp256k1fx.TransferOutput{
							Amt: 1,
							OutputOwners: secp256k1fx.OutputOwners{
								Threshold: 1,
								Addrs:     []ids.ShortID{ids.GenerateTestShortID()},
							},
						},
					},
				},
			},
		},
		Subnet: ids.GenerateTestID(),
		NodeID: ids.GenerateTestNodeID(),
		SubnetAuth: &secp256k1fx.Credential{
			Sigs: make([][65]byte, 1),
		},
	}
	tx := &txs.Tx{
		Unsigned: unsignedTx,
		Creds:    creds,
	}
	require.NoError(t, tx.Initialize(txs.Codec))
	return unsignedTx, tx
}

// mock implementations that can be used in tests
// for verifying RemoveSubnetValidatorTx.
type removeSubnetValidatorTxVerifyEnv struct {
	latestForkTime time.Time
	fx             *fx.MockFx
	flowChecker    *utxo.MockVerifier
	unsignedTx     *txs.RemoveSubnetValidatorTx
	tx             *txs.Tx
	state          *state.MockDiff
	staker         *state.Staker
}

// Returns mock implementations that can be used in tests
// for verifying RemoveSubnetValidatorTx.
func newValidRemoveSubnetValidatorTxVerifyEnv(t *testing.T, ctrl *gomock.Controller) removeSubnetValidatorTxVerifyEnv {
	t.Helper()

	now := time.Now()
	mockFx := fx.NewMockFx(ctrl)
	mockFlowChecker := utxo.NewMockVerifier(ctrl)
	unsignedTx, tx := newRemoveSubnetValidatorTx(t)
	mockState := state.NewMockDiff(ctrl)
	return removeSubnetValidatorTxVerifyEnv{
		latestForkTime: now,
		fx:             mockFx,
		flowChecker:    mockFlowChecker,
		unsignedTx:     unsignedTx,
		tx:             tx,
		state:          mockState,
		staker: &state.Staker{
			TxID:     ids.GenerateTestID(),
			NodeID:   ids.GenerateTestNodeID(),
			Priority: txs.SubnetPermissionedValidatorCurrentPriority,
		},
	}
}

func TestStandardExecutorRemoveSubnetValidatorTx(t *testing.T) {
	type test struct {
		name        string
		newExecutor func(*gomock.Controller) (*txs.RemoveSubnetValidatorTx, *StandardTxExecutor)
		expectedErr error
	}

	tests := []test{
		{
			name: "valid tx",
			newExecutor: func(ctrl *gomock.Controller) (*txs.RemoveSubnetValidatorTx, *StandardTxExecutor) {
				env := newValidRemoveSubnetValidatorTxVerifyEnv(t, ctrl)

				// Set dependency expectations.
				env.state.EXPECT().GetTimestamp().Return(env.latestForkTime).AnyTimes()
				env.state.EXPECT().GetCurrentValidator(env.unsignedTx.Subnet, env.unsignedTx.NodeID).Return(env.staker, nil).Times(1)
				subnetOwner := fx.NewMockOwner(ctrl)
				env.state.EXPECT().GetSubnetOwner(env.unsignedTx.Subnet).Return(subnetOwner, nil).Times(1)
				env.fx.EXPECT().VerifyPermission(env.unsignedTx, env.unsignedTx.SubnetAuth, env.tx.Creds[len(env.tx.Creds)-1], subnetOwner).Return(nil).Times(1)
				env.flowChecker.EXPECT().VerifySpend(
					env.unsignedTx, env.state, env.unsignedTx.Ins, env.unsignedTx.Outs, env.tx.Creds[:len(env.tx.Creds)-1], gomock.Any(),
				).Return(nil).Times(1)
				env.state.EXPECT().DeleteCurrentValidator(env.staker)
				env.state.EXPECT().DeleteUTXO(gomock.Any()).Times(len(env.unsignedTx.Ins))
				env.state.EXPECT().AddUTXO(gomock.Any()).Times(len(env.unsignedTx.Outs))
				e := &StandardTxExecutor{
					Backend: &Backend{
						Config: &config.Config{
							BanffTime:   env.latestForkTime,
							CortinaTime: env.latestForkTime,
							DurangoTime: env.latestForkTime,
						},
						Bootstrapped: &utils.Atomic[bool]{},
						Fx:           env.fx,
						FlowChecker:  env.flowChecker,
						Ctx:          &snow.Context{},
					},
					Tx:    env.tx,
					State: env.state,
				}
				e.Bootstrapped.Set(true)
				return env.unsignedTx, e
			},
			expectedErr: nil,
		},
		{
			name: "tx fails syntactic verification",
			newExecutor: func(ctrl *gomock.Controller) (*txs.RemoveSubnetValidatorTx, *StandardTxExecutor) {
				env := newValidRemoveSubnetValidatorTxVerifyEnv(t, ctrl)
				// Setting the subnet ID to the Primary Network ID makes the tx fail syntactic verification
				env.tx.Unsigned.(*txs.RemoveSubnetValidatorTx).Subnet = constants.PrimaryNetworkID
				env.state = state.NewMockDiff(ctrl)
				e := &StandardTxExecutor{
					Backend: &Backend{
						Config: &config.Config{
							BanffTime:   env.latestForkTime,
							CortinaTime: env.latestForkTime,
							DurangoTime: env.latestForkTime,
						},
						Bootstrapped: &utils.Atomic[bool]{},
						Fx:           env.fx,
						FlowChecker:  env.flowChecker,
						Ctx:          &snow.Context{},
					},
					Tx:    env.tx,
					State: env.state,
				}
				e.Bootstrapped.Set(true)
				return env.unsignedTx, e
			},
			expectedErr: txs.ErrRemovePrimaryNetworkValidator,
		},
		{
			name: "node isn't a validator of the subnet",
			newExecutor: func(ctrl *gomock.Controller) (*txs.RemoveSubnetValidatorTx, *StandardTxExecutor) {
				env := newValidRemoveSubnetValidatorTxVerifyEnv(t, ctrl)
				env.state = state.NewMockDiff(ctrl)
				env.state.EXPECT().GetTimestamp().Return(env.latestForkTime)
				env.state.EXPECT().GetCurrentValidator(env.unsignedTx.Subnet, env.unsignedTx.NodeID).Return(nil, database.ErrNotFound)
				env.state.EXPECT().GetPendingValidator(env.unsignedTx.Subnet, env.unsignedTx.NodeID).Return(nil, database.ErrNotFound)
				e := &StandardTxExecutor{
					Backend: &Backend{
						Config: &config.Config{
							BanffTime:   env.latestForkTime,
							CortinaTime: env.latestForkTime,
							DurangoTime: env.latestForkTime,
						},
						Bootstrapped: &utils.Atomic[bool]{},
						Fx:           env.fx,
						FlowChecker:  env.flowChecker,
						Ctx:          &snow.Context{},
					},
					Tx:    env.tx,
					State: env.state,
				}
				e.Bootstrapped.Set(true)
				return env.unsignedTx, e
			},
			expectedErr: ErrNotValidator,
		},
		{
			name: "validator is permissionless",
			newExecutor: func(ctrl *gomock.Controller) (*txs.RemoveSubnetValidatorTx, *StandardTxExecutor) {
				env := newValidRemoveSubnetValidatorTxVerifyEnv(t, ctrl)

				staker := *env.staker
				staker.Priority = txs.SubnetPermissionlessValidatorCurrentPriority

				// Set dependency expectations.
				env.state.EXPECT().GetTimestamp().Return(env.latestForkTime)
				env.state.EXPECT().GetCurrentValidator(env.unsignedTx.Subnet, env.unsignedTx.NodeID).Return(&staker, nil).Times(1)
				e := &StandardTxExecutor{
					Backend: &Backend{
						Config: &config.Config{
							BanffTime:   env.latestForkTime,
							CortinaTime: env.latestForkTime,
							DurangoTime: env.latestForkTime,
						},
						Bootstrapped: &utils.Atomic[bool]{},
						Fx:           env.fx,
						FlowChecker:  env.flowChecker,
						Ctx:          &snow.Context{},
					},
					Tx:    env.tx,
					State: env.state,
				}
				e.Bootstrapped.Set(true)
				return env.unsignedTx, e
			},
			expectedErr: ErrRemovePermissionlessValidator,
		},
		{
			name: "tx has no credentials",
			newExecutor: func(ctrl *gomock.Controller) (*txs.RemoveSubnetValidatorTx, *StandardTxExecutor) {
				env := newValidRemoveSubnetValidatorTxVerifyEnv(t, ctrl)
				// Remove credentials
				env.tx.Creds = nil
				env.state = state.NewMockDiff(ctrl)
				env.state.EXPECT().GetTimestamp().Return(env.latestForkTime)
				env.state.EXPECT().GetCurrentValidator(env.unsignedTx.Subnet, env.unsignedTx.NodeID).Return(env.staker, nil)
				e := &StandardTxExecutor{
					Backend: &Backend{
						Config: &config.Config{
							BanffTime:   env.latestForkTime,
							CortinaTime: env.latestForkTime,
							DurangoTime: env.latestForkTime,
						},
						Bootstrapped: &utils.Atomic[bool]{},
						Fx:           env.fx,
						FlowChecker:  env.flowChecker,
						Ctx:          &snow.Context{},
					},
					Tx:    env.tx,
					State: env.state,
				}
				e.Bootstrapped.Set(true)
				return env.unsignedTx, e
			},
			expectedErr: errWrongNumberOfCredentials,
		},
		{
			name: "can't find subnet",
			newExecutor: func(ctrl *gomock.Controller) (*txs.RemoveSubnetValidatorTx, *StandardTxExecutor) {
				env := newValidRemoveSubnetValidatorTxVerifyEnv(t, ctrl)
				env.state = state.NewMockDiff(ctrl)
				env.state.EXPECT().GetTimestamp().Return(env.latestForkTime)
				env.state.EXPECT().GetCurrentValidator(env.unsignedTx.Subnet, env.unsignedTx.NodeID).Return(env.staker, nil)
				env.state.EXPECT().GetSubnetOwner(env.unsignedTx.Subnet).Return(nil, database.ErrNotFound)
				e := &StandardTxExecutor{
					Backend: &Backend{
						Config: &config.Config{
							BanffTime:   env.latestForkTime,
							CortinaTime: env.latestForkTime,
							DurangoTime: env.latestForkTime,
						},
						Bootstrapped: &utils.Atomic[bool]{},
						Fx:           env.fx,
						FlowChecker:  env.flowChecker,
						Ctx:          &snow.Context{},
					},
					Tx:    env.tx,
					State: env.state,
				}
				e.Bootstrapped.Set(true)
				return env.unsignedTx, e
			},
			expectedErr: database.ErrNotFound,
		},
		{
			name: "no permission to remove validator",
			newExecutor: func(ctrl *gomock.Controller) (*txs.RemoveSubnetValidatorTx, *StandardTxExecutor) {
				env := newValidRemoveSubnetValidatorTxVerifyEnv(t, ctrl)
				env.state = state.NewMockDiff(ctrl)
				env.state.EXPECT().GetTimestamp().Return(env.latestForkTime)
				env.state.EXPECT().GetCurrentValidator(env.unsignedTx.Subnet, env.unsignedTx.NodeID).Return(env.staker, nil)
				subnetOwner := fx.NewMockOwner(ctrl)
				env.state.EXPECT().GetSubnetOwner(env.unsignedTx.Subnet).Return(subnetOwner, nil)
				env.fx.EXPECT().VerifyPermission(gomock.Any(), env.unsignedTx.SubnetAuth, env.tx.Creds[len(env.tx.Creds)-1], subnetOwner).Return(errTest)
				e := &StandardTxExecutor{
					Backend: &Backend{
						Config: &config.Config{
							BanffTime:   env.latestForkTime,
							CortinaTime: env.latestForkTime,
							DurangoTime: env.latestForkTime,
						},
						Bootstrapped: &utils.Atomic[bool]{},
						Fx:           env.fx,
						FlowChecker:  env.flowChecker,
						Ctx:          &snow.Context{},
					},
					Tx:    env.tx,
					State: env.state,
				}
				e.Bootstrapped.Set(true)
				return env.unsignedTx, e
			},
			expectedErr: errUnauthorizedSubnetModification,
		},
		{
			name: "flow checker failed",
			newExecutor: func(ctrl *gomock.Controller) (*txs.RemoveSubnetValidatorTx, *StandardTxExecutor) {
				env := newValidRemoveSubnetValidatorTxVerifyEnv(t, ctrl)
				env.state = state.NewMockDiff(ctrl)
				env.state.EXPECT().GetTimestamp().Return(env.latestForkTime)
				env.state.EXPECT().GetCurrentValidator(env.unsignedTx.Subnet, env.unsignedTx.NodeID).Return(env.staker, nil)
				subnetOwner := fx.NewMockOwner(ctrl)
				env.state.EXPECT().GetSubnetOwner(env.unsignedTx.Subnet).Return(subnetOwner, nil)
				env.fx.EXPECT().VerifyPermission(gomock.Any(), env.unsignedTx.SubnetAuth, env.tx.Creds[len(env.tx.Creds)-1], subnetOwner).Return(nil)
				env.flowChecker.EXPECT().VerifySpend(
					gomock.Any(), gomock.Any(), gomock.Any(), gomock.Any(), gomock.Any(), gomock.Any(),
				).Return(errTest)
				e := &StandardTxExecutor{
					Backend: &Backend{
						Config: &config.Config{
							BanffTime:   env.latestForkTime,
							CortinaTime: env.latestForkTime,
							DurangoTime: env.latestForkTime,
						},
						Bootstrapped: &utils.Atomic[bool]{},
						Fx:           env.fx,
						FlowChecker:  env.flowChecker,
						Ctx:          &snow.Context{},
					},
					Tx:    env.tx,
					State: env.state,
				}
				e.Bootstrapped.Set(true)
				return env.unsignedTx, e
			},
			expectedErr: ErrFlowCheckFailed,
		},
	}

	for _, tt := range tests {
		t.Run(tt.name, func(t *testing.T) {
			require := require.New(t)
			ctrl := gomock.NewController(t)

			unsignedTx, executor := tt.newExecutor(ctrl)
			err := executor.RemoveSubnetValidatorTx(unsignedTx)
			require.ErrorIs(err, tt.expectedErr)
		})
	}
}

// Returns a TransformSubnetTx that passes syntactic verification.
// Memo field is empty as required post Durango activation
func newTransformSubnetTx(t *testing.T) (*txs.TransformSubnetTx, *txs.Tx) {
	t.Helper()

	creds := []verify.Verifiable{
		&secp256k1fx.Credential{
			Sigs: make([][65]byte, 1),
		},
		&secp256k1fx.Credential{
			Sigs: make([][65]byte, 1),
		},
	}
	unsignedTx := &txs.TransformSubnetTx{
		BaseTx: txs.BaseTx{
			BaseTx: avax.BaseTx{
				Ins: []*avax.TransferableInput{{
					UTXOID: avax.UTXOID{
						TxID: ids.GenerateTestID(),
					},
					Asset: avax.Asset{
						ID: ids.GenerateTestID(),
					},
					In: &secp256k1fx.TransferInput{
						Amt: 1,
						Input: secp256k1fx.Input{
							SigIndices: []uint32{0, 1},
						},
					},
				}},
				Outs: []*avax.TransferableOutput{
					{
						Asset: avax.Asset{
							ID: ids.GenerateTestID(),
						},
						Out: &secp256k1fx.TransferOutput{
							Amt: 1,
							OutputOwners: secp256k1fx.OutputOwners{
								Threshold: 1,
								Addrs:     []ids.ShortID{ids.GenerateTestShortID()},
							},
						},
					},
				},
			},
		},
		Subnet:                   ids.GenerateTestID(),
		AssetID:                  ids.GenerateTestID(),
		InitialSupply:            10,
		MaximumSupply:            10,
		MinConsumptionRate:       0,
		MaxConsumptionRate:       reward.PercentDenominator,
		MinValidatorStake:        2,
		MaxValidatorStake:        10,
		MinStakeDuration:         1,
		MaxStakeDuration:         2,
		MinDelegationFee:         reward.PercentDenominator,
		MinDelegatorStake:        1,
		MaxValidatorWeightFactor: 1,
		UptimeRequirement:        reward.PercentDenominator,
		SubnetAuth: &secp256k1fx.Credential{
			Sigs: make([][65]byte, 1),
		},
	}
	tx := &txs.Tx{
		Unsigned: unsignedTx,
		Creds:    creds,
	}
	require.NoError(t, tx.Initialize(txs.Codec))
	return unsignedTx, tx
}

// mock implementations that can be used in tests
// for verifying TransformSubnetTx.
type transformSubnetTxVerifyEnv struct {
	latestForkTime time.Time
	fx             *fx.MockFx
	flowChecker    *utxo.MockVerifier
	unsignedTx     *txs.TransformSubnetTx
	tx             *txs.Tx
	state          *state.MockDiff
	staker         *state.Staker
}

// Returns mock implementations that can be used in tests
// for verifying TransformSubnetTx.
func newValidTransformSubnetTxVerifyEnv(t *testing.T, ctrl *gomock.Controller) transformSubnetTxVerifyEnv {
	t.Helper()

	now := time.Now()
	mockFx := fx.NewMockFx(ctrl)
	mockFlowChecker := utxo.NewMockVerifier(ctrl)
	unsignedTx, tx := newTransformSubnetTx(t)
	mockState := state.NewMockDiff(ctrl)
	return transformSubnetTxVerifyEnv{
		latestForkTime: now,
		fx:             mockFx,
		flowChecker:    mockFlowChecker,
		unsignedTx:     unsignedTx,
		tx:             tx,
		state:          mockState,
		staker: &state.Staker{
			TxID:   ids.GenerateTestID(),
			NodeID: ids.GenerateTestNodeID(),
		},
	}
}

func TestStandardExecutorTransformSubnetTx(t *testing.T) {
	type test struct {
		name        string
		newExecutor func(*gomock.Controller) (*txs.TransformSubnetTx, *StandardTxExecutor)
		err         error
	}

	tests := []test{
		{
			name: "tx fails syntactic verification",
			newExecutor: func(ctrl *gomock.Controller) (*txs.TransformSubnetTx, *StandardTxExecutor) {
				env := newValidTransformSubnetTxVerifyEnv(t, ctrl)
				// Setting the tx to nil makes the tx fail syntactic verification
				env.tx.Unsigned = (*txs.TransformSubnetTx)(nil)
				env.state = state.NewMockDiff(ctrl)
				e := &StandardTxExecutor{
					Backend: &Backend{
						Config: &config.Config{
							BanffTime:   env.latestForkTime,
							CortinaTime: env.latestForkTime,
							DurangoTime: env.latestForkTime,
						},
						Bootstrapped: &utils.Atomic[bool]{},
						Fx:           env.fx,
						FlowChecker:  env.flowChecker,
						Ctx:          &snow.Context{},
					},
					Tx:    env.tx,
					State: env.state,
				}
				e.Bootstrapped.Set(true)
				return env.unsignedTx, e
			},
			err: txs.ErrNilTx,
		},
		{
			name: "max stake duration too large",
			newExecutor: func(ctrl *gomock.Controller) (*txs.TransformSubnetTx, *StandardTxExecutor) {
				env := newValidTransformSubnetTxVerifyEnv(t, ctrl)
				env.unsignedTx.MaxStakeDuration = math.MaxUint32
				env.state = state.NewMockDiff(ctrl)
				env.state.EXPECT().GetTimestamp().Return(env.latestForkTime)
				e := &StandardTxExecutor{
					Backend: &Backend{
						Config: &config.Config{
							BanffTime:   env.latestForkTime,
							CortinaTime: env.latestForkTime,
							DurangoTime: env.latestForkTime,
						},
						Bootstrapped: &utils.Atomic[bool]{},
						Fx:           env.fx,
						FlowChecker:  env.flowChecker,
						Ctx:          &snow.Context{},
					},
					Tx:    env.tx,
					State: env.state,
				}
				e.Bootstrapped.Set(true)
				return env.unsignedTx, e
			},
			err: errMaxStakeDurationTooLarge,
		},
		{
			name: "fail subnet authorization",
			newExecutor: func(ctrl *gomock.Controller) (*txs.TransformSubnetTx, *StandardTxExecutor) {
				env := newValidTransformSubnetTxVerifyEnv(t, ctrl)
				// Remove credentials
				env.tx.Creds = nil
				env.state = state.NewMockDiff(ctrl)
				env.state.EXPECT().GetTimestamp().Return(env.latestForkTime)
				e := &StandardTxExecutor{
					Backend: &Backend{
						Config: &config.Config{
							BanffTime:        env.latestForkTime,
							CortinaTime:      env.latestForkTime,
							DurangoTime:      env.latestForkTime,
							MaxStakeDuration: math.MaxInt64,
						},
						Bootstrapped: &utils.Atomic[bool]{},
						Fx:           env.fx,
						FlowChecker:  env.flowChecker,
						Ctx:          &snow.Context{},
					},
					Tx:    env.tx,
					State: env.state,
				}
				e.Bootstrapped.Set(true)
				return env.unsignedTx, e
			},
			err: errWrongNumberOfCredentials,
		},
		{
			name: "flow checker failed",
			newExecutor: func(ctrl *gomock.Controller) (*txs.TransformSubnetTx, *StandardTxExecutor) {
				env := newValidTransformSubnetTxVerifyEnv(t, ctrl)
				env.state = state.NewMockDiff(ctrl)
				subnetOwner := fx.NewMockOwner(ctrl)
				env.state.EXPECT().GetTimestamp().Return(env.latestForkTime)
				env.state.EXPECT().GetSubnetOwner(env.unsignedTx.Subnet).Return(subnetOwner, nil)
				env.state.EXPECT().GetSubnetTransformation(env.unsignedTx.Subnet).Return(nil, database.ErrNotFound).Times(1)
				env.fx.EXPECT().VerifyPermission(gomock.Any(), env.unsignedTx.SubnetAuth, env.tx.Creds[len(env.tx.Creds)-1], subnetOwner).Return(nil)
				env.flowChecker.EXPECT().VerifySpend(
					gomock.Any(), gomock.Any(), gomock.Any(), gomock.Any(), gomock.Any(), gomock.Any(),
				).Return(ErrFlowCheckFailed)
				e := &StandardTxExecutor{
					Backend: &Backend{
						Config: &config.Config{
							BanffTime:        env.latestForkTime,
							CortinaTime:      env.latestForkTime,
							DurangoTime:      env.latestForkTime,
							MaxStakeDuration: math.MaxInt64,
						},
						Bootstrapped: &utils.Atomic[bool]{},
						Fx:           env.fx,
						FlowChecker:  env.flowChecker,
						Ctx:          &snow.Context{},
					},
					Tx:    env.tx,
					State: env.state,
				}
				e.Bootstrapped.Set(true)
				return env.unsignedTx, e
			},
			err: ErrFlowCheckFailed,
		},
		{
			name: "valid tx",
			newExecutor: func(ctrl *gomock.Controller) (*txs.TransformSubnetTx, *StandardTxExecutor) {
				env := newValidTransformSubnetTxVerifyEnv(t, ctrl)

				// Set dependency expectations.
				subnetOwner := fx.NewMockOwner(ctrl)
				env.state.EXPECT().GetTimestamp().Return(env.latestForkTime)
				env.state.EXPECT().GetSubnetOwner(env.unsignedTx.Subnet).Return(subnetOwner, nil).Times(1)
				env.state.EXPECT().GetSubnetTransformation(env.unsignedTx.Subnet).Return(nil, database.ErrNotFound).Times(1)
				env.fx.EXPECT().VerifyPermission(env.unsignedTx, env.unsignedTx.SubnetAuth, env.tx.Creds[len(env.tx.Creds)-1], subnetOwner).Return(nil).Times(1)
				env.flowChecker.EXPECT().VerifySpend(
					env.unsignedTx, env.state, env.unsignedTx.Ins, env.unsignedTx.Outs, env.tx.Creds[:len(env.tx.Creds)-1], gomock.Any(),
				).Return(nil).Times(1)
				env.state.EXPECT().AddSubnetTransformation(env.tx)
				env.state.EXPECT().SetCurrentSupply(env.unsignedTx.Subnet, env.unsignedTx.InitialSupply)
				env.state.EXPECT().DeleteUTXO(gomock.Any()).Times(len(env.unsignedTx.Ins))
				env.state.EXPECT().AddUTXO(gomock.Any()).Times(len(env.unsignedTx.Outs))
				e := &StandardTxExecutor{
					Backend: &Backend{
						Config: &config.Config{
							BanffTime:        env.latestForkTime,
							CortinaTime:      env.latestForkTime,
							DurangoTime:      env.latestForkTime,
							MaxStakeDuration: math.MaxInt64,
						},
						Bootstrapped: &utils.Atomic[bool]{},
						Fx:           env.fx,
						FlowChecker:  env.flowChecker,
						Ctx:          &snow.Context{},
					},
					Tx:    env.tx,
					State: env.state,
				}
				e.Bootstrapped.Set(true)
				return env.unsignedTx, e
			},
			err: nil,
		},
	}

	for _, tt := range tests {
		t.Run(tt.name, func(t *testing.T) {
			ctrl := gomock.NewController(t)

			unsignedTx, executor := tt.newExecutor(ctrl)
			err := executor.TransformSubnetTx(unsignedTx)
			require.ErrorIs(t, err, tt.err)
		})
	}
}<|MERGE_RESOLUTION|>--- conflicted
+++ resolved
@@ -872,14 +872,9 @@
 			nodeID,
 			ids.ShortEmpty,
 			reward.PercentDenominator, // shares
-<<<<<<< HEAD
 			[]*secp256k1.PrivateKey{genesistest.Keys[0]},
-			ids.ShortEmpty, // change addr // key
-=======
-			[]*secp256k1.PrivateKey{preFundedKeys[0]},
 			ids.ShortEmpty, // change addr
 			nil,
->>>>>>> 6dcd8e8a
 		)
 		require.NoError(err)
 
@@ -917,14 +912,9 @@
 			nodeID,
 			ids.ShortEmpty,
 			reward.PercentDenominator, // shares
-<<<<<<< HEAD
 			[]*secp256k1.PrivateKey{genesistest.Keys[0]},
 			ids.ShortEmpty, // change addr // key
-=======
-			[]*secp256k1.PrivateKey{preFundedKeys[0]},
-			ids.ShortEmpty, // change addr
 			nil,
->>>>>>> 6dcd8e8a
 		)
 		require.NoError(err)
 
@@ -997,20 +987,7 @@
 	tests := []test{
 		{
 			name: "AddValidatorTx",
-<<<<<<< HEAD
-			setupTest: func(env *environment) (txs.UnsignedTx, [][]*secp256k1.PrivateKey, state.Diff, *types.JSONByteSlice) {
-				ins, unstakedOuts, stakedOuts, signers, err := env.utxosHandler.Spend(
-					env.state,
-					genesistest.Keys,
-					configtest.MinValidatorStake,
-					env.config.AddPrimaryNetworkValidatorFee,
-					ids.ShortEmpty,
-				)
-				require.NoError(t, err)
-
-=======
 			buildTx: func(env *environment) *txs.Tx {
->>>>>>> 6dcd8e8a
 				var (
 					nodeID    = ids.GenerateTestNodeID()
 					chainTime = env.state.GetTimestamp()
@@ -1018,13 +995,13 @@
 				)
 
 				tx, err := env.txBuilder.NewAddValidatorTx(
-					defaultMinValidatorStake,
+					configtest.MinValidatorStake,
 					0, // startTime
 					uint64(endTime.Unix()),
 					nodeID,
 					ids.ShortEmpty,            // reward address,
 					reward.PercentDenominator, // shares
-					preFundedKeys,
+					genesistest.Keys,
 					ids.ShortEmpty, // change address
 					nil,            // memo
 				)
@@ -1050,56 +1027,19 @@
 				}
 				it.Release()
 
-<<<<<<< HEAD
-				ins, unstakedOuts, _, signers, err := env.utxosHandler.Spend(
-					env.state,
-					genesistest.Keys,
+				tx, err := env.txBuilder.NewAddDelegatorTx(
 					configtest.MinValidatorStake,
-					env.config.TxFee,
-					ids.ShortEmpty,
-				)
-				require.NoError(t, err)
-
-				subnetAuth, subnetSigners, err := env.utxosHandler.Authorize(env.state, testSubnet1.TxID, genesistest.Keys)
-				require.NoError(t, err)
-				signers = append(signers, subnetSigners)
-
-				onAcceptState, err := state.NewDiff(env.state.GetLastAccepted(), env)
-				require.NoError(t, err)
-
-				tx := &txs.AddSubnetValidatorTx{
-					BaseTx: txs.BaseTx{BaseTx: avax.BaseTx{
-						NetworkID:    env.ctx.NetworkID,
-						BlockchainID: env.ctx.ChainID,
-						Ins:          ins,
-						Outs:         unstakedOuts,
-					}},
-					SubnetValidator: txs.SubnetValidator{
-						Validator: txs.Validator{
-							NodeID: primaryValidator.NodeID,
-							End:    uint64(primaryValidator.EndTime.Unix()),
-							Wght:   configtest.MinValidatorStake,
-						},
-						Subnet: testSubnet1.TxID,
-					},
-					SubnetAuth: subnetAuth,
-				}
-				return tx, signers, onAcceptState, &tx.Memo
-=======
-				tx, err := env.txBuilder.NewAddDelegatorTx(
-					defaultMinValidatorStake,
 					0, // startTime
 					uint64(primaryValidator.EndTime.Unix()),
 					primaryValidator.NodeID,
 					ids.ShortEmpty, // reward address,
-					preFundedKeys,
+					genesistest.Keys,
 					ids.ShortEmpty, // change address
 					nil,            // memo
 				)
 				require.NoError(t, err)
 
 				return tx
->>>>>>> 6dcd8e8a
 			},
 			expectedErr: ErrAddDelegatorTxPostDurango,
 		},
@@ -1152,21 +1092,13 @@
 				}
 				it.Release()
 
-<<<<<<< HEAD
-				ins, unstakedOuts, stakedOuts, signers, err := env.utxosHandler.Spend(
-					env.state,
-					genesistest.Keys,
+				tx, err := env.txBuilder.NewAddSubnetValidatorTx(
 					configtest.MinValidatorStake,
-					env.config.AddPrimaryNetworkDelegatorFee,
-=======
-				tx, err := env.txBuilder.NewAddSubnetValidatorTx(
-					defaultMinValidatorStake,
 					0, // startTime
 					uint64(primaryValidator.EndTime.Unix()),
 					primaryValidator.NodeID,
 					testSubnet1.TxID,
-					preFundedKeys,
->>>>>>> 6dcd8e8a
+					genesistest.Keys,
 					ids.ShortEmpty,
 					memoField,
 				)
@@ -1174,46 +1106,11 @@
 
 				onAcceptState, err := state.NewDiff(env.state.GetLastAccepted(), env)
 				require.NoError(t, err)
-<<<<<<< HEAD
-
-				tx := &txs.AddDelegatorTx{
-					BaseTx: txs.BaseTx{BaseTx: avax.BaseTx{
-						NetworkID:    env.ctx.NetworkID,
-						BlockchainID: env.ctx.ChainID,
-						Ins:          ins,
-						Outs:         unstakedOuts,
-					}},
-					Validator: txs.Validator{
-						NodeID: primaryValidator.NodeID,
-						End:    uint64(primaryValidator.EndTime.Unix()),
-						Wght:   configtest.MinValidatorStake,
-					},
-					StakeOuts: stakedOuts,
-					DelegationRewardsOwner: &secp256k1fx.OutputOwners{
-						Locktime:  0,
-						Threshold: 1,
-						Addrs:     []ids.ShortID{ids.ShortEmpty},
-					},
-				}
-				return tx, signers, onAcceptState, &tx.Memo
-=======
 				return tx, onAcceptState
->>>>>>> 6dcd8e8a
 			},
 		},
 		{
 			name: "CreateChainTx",
-<<<<<<< HEAD
-			setupTest: func(env *environment) (txs.UnsignedTx, [][]*secp256k1.PrivateKey, state.Diff, *types.JSONByteSlice) {
-				chainTime := env.state.GetTimestamp()
-				createBlockchainTxFee := env.config.GetCreateBlockchainTxFee(chainTime)
-
-				ins, unstakedOuts, _, signers, err := env.utxosHandler.Spend(
-					env.state,
-					genesistest.Keys,
-					configtest.MinValidatorStake,
-					createBlockchainTxFee,
-=======
 			setupTest: func(env *environment, memoField []byte) (*txs.Tx, state.Diff) {
 				tx, err := env.txBuilder.NewCreateChainTx(
 					testSubnet1.TxID,
@@ -1221,20 +1118,12 @@
 					ids.GenerateTestID(), // vmID
 					[]ids.ID{},           // fxIDs
 					"aaa",                // chain name
-					preFundedKeys,
->>>>>>> 6dcd8e8a
+					genesistest.Keys,
 					ids.ShortEmpty,
 					memoField,
 				)
 				require.NoError(t, err)
 
-<<<<<<< HEAD
-				subnetAuth, subnetSigners, err := env.utxosHandler.Authorize(env.state, testSubnet1.TxID, genesistest.Keys)
-				require.NoError(t, err)
-				signers = append(signers, subnetSigners)
-
-=======
->>>>>>> 6dcd8e8a
 				onAcceptState, err := state.NewDiff(env.state.GetLastAccepted(), env)
 				require.NoError(t, err)
 
@@ -1243,23 +1132,11 @@
 		},
 		{
 			name: "CreateSubnetTx",
-<<<<<<< HEAD
-			setupTest: func(env *environment) (txs.UnsignedTx, [][]*secp256k1.PrivateKey, state.Diff, *types.JSONByteSlice) {
-				chainTime := env.state.GetTimestamp()
-				createSubnetTxFee := env.config.GetCreateSubnetTxFee(chainTime)
-
-				ins, unstakedOuts, _, signers, err := env.utxosHandler.Spend(
-					env.state,
-					genesistest.Keys,
-					configtest.MinValidatorStake,
-					createSubnetTxFee,
-=======
 			setupTest: func(env *environment, memoField []byte) (*txs.Tx, state.Diff) {
 				tx, err := env.txBuilder.NewCreateSubnetTx(
 					1,
 					[]ids.ShortID{ids.GenerateTestShortID()},
-					preFundedKeys,
->>>>>>> 6dcd8e8a
+					genesistest.Keys,
 					ids.ShortEmpty,
 					memoField,
 				)
@@ -1277,27 +1154,9 @@
 				// Skip shared memory checks
 				env.backend.Bootstrapped.Set(false)
 
-<<<<<<< HEAD
-				utxoID := avax.UTXOID{
-					TxID:        ids.Empty.Prefix(1),
-					OutputIndex: 1,
-				}
-				amount := uint64(50000)
-				recipientKey := genesistest.Keys[1]
-
-				utxo := &avax.UTXO{
-					UTXOID: utxoID,
-					Asset:  avax.Asset{ID: env.ctx.AVAXAssetID},
-					Out: &secp256k1fx.TransferOutput{
-						Amt: amount,
-						OutputOwners: secp256k1fx.OutputOwners{
-							Threshold: 1,
-							Addrs:     []ids.ShortID{recipientKey.PublicKey().Address()},
-						},
-=======
 				var (
 					sourceChain  = env.ctx.XChainID
-					sourceKey    = preFundedKeys[1]
+					sourceKey    = genesistest.Keys[1]
 					sourceAmount = 10 * units.Avax
 				)
 
@@ -1308,7 +1167,6 @@
 					sourceChain,
 					map[ids.ID]uint64{
 						env.ctx.AVAXAssetID: sourceAmount,
->>>>>>> 6dcd8e8a
 					},
 				)
 				env.msm.SharedMemory = sharedMemory
@@ -1316,7 +1174,7 @@
 				tx, err := env.txBuilder.NewImportTx(
 					sourceChain,
 					sourceKey.PublicKey().Address(),
-					preFundedKeys,
+					genesistest.Keys,
 					ids.ShortEmpty, // change address
 					memoField,
 				)
@@ -1330,25 +1188,14 @@
 		},
 		{
 			name: "ExportTx",
-<<<<<<< HEAD
-			setupTest: func(env *environment) (txs.UnsignedTx, [][]*secp256k1.PrivateKey, state.Diff, *types.JSONByteSlice) {
-				amount := units.Avax
-				ins, unstakedOuts, _, signers, err := env.utxosHandler.Spend(
-					env.state,
-					genesistest.Keys,
-					amount,
-					env.config.TxFee,
-					ids.ShortEmpty,
-=======
 			setupTest: func(env *environment, memoField []byte) (*txs.Tx, state.Diff) {
 				tx, err := env.txBuilder.NewExportTx(
 					units.Avax,                // amount
 					env.ctx.XChainID,          // destination chain
 					ids.GenerateTestShortID(), // destination address
-					preFundedKeys,
+					genesistest.Keys,
 					ids.ShortEmpty, // change address
 					memoField,
->>>>>>> 6dcd8e8a
 				)
 				require.NoError(t, err)
 
@@ -1396,63 +1243,20 @@
 					Tx:      subnetValTx,
 				}))
 
-<<<<<<< HEAD
-				ins, unstakedOuts, _, signers, err := env.utxosHandler.Spend(
-					env.state,
-					genesistest.Keys,
-					configtest.MinValidatorStake,
-					env.config.TxFee,
-=======
 				tx, err := env.txBuilder.NewRemoveSubnetValidatorTx(
 					primaryValidator.NodeID,
 					testSubnet1.ID(),
-					preFundedKeys,
->>>>>>> 6dcd8e8a
+					genesistest.Keys,
 					ids.ShortEmpty,
 					memoField,
 				)
 				require.NoError(t, err)
 
-<<<<<<< HEAD
-				subnetAuth, subnetSigners, err := env.utxosHandler.Authorize(env.state, testSubnet1.TxID, genesistest.Keys)
-				require.NoError(t, err)
-				signers = append(signers, subnetSigners)
-
-				tx := &txs.RemoveSubnetValidatorTx{
-					BaseTx: txs.BaseTx{BaseTx: avax.BaseTx{
-						NetworkID:    env.ctx.NetworkID,
-						BlockchainID: env.ctx.ChainID,
-						Ins:          ins,
-						Outs:         unstakedOuts,
-					}},
-					Subnet:     testSubnet1.ID(),
-					NodeID:     primaryValidator.NodeID,
-					SubnetAuth: subnetAuth,
-				}
-				return tx, signers, onAcceptState, &tx.Memo
-=======
 				return tx, onAcceptState
->>>>>>> 6dcd8e8a
 			},
 		},
 		{
 			name: "TransformSubnetTx",
-<<<<<<< HEAD
-			setupTest: func(env *environment) (txs.UnsignedTx, [][]*secp256k1.PrivateKey, state.Diff, *types.JSONByteSlice) {
-				ins, unstakedOuts, _, signers, err := env.utxosHandler.Spend(
-					env.state,
-					genesistest.Keys,
-					configtest.MinValidatorStake,
-					env.config.TxFee,
-					ids.ShortEmpty,
-				)
-				require.NoError(t, err)
-
-				subnetAuth, subnetSigners, err := env.utxosHandler.Authorize(env.state, testSubnet1.TxID, genesistest.Keys)
-				require.NoError(t, err)
-				signers = append(signers, subnetSigners)
-
-=======
 			setupTest: func(env *environment, memoField []byte) (*txs.Tx, state.Diff) {
 				tx, err := env.txBuilder.NewTransformSubnetTx(
 					testSubnet1.TxID,          // subnetID
@@ -1469,13 +1273,12 @@
 					10,                        // min delegator stake
 					1,                         // max validator weight factor
 					80,                        // uptime requirement
-					preFundedKeys,
+					genesistest.Keys,
 					ids.ShortEmpty, // change address
 					memoField,
 				)
 				require.NoError(t, err)
 
->>>>>>> 6dcd8e8a
 				onAcceptState, err := state.NewDiff(env.state.GetLastAccepted(), env)
 				require.NoError(t, err)
 
@@ -1484,23 +1287,7 @@
 		},
 		{
 			name: "AddPermissionlessValidatorTx",
-<<<<<<< HEAD
-			setupTest: func(env *environment) (txs.UnsignedTx, [][]*secp256k1.PrivateKey, state.Diff, *types.JSONByteSlice) {
-				ins, unstakedOuts, stakedOuts, signers, err := env.utxosHandler.Spend(
-					env.state,
-					genesistest.Keys,
-					configtest.MinValidatorStake,
-					env.config.AddPrimaryNetworkValidatorFee,
-					ids.ShortEmpty,
-				)
-				require.NoError(t, err)
-
-				sk, err := bls.NewSecretKey()
-				require.NoError(t, err)
-
-=======
 			setupTest: func(env *environment, memoField []byte) (*txs.Tx, state.Diff) {
->>>>>>> 6dcd8e8a
 				var (
 					nodeID    = ids.GenerateTestNodeID()
 					chainTime = env.state.GetTimestamp()
@@ -1517,7 +1304,7 @@
 					signer.NewProofOfPossession(sk),
 					ids.ShortEmpty,            // reward address
 					reward.PercentDenominator, // shares
-					preFundedKeys,
+					genesistest.Keys,
 					ids.ShortEmpty, // change address
 					memoField,
 				)
@@ -1545,86 +1332,37 @@
 				}
 				it.Release()
 
-<<<<<<< HEAD
-				ins, unstakedOuts, stakedOuts, signers, err := env.utxosHandler.Spend(
-					env.state,
-					genesistest.Keys,
+				tx, err := env.txBuilder.NewAddPermissionlessDelegatorTx(
 					configtest.MinValidatorStake,
-					env.config.AddPrimaryNetworkDelegatorFee,
-					ids.ShortEmpty,
-=======
-				tx, err := env.txBuilder.NewAddPermissionlessDelegatorTx(
-					defaultMinValidatorStake,
 					0, // start Time
 					uint64(primaryValidator.EndTime.Unix()),
 					primaryValidator.NodeID,
 					ids.ShortEmpty, // reward address
-					preFundedKeys,
+					genesistest.Keys,
 					ids.ShortEmpty, // change address
 					memoField,
->>>>>>> 6dcd8e8a
 				)
 				require.NoError(t, err)
 
 				onAcceptState, err := state.NewDiff(env.state.GetLastAccepted(), env)
 				require.NoError(t, err)
 
-<<<<<<< HEAD
-				tx := &txs.AddPermissionlessDelegatorTx{
-					BaseTx: txs.BaseTx{BaseTx: avax.BaseTx{
-						NetworkID:    env.ctx.NetworkID,
-						BlockchainID: env.ctx.ChainID,
-						Ins:          ins,
-						Outs:         unstakedOuts,
-					}},
-					Validator: txs.Validator{
-						NodeID: primaryValidator.NodeID,
-						End:    uint64(primaryValidator.EndTime.Unix()),
-						Wght:   configtest.MinValidatorStake,
-					},
-					StakeOuts: stakedOuts,
-					DelegationRewardsOwner: &secp256k1fx.OutputOwners{
-						Locktime:  0,
-						Threshold: 1,
-						Addrs:     []ids.ShortID{ids.ShortEmpty},
-					},
-				}
-				return tx, signers, onAcceptState, &tx.Memo
-=======
 				return tx, onAcceptState
->>>>>>> 6dcd8e8a
 			},
 		},
 		{
 			name: "TransferSubnetOwnershipTx",
-<<<<<<< HEAD
-			setupTest: func(env *environment) (txs.UnsignedTx, [][]*secp256k1.PrivateKey, state.Diff, *types.JSONByteSlice) {
-				ins, unstakedOuts, _, signers, err := env.utxosHandler.Spend(
-					env.state,
-					genesistest.Keys,
-					configtest.MinValidatorStake,
-					env.config.TxFee,
-					ids.ShortEmpty,
-				)
-				require.NoError(t, err)
-
-				subnetAuth, subnetSigners, err := env.utxosHandler.Authorize(env.state, testSubnet1.TxID, genesistest.Keys)
-				require.NoError(t, err)
-				signers = append(signers, subnetSigners)
-
-=======
 			setupTest: func(env *environment, memoField []byte) (*txs.Tx, state.Diff) {
 				tx, err := env.txBuilder.NewTransferSubnetOwnershipTx(
 					testSubnet1.TxID,
 					1,
 					[]ids.ShortID{ids.ShortEmpty},
-					preFundedKeys,
+					genesistest.Keys,
 					ids.ShortEmpty, // change address
 					memoField,
 				)
 				require.NoError(t, err)
 
->>>>>>> 6dcd8e8a
 				onAcceptState, err := state.NewDiff(env.state.GetLastAccepted(), env)
 				require.NoError(t, err)
 
@@ -1633,14 +1371,6 @@
 		},
 		{
 			name: "BaseTx",
-<<<<<<< HEAD
-			setupTest: func(env *environment) (txs.UnsignedTx, [][]*secp256k1.PrivateKey, state.Diff, *types.JSONByteSlice) {
-				ins, unstakedOuts, _, signers, err := env.utxosHandler.Spend(
-					env.state,
-					genesistest.Keys,
-					configtest.MinValidatorStake,
-					env.config.TxFee,
-=======
 			setupTest: func(env *environment, memoField []byte) (*txs.Tx, state.Diff) {
 				tx, err := env.txBuilder.NewBaseTx(
 					1,
@@ -1648,8 +1378,7 @@
 						Threshold: 1,
 						Addrs:     []ids.ShortID{ids.ShortEmpty},
 					},
-					preFundedKeys,
->>>>>>> 6dcd8e8a
+					genesistest.Keys,
 					ids.ShortEmpty,
 					memoField,
 				)
