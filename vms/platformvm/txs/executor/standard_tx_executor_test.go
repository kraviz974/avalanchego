--- conflicted
+++ resolved
@@ -24,7 +24,6 @@
 	"github.com/ava-labs/avalanchego/utils/timer/mockable"
 	"github.com/ava-labs/avalanchego/utils/units"
 	"github.com/ava-labs/avalanchego/vms/components/avax"
-	"github.com/ava-labs/avalanchego/vms/components/fees"
 	"github.com/ava-labs/avalanchego/vms/components/verify"
 	"github.com/ava-labs/avalanchego/vms/platformvm/config"
 	"github.com/ava-labs/avalanchego/vms/platformvm/fx"
@@ -95,23 +94,12 @@
 		stateDiff, err := state.NewDiff(lastAcceptedID, env)
 		require.NoError(err)
 
-<<<<<<< HEAD
-		chainTime := env.state.GetTimestamp()
-		feeCfg := config.GetDynamicFeesConfig(env.config.UpgradeConfig.IsEActivated(chainTime))
-		executor := StandardTxExecutor{
-			Backend:            &env.backend,
-			BlkFeeManager:      fees.NewManager(feeCfg.FeeRate),
-			BlockMaxComplexity: feeCfg.BlockMaxComplexity,
-			State:              stateDiff,
-			Tx:                 tx,
-=======
 		feeCalculator := fee.NewStaticCalculator(env.config.StaticFeeConfig, env.config.UpgradeConfig, stateDiff.GetTimestamp())
 		executor := StandardTxExecutor{
 			Backend:       &env.backend,
 			State:         stateDiff,
 			FeeCalculator: feeCalculator,
 			Tx:            tx,
->>>>>>> 32e26d52
 		}
 		err = tx.Unsigned.Visit(&executor)
 		require.ErrorIs(err, test.expectedError)
@@ -358,23 +346,12 @@
 
 			env.config.UpgradeConfig.BanffTime = onAcceptState.GetTimestamp()
 
-<<<<<<< HEAD
-			chainTime := env.state.GetTimestamp()
-			feeCfg := config.GetDynamicFeesConfig(env.config.UpgradeConfig.IsEActivated(chainTime))
-			executor := StandardTxExecutor{
-				Backend:            &env.backend,
-				BlkFeeManager:      fees.NewManager(feeCfg.FeeRate),
-				BlockMaxComplexity: feeCfg.BlockMaxComplexity,
-				State:              onAcceptState,
-				Tx:                 tx,
-=======
 			feeCalculator := fee.NewStaticCalculator(env.config.StaticFeeConfig, env.config.UpgradeConfig, onAcceptState.GetTimestamp())
 			executor := StandardTxExecutor{
 				Backend:       &env.backend,
 				State:         onAcceptState,
 				FeeCalculator: feeCalculator,
 				Tx:            tx,
->>>>>>> 32e26d52
 			}
 			err = tx.Unsigned.Visit(&executor)
 			require.ErrorIs(err, tt.expectedExecutionErr)
@@ -412,23 +389,12 @@
 		onAcceptState, err := state.NewDiff(lastAcceptedID, env)
 		require.NoError(err)
 
-<<<<<<< HEAD
-		chainTime := env.state.GetTimestamp()
-		feeCfg := config.GetDynamicFeesConfig(env.config.UpgradeConfig.IsEActivated(chainTime))
-		executor := StandardTxExecutor{
-			Backend:            &env.backend,
-			BlkFeeManager:      fees.NewManager(feeCfg.FeeRate),
-			BlockMaxComplexity: feeCfg.BlockMaxComplexity,
-			State:              onAcceptState,
-			Tx:                 tx,
-=======
 		feeCalculator := fee.NewStaticCalculator(env.config.StaticFeeConfig, env.config.UpgradeConfig, onAcceptState.GetTimestamp())
 		executor := StandardTxExecutor{
 			Backend:       &env.backend,
 			State:         onAcceptState,
 			FeeCalculator: feeCalculator,
 			Tx:            tx,
->>>>>>> 32e26d52
 		}
 		err = tx.Unsigned.Visit(&executor)
 		require.ErrorIs(err, ErrPeriodMismatch)
@@ -456,23 +422,12 @@
 		onAcceptState, err := state.NewDiff(lastAcceptedID, env)
 		require.NoError(err)
 
-<<<<<<< HEAD
-		chainTime := env.state.GetTimestamp()
-		feeCfg := config.GetDynamicFeesConfig(env.config.UpgradeConfig.IsEActivated(chainTime))
-		executor := StandardTxExecutor{
-			Backend:            &env.backend,
-			BlkFeeManager:      fees.NewManager(feeCfg.FeeRate),
-			BlockMaxComplexity: feeCfg.BlockMaxComplexity,
-			State:              onAcceptState,
-			Tx:                 tx,
-=======
 		feeCalculator := fee.NewStaticCalculator(env.config.StaticFeeConfig, env.config.UpgradeConfig, onAcceptState.GetTimestamp())
 		executor := StandardTxExecutor{
 			Backend:       &env.backend,
 			State:         onAcceptState,
 			FeeCalculator: feeCalculator,
 			Tx:            tx,
->>>>>>> 32e26d52
 		}
 		require.NoError(tx.Unsigned.Visit(&executor))
 	}
@@ -518,23 +473,12 @@
 		onAcceptState, err := state.NewDiff(lastAcceptedID, env)
 		require.NoError(err)
 
-<<<<<<< HEAD
-		chainTime := env.state.GetTimestamp()
-		feeCfg := config.GetDynamicFeesConfig(env.config.UpgradeConfig.IsEActivated(chainTime))
-		executor := StandardTxExecutor{
-			Backend:            &env.backend,
-			BlkFeeManager:      fees.NewManager(feeCfg.FeeRate),
-			BlockMaxComplexity: feeCfg.BlockMaxComplexity,
-			State:              onAcceptState,
-			Tx:                 tx,
-=======
 		feeCalculator := fee.NewStaticCalculator(env.config.StaticFeeConfig, env.config.UpgradeConfig, onAcceptState.GetTimestamp())
 		executor := StandardTxExecutor{
 			Backend:       &env.backend,
 			State:         onAcceptState,
 			FeeCalculator: feeCalculator,
 			Tx:            tx,
->>>>>>> 32e26d52
 		}
 		err = tx.Unsigned.Visit(&executor)
 		require.ErrorIs(err, ErrNotValidator)
@@ -577,23 +521,12 @@
 		onAcceptState, err := state.NewDiff(lastAcceptedID, env)
 		require.NoError(err)
 
-<<<<<<< HEAD
-		chainTime := env.state.GetTimestamp()
-		feeCfg := config.GetDynamicFeesConfig(env.config.UpgradeConfig.IsEActivated(chainTime))
-		executor := StandardTxExecutor{
-			Backend:            &env.backend,
-			BlkFeeManager:      fees.NewManager(feeCfg.FeeRate),
-			BlockMaxComplexity: feeCfg.BlockMaxComplexity,
-			State:              onAcceptState,
-			Tx:                 tx,
-=======
 		feeCalculator := fee.NewStaticCalculator(env.config.StaticFeeConfig, env.config.UpgradeConfig, onAcceptState.GetTimestamp())
 		executor := StandardTxExecutor{
 			Backend:       &env.backend,
 			State:         onAcceptState,
 			FeeCalculator: feeCalculator,
 			Tx:            tx,
->>>>>>> 32e26d52
 		}
 		err = tx.Unsigned.Visit(&executor)
 		require.ErrorIs(err, ErrPeriodMismatch)
@@ -619,23 +552,12 @@
 		onAcceptState, err := state.NewDiff(lastAcceptedID, env)
 		require.NoError(err)
 
-<<<<<<< HEAD
-		chainTime := env.state.GetTimestamp()
-		feeCfg := config.GetDynamicFeesConfig(env.config.UpgradeConfig.IsEActivated(chainTime))
-		executor := StandardTxExecutor{
-			Backend:            &env.backend,
-			BlkFeeManager:      fees.NewManager(feeCfg.FeeRate),
-			BlockMaxComplexity: feeCfg.BlockMaxComplexity,
-			State:              onAcceptState,
-			Tx:                 tx,
-=======
 		feeCalculator := fee.NewStaticCalculator(env.config.StaticFeeConfig, env.config.UpgradeConfig, onAcceptState.GetTimestamp())
 		executor := StandardTxExecutor{
 			Backend:       &env.backend,
 			State:         onAcceptState,
 			FeeCalculator: feeCalculator,
 			Tx:            tx,
->>>>>>> 32e26d52
 		}
 		err = tx.Unsigned.Visit(&executor)
 		require.ErrorIs(err, ErrPeriodMismatch)
@@ -661,23 +583,12 @@
 		onAcceptState, err := state.NewDiff(lastAcceptedID, env)
 		require.NoError(err)
 
-<<<<<<< HEAD
-		chainTime := env.state.GetTimestamp()
-		feeCfg := config.GetDynamicFeesConfig(env.config.UpgradeConfig.IsEActivated(chainTime))
-		executor := StandardTxExecutor{
-			Backend:            &env.backend,
-			BlkFeeManager:      fees.NewManager(feeCfg.FeeRate),
-			BlockMaxComplexity: feeCfg.BlockMaxComplexity,
-			State:              onAcceptState,
-			Tx:                 tx,
-=======
 		feeCalculator := fee.NewStaticCalculator(env.config.StaticFeeConfig, env.config.UpgradeConfig, onAcceptState.GetTimestamp())
 		executor := StandardTxExecutor{
 			Backend:       &env.backend,
 			State:         onAcceptState,
 			FeeCalculator: feeCalculator,
 			Tx:            tx,
->>>>>>> 32e26d52
 		}
 		require.NoError(tx.Unsigned.Visit(&executor))
 	}
@@ -705,23 +616,12 @@
 		onAcceptState, err := state.NewDiff(lastAcceptedID, env)
 		require.NoError(err)
 
-<<<<<<< HEAD
-		chainTime := env.state.GetTimestamp()
-		feeCfg := config.GetDynamicFeesConfig(env.config.UpgradeConfig.IsEActivated(chainTime))
-		executor := StandardTxExecutor{
-			Backend:            &env.backend,
-			BlkFeeManager:      fees.NewManager(feeCfg.FeeRate),
-			BlockMaxComplexity: feeCfg.BlockMaxComplexity,
-			State:              onAcceptState,
-			Tx:                 tx,
-=======
 		feeCalculator := fee.NewStaticCalculator(env.config.StaticFeeConfig, env.config.UpgradeConfig, onAcceptState.GetTimestamp())
 		executor := StandardTxExecutor{
 			Backend:       &env.backend,
 			State:         onAcceptState,
 			FeeCalculator: feeCalculator,
 			Tx:            tx,
->>>>>>> 32e26d52
 		}
 		err = tx.Unsigned.Visit(&executor)
 		require.ErrorIs(err, ErrTimestampNotBeforeStartTime)
@@ -780,23 +680,12 @@
 		onAcceptState, err := state.NewDiff(lastAcceptedID, env)
 		require.NoError(err)
 
-<<<<<<< HEAD
-		chainTime := env.state.GetTimestamp()
-		feeCfg := config.GetDynamicFeesConfig(env.config.UpgradeConfig.IsEActivated(chainTime))
-		executor := StandardTxExecutor{
-			Backend:            &env.backend,
-			BlkFeeManager:      fees.NewManager(feeCfg.FeeRate),
-			BlockMaxComplexity: feeCfg.BlockMaxComplexity,
-			State:              onAcceptState,
-			Tx:                 duplicateSubnetTx,
-=======
 		feeCalculator := fee.NewStaticCalculator(env.config.StaticFeeConfig, env.config.UpgradeConfig, onAcceptState.GetTimestamp())
 		executor := StandardTxExecutor{
 			Backend:       &env.backend,
 			State:         onAcceptState,
 			FeeCalculator: feeCalculator,
 			Tx:            duplicateSubnetTx,
->>>>>>> 32e26d52
 		}
 		err = duplicateSubnetTx.Unsigned.Visit(&executor)
 		require.ErrorIs(err, ErrDuplicateValidator)
@@ -833,23 +722,12 @@
 		onAcceptState, err := state.NewDiff(lastAcceptedID, env)
 		require.NoError(err)
 
-<<<<<<< HEAD
-		chainTime := env.state.GetTimestamp()
-		feeCfg := config.GetDynamicFeesConfig(env.config.UpgradeConfig.IsEActivated(chainTime))
-		executor := StandardTxExecutor{
-			Backend:            &env.backend,
-			BlkFeeManager:      fees.NewManager(feeCfg.FeeRate),
-			BlockMaxComplexity: feeCfg.BlockMaxComplexity,
-			State:              onAcceptState,
-			Tx:                 tx,
-=======
 		feeCalculator := fee.NewStaticCalculator(env.config.StaticFeeConfig, env.config.UpgradeConfig, onAcceptState.GetTimestamp())
 		executor := StandardTxExecutor{
 			Backend:       &env.backend,
 			State:         onAcceptState,
 			FeeCalculator: feeCalculator,
 			Tx:            tx,
->>>>>>> 32e26d52
 		}
 		err = tx.Unsigned.Visit(&executor)
 		require.ErrorIs(err, secp256k1fx.ErrInputIndicesNotSortedUnique)
@@ -882,23 +760,12 @@
 		onAcceptState, err := state.NewDiff(lastAcceptedID, env)
 		require.NoError(err)
 
-<<<<<<< HEAD
-		chainTime := env.state.GetTimestamp()
-		feeCfg := config.GetDynamicFeesConfig(env.config.UpgradeConfig.IsEActivated(chainTime))
-		executor := StandardTxExecutor{
-			Backend:            &env.backend,
-			BlkFeeManager:      fees.NewManager(feeCfg.FeeRate),
-			BlockMaxComplexity: feeCfg.BlockMaxComplexity,
-			State:              onAcceptState,
-			Tx:                 tx,
-=======
 		feeCalculator := fee.NewStaticCalculator(env.config.StaticFeeConfig, env.config.UpgradeConfig, onAcceptState.GetTimestamp())
 		executor := StandardTxExecutor{
 			Backend:       &env.backend,
 			State:         onAcceptState,
 			FeeCalculator: feeCalculator,
 			Tx:            tx,
->>>>>>> 32e26d52
 		}
 		err = tx.Unsigned.Visit(&executor)
 		require.ErrorIs(err, errUnauthorizedSubnetModification)
@@ -929,23 +796,12 @@
 		onAcceptState, err := state.NewDiff(lastAcceptedID, env)
 		require.NoError(err)
 
-<<<<<<< HEAD
-		chainTime := env.state.GetTimestamp()
-		feeCfg := config.GetDynamicFeesConfig(env.config.UpgradeConfig.IsEActivated(chainTime))
-		executor := StandardTxExecutor{
-			Backend:            &env.backend,
-			BlkFeeManager:      fees.NewManager(feeCfg.FeeRate),
-			BlockMaxComplexity: feeCfg.BlockMaxComplexity,
-			State:              onAcceptState,
-			Tx:                 tx,
-=======
 		feeCalculator := fee.NewStaticCalculator(env.config.StaticFeeConfig, env.config.UpgradeConfig, onAcceptState.GetTimestamp())
 		executor := StandardTxExecutor{
 			Backend:       &env.backend,
 			State:         onAcceptState,
 			FeeCalculator: feeCalculator,
 			Tx:            tx,
->>>>>>> 32e26d52
 		}
 		err = tx.Unsigned.Visit(&executor)
 		require.ErrorIs(err, errUnauthorizedSubnetModification)
@@ -986,23 +842,12 @@
 		onAcceptState, err := state.NewDiff(lastAcceptedID, env)
 		require.NoError(err)
 
-<<<<<<< HEAD
-		chainTime := env.state.GetTimestamp()
-		feeCfg := config.GetDynamicFeesConfig(env.config.UpgradeConfig.IsEActivated(chainTime))
-		executor := StandardTxExecutor{
-			Backend:            &env.backend,
-			BlkFeeManager:      fees.NewManager(feeCfg.FeeRate),
-			BlockMaxComplexity: feeCfg.BlockMaxComplexity,
-			State:              onAcceptState,
-			Tx:                 tx,
-=======
 		feeCalculator := fee.NewStaticCalculator(env.config.StaticFeeConfig, env.config.UpgradeConfig, onAcceptState.GetTimestamp())
 		executor := StandardTxExecutor{
 			Backend:       &env.backend,
 			State:         onAcceptState,
 			FeeCalculator: feeCalculator,
 			Tx:            tx,
->>>>>>> 32e26d52
 		}
 		err = tx.Unsigned.Visit(&executor)
 		require.ErrorIs(err, ErrDuplicateValidator)
@@ -1038,23 +883,12 @@
 		onAcceptState, err := state.NewDiff(lastAcceptedID, env)
 		require.NoError(err)
 
-<<<<<<< HEAD
-		chainTime := env.state.GetTimestamp()
-		feeCfg := config.GetDynamicFeesConfig(env.config.UpgradeConfig.IsEActivated(chainTime))
-		executor := StandardTxExecutor{
-			Backend:            &env.backend,
-			BlkFeeManager:      fees.NewManager(feeCfg.FeeRate),
-			BlockMaxComplexity: feeCfg.BlockMaxComplexity,
-			State:              onAcceptState,
-			Tx:                 tx,
-=======
 		feeCalculator := fee.NewStaticCalculator(env.config.StaticFeeConfig, env.config.UpgradeConfig, onAcceptState.GetTimestamp())
 		executor := StandardTxExecutor{
 			Backend:       &env.backend,
 			State:         onAcceptState,
 			FeeCalculator: feeCalculator,
 			Tx:            tx,
->>>>>>> 32e26d52
 		}
 		err = tx.Unsigned.Visit(&executor)
 		require.ErrorIs(err, ErrTimestampNotBeforeStartTime)
@@ -1094,23 +928,12 @@
 		onAcceptState.PutCurrentValidator(staker)
 		onAcceptState.AddTx(tx, status.Committed)
 
-<<<<<<< HEAD
-		chainTime := env.state.GetTimestamp()
-		feeCfg := config.GetDynamicFeesConfig(env.config.UpgradeConfig.IsEActivated(chainTime))
-		executor := StandardTxExecutor{
-			Backend:            &env.backend,
-			BlkFeeManager:      fees.NewManager(feeCfg.FeeRate),
-			BlockMaxComplexity: feeCfg.BlockMaxComplexity,
-			State:              onAcceptState,
-			Tx:                 tx,
-=======
 		feeCalculator := fee.NewStaticCalculator(env.config.StaticFeeConfig, env.config.UpgradeConfig, onAcceptState.GetTimestamp())
 		executor := StandardTxExecutor{
 			Backend:       &env.backend,
 			State:         onAcceptState,
 			FeeCalculator: feeCalculator,
 			Tx:            tx,
->>>>>>> 32e26d52
 		}
 		err = tx.Unsigned.Visit(&executor)
 		require.ErrorIs(err, ErrAlreadyValidator)
@@ -1147,23 +970,12 @@
 		onAcceptState.PutPendingValidator(staker)
 		onAcceptState.AddTx(tx, status.Committed)
 
-<<<<<<< HEAD
-		chainTime := env.state.GetTimestamp()
-		feeCfg := config.GetDynamicFeesConfig(env.config.UpgradeConfig.IsEActivated(chainTime))
-		executor := StandardTxExecutor{
-			Backend:            &env.backend,
-			BlkFeeManager:      fees.NewManager(feeCfg.FeeRate),
-			BlockMaxComplexity: feeCfg.BlockMaxComplexity,
-			State:              onAcceptState,
-			Tx:                 tx,
-=======
 		feeCalculator := fee.NewStaticCalculator(env.config.StaticFeeConfig, env.config.UpgradeConfig, onAcceptState.GetTimestamp())
 		executor := StandardTxExecutor{
 			Backend:       &env.backend,
 			State:         onAcceptState,
 			FeeCalculator: feeCalculator,
 			Tx:            tx,
->>>>>>> 32e26d52
 		}
 		err = tx.Unsigned.Visit(&executor)
 		require.ErrorIs(err, ErrAlreadyValidator)
@@ -1199,23 +1011,12 @@
 			onAcceptState.DeleteUTXO(utxoID)
 		}
 
-<<<<<<< HEAD
-		chainTime := env.state.GetTimestamp()
-		feeCfg := config.GetDynamicFeesConfig(env.config.UpgradeConfig.IsEActivated(chainTime))
-		executor := StandardTxExecutor{
-			Backend:            &env.backend,
-			BlkFeeManager:      fees.NewManager(feeCfg.FeeRate),
-			BlockMaxComplexity: feeCfg.BlockMaxComplexity,
-			State:              onAcceptState,
-			Tx:                 tx,
-=======
 		feeCalculator := fee.NewStaticCalculator(env.backend.Config.StaticFeeConfig, env.backend.Config.UpgradeConfig, onAcceptState.GetTimestamp())
 		executor := StandardTxExecutor{
 			Backend:       &env.backend,
 			FeeCalculator: feeCalculator,
 			State:         onAcceptState,
 			Tx:            tx,
->>>>>>> 32e26d52
 		}
 		err = tx.Unsigned.Visit(&executor)
 		require.ErrorIs(err, ErrFlowCheckFailed)
@@ -1832,11 +1633,7 @@
 				env := newValidRemoveSubnetValidatorTxVerifyEnv(t, ctrl)
 
 				// Set dependency expectations.
-<<<<<<< HEAD
 				env.state.EXPECT().GetTimestamp().Return(env.latestForkTime).AnyTimes()
-=======
-				env.state.EXPECT().GetTimestamp().Return(env.latestForkTime).Times(2)
->>>>>>> 32e26d52
 				env.state.EXPECT().GetCurrentValidator(env.unsignedTx.Subnet, env.unsignedTx.NodeID).Return(env.staker, nil).Times(1)
 				subnetOwner := fx.NewMockOwner(ctrl)
 				env.state.EXPECT().GetSubnetOwner(env.unsignedTx.Subnet).Return(subnetOwner, nil).Times(1)
@@ -1849,12 +1646,7 @@
 				env.state.EXPECT().AddUTXO(gomock.Any()).Times(len(env.unsignedTx.Outs))
 
 				cfg := defaultTestConfig(t, durango, env.latestForkTime)
-<<<<<<< HEAD
-				chainTime := env.state.GetTimestamp()
-				feeCfg := config.GetDynamicFeesConfig(cfg.UpgradeConfig.IsEActivated(chainTime))
-=======
 				feeCalculator := fee.NewStaticCalculator(cfg.StaticFeeConfig, cfg.UpgradeConfig, env.state.GetTimestamp())
->>>>>>> 32e26d52
 				e := &StandardTxExecutor{
 					Backend: &Backend{
 						Config:       cfg,
@@ -1863,16 +1655,9 @@
 						FlowChecker:  env.flowChecker,
 						Ctx:          &snow.Context{},
 					},
-<<<<<<< HEAD
-					BlkFeeManager:      fees.NewManager(feeCfg.FeeRate),
-					BlockMaxComplexity: feeCfg.BlockMaxComplexity,
-					Tx:                 env.tx,
-					State:              env.state,
-=======
 					FeeCalculator: feeCalculator,
 					Tx:            env.tx,
 					State:         env.state,
->>>>>>> 32e26d52
 				}
 				e.Bootstrapped.Set(true)
 				return env.unsignedTx, e
@@ -1887,12 +1672,8 @@
 				env.tx.Unsigned.(*txs.RemoveSubnetValidatorTx).Subnet = constants.PrimaryNetworkID
 				env.state = state.NewMockDiff(ctrl)
 
-<<<<<<< HEAD
-				feeCfg := config.GetDynamicFeesConfig(false /*isEActive*/)
-=======
 				cfg := defaultTestConfig(t, durango, env.latestForkTime)
 				feeCalculator := fee.NewStaticCalculator(cfg.StaticFeeConfig, cfg.UpgradeConfig, env.latestForkTime)
->>>>>>> 32e26d52
 				e := &StandardTxExecutor{
 					Backend: &Backend{
 						Config:       cfg,
@@ -1901,16 +1682,9 @@
 						FlowChecker:  env.flowChecker,
 						Ctx:          &snow.Context{},
 					},
-<<<<<<< HEAD
-					BlkFeeManager:      fees.NewManager(feeCfg.FeeRate),
-					BlockMaxComplexity: feeCfg.BlockMaxComplexity,
-					Tx:                 env.tx,
-					State:              env.state,
-=======
 					FeeCalculator: feeCalculator,
 					Tx:            env.tx,
 					State:         env.state,
->>>>>>> 32e26d52
 				}
 				e.Bootstrapped.Set(true)
 				return env.unsignedTx, e
@@ -1922,21 +1696,12 @@
 			newExecutor: func(ctrl *gomock.Controller) (*txs.RemoveSubnetValidatorTx, *StandardTxExecutor) {
 				env := newValidRemoveSubnetValidatorTxVerifyEnv(t, ctrl)
 				env.state = state.NewMockDiff(ctrl)
-<<<<<<< HEAD
 				env.state.EXPECT().GetTimestamp().Return(env.latestForkTime).AnyTimes()
-=======
-				env.state.EXPECT().GetTimestamp().Return(env.latestForkTime).Times(2)
->>>>>>> 32e26d52
 				env.state.EXPECT().GetCurrentValidator(env.unsignedTx.Subnet, env.unsignedTx.NodeID).Return(nil, database.ErrNotFound)
 				env.state.EXPECT().GetPendingValidator(env.unsignedTx.Subnet, env.unsignedTx.NodeID).Return(nil, database.ErrNotFound)
 
 				cfg := defaultTestConfig(t, durango, env.latestForkTime)
-<<<<<<< HEAD
-				chainTime := env.state.GetTimestamp()
-				feeCfg := config.GetDynamicFeesConfig(cfg.UpgradeConfig.IsEActivated(chainTime))
-=======
 				feeCalculator := fee.NewStaticCalculator(cfg.StaticFeeConfig, cfg.UpgradeConfig, env.state.GetTimestamp())
->>>>>>> 32e26d52
 				e := &StandardTxExecutor{
 					Backend: &Backend{
 						Config:       cfg,
@@ -1945,16 +1710,9 @@
 						FlowChecker:  env.flowChecker,
 						Ctx:          &snow.Context{},
 					},
-<<<<<<< HEAD
-					BlkFeeManager:      fees.NewManager(feeCfg.FeeRate),
-					BlockMaxComplexity: feeCfg.BlockMaxComplexity,
-					Tx:                 env.tx,
-					State:              env.state,
-=======
 					FeeCalculator: feeCalculator,
 					Tx:            env.tx,
 					State:         env.state,
->>>>>>> 32e26d52
 				}
 				e.Bootstrapped.Set(true)
 				return env.unsignedTx, e
@@ -1970,20 +1728,11 @@
 				staker.Priority = txs.SubnetPermissionlessValidatorCurrentPriority
 
 				// Set dependency expectations.
-<<<<<<< HEAD
-				env.state.EXPECT().GetTimestamp().Return(env.latestForkTime).AnyTimes()
-				env.state.EXPECT().GetCurrentValidator(env.unsignedTx.Subnet, env.unsignedTx.NodeID).Return(&staker, nil).Times(1)
-
-				cfg := defaultTestConfig(t, durango, env.latestForkTime)
-				chainTime := env.state.GetTimestamp()
-				feeCfg := config.GetDynamicFeesConfig(cfg.UpgradeConfig.IsEActivated(chainTime))
-=======
 				env.state.EXPECT().GetTimestamp().Return(env.latestForkTime).Times(2)
 				env.state.EXPECT().GetCurrentValidator(env.unsignedTx.Subnet, env.unsignedTx.NodeID).Return(&staker, nil).Times(1)
 
 				cfg := defaultTestConfig(t, durango, env.latestForkTime)
 				feeCalculator := fee.NewStaticCalculator(cfg.StaticFeeConfig, cfg.UpgradeConfig, env.state.GetTimestamp())
->>>>>>> 32e26d52
 				e := &StandardTxExecutor{
 					Backend: &Backend{
 						Config:       cfg,
@@ -1992,16 +1741,9 @@
 						FlowChecker:  env.flowChecker,
 						Ctx:          &snow.Context{},
 					},
-<<<<<<< HEAD
-					BlkFeeManager:      fees.NewManager(feeCfg.FeeRate),
-					BlockMaxComplexity: feeCfg.BlockMaxComplexity,
-					Tx:                 env.tx,
-					State:              env.state,
-=======
 					FeeCalculator: feeCalculator,
 					Tx:            env.tx,
 					State:         env.state,
->>>>>>> 32e26d52
 				}
 				e.Bootstrapped.Set(true)
 				return env.unsignedTx, e
@@ -2015,20 +1757,11 @@
 				// Remove credentials
 				env.tx.Creds = nil
 				env.state = state.NewMockDiff(ctrl)
-<<<<<<< HEAD
-				env.state.EXPECT().GetTimestamp().Return(env.latestForkTime).AnyTimes()
-				env.state.EXPECT().GetCurrentValidator(env.unsignedTx.Subnet, env.unsignedTx.NodeID).Return(env.staker, nil)
-
-				cfg := defaultTestConfig(t, durango, env.latestForkTime)
-				chainTime := env.state.GetTimestamp()
-				feeCfg := config.GetDynamicFeesConfig(cfg.UpgradeConfig.IsEActivated(chainTime))
-=======
 				env.state.EXPECT().GetTimestamp().Return(env.latestForkTime).Times(2)
 				env.state.EXPECT().GetCurrentValidator(env.unsignedTx.Subnet, env.unsignedTx.NodeID).Return(env.staker, nil)
 
 				cfg := defaultTestConfig(t, durango, env.latestForkTime)
 				feeCalculator := fee.NewStaticCalculator(cfg.StaticFeeConfig, cfg.UpgradeConfig, env.state.GetTimestamp())
->>>>>>> 32e26d52
 				e := &StandardTxExecutor{
 					Backend: &Backend{
 						Config:       cfg,
@@ -2037,16 +1770,9 @@
 						FlowChecker:  env.flowChecker,
 						Ctx:          &snow.Context{},
 					},
-<<<<<<< HEAD
-					BlkFeeManager:      fees.NewManager(feeCfg.FeeRate),
-					BlockMaxComplexity: feeCfg.BlockMaxComplexity,
-					Tx:                 env.tx,
-					State:              env.state,
-=======
 					FeeCalculator: feeCalculator,
 					Tx:            env.tx,
 					State:         env.state,
->>>>>>> 32e26d52
 				}
 				e.Bootstrapped.Set(true)
 				return env.unsignedTx, e
@@ -2058,21 +1784,12 @@
 			newExecutor: func(ctrl *gomock.Controller) (*txs.RemoveSubnetValidatorTx, *StandardTxExecutor) {
 				env := newValidRemoveSubnetValidatorTxVerifyEnv(t, ctrl)
 				env.state = state.NewMockDiff(ctrl)
-<<<<<<< HEAD
 				env.state.EXPECT().GetTimestamp().Return(env.latestForkTime).AnyTimes()
-=======
-				env.state.EXPECT().GetTimestamp().Return(env.latestForkTime).Times(2)
->>>>>>> 32e26d52
 				env.state.EXPECT().GetCurrentValidator(env.unsignedTx.Subnet, env.unsignedTx.NodeID).Return(env.staker, nil)
 				env.state.EXPECT().GetSubnetOwner(env.unsignedTx.Subnet).Return(nil, database.ErrNotFound)
 
 				cfg := defaultTestConfig(t, durango, env.latestForkTime)
-<<<<<<< HEAD
-				chainTime := env.state.GetTimestamp()
-				feeCfg := config.GetDynamicFeesConfig(cfg.UpgradeConfig.IsEActivated(chainTime))
-=======
 				feeCalculator := fee.NewStaticCalculator(cfg.StaticFeeConfig, cfg.UpgradeConfig, env.state.GetTimestamp())
->>>>>>> 32e26d52
 				e := &StandardTxExecutor{
 					Backend: &Backend{
 						Config:       cfg,
@@ -2081,16 +1798,9 @@
 						FlowChecker:  env.flowChecker,
 						Ctx:          &snow.Context{},
 					},
-<<<<<<< HEAD
-					BlkFeeManager:      fees.NewManager(feeCfg.FeeRate),
-					BlockMaxComplexity: feeCfg.BlockMaxComplexity,
-					Tx:                 env.tx,
-					State:              env.state,
-=======
 					FeeCalculator: feeCalculator,
 					Tx:            env.tx,
 					State:         env.state,
->>>>>>> 32e26d52
 				}
 				e.Bootstrapped.Set(true)
 				return env.unsignedTx, e
@@ -2102,23 +1812,14 @@
 			newExecutor: func(ctrl *gomock.Controller) (*txs.RemoveSubnetValidatorTx, *StandardTxExecutor) {
 				env := newValidRemoveSubnetValidatorTxVerifyEnv(t, ctrl)
 				env.state = state.NewMockDiff(ctrl)
-<<<<<<< HEAD
 				env.state.EXPECT().GetTimestamp().Return(env.latestForkTime).AnyTimes()
-=======
-				env.state.EXPECT().GetTimestamp().Return(env.latestForkTime).Times(2)
->>>>>>> 32e26d52
 				env.state.EXPECT().GetCurrentValidator(env.unsignedTx.Subnet, env.unsignedTx.NodeID).Return(env.staker, nil)
 				subnetOwner := fx.NewMockOwner(ctrl)
 				env.state.EXPECT().GetSubnetOwner(env.unsignedTx.Subnet).Return(subnetOwner, nil)
 				env.fx.EXPECT().VerifyPermission(gomock.Any(), env.unsignedTx.SubnetAuth, env.tx.Creds[len(env.tx.Creds)-1], subnetOwner).Return(errTest)
 
 				cfg := defaultTestConfig(t, durango, env.latestForkTime)
-<<<<<<< HEAD
-				chainTime := env.state.GetTimestamp()
-				feeCfg := config.GetDynamicFeesConfig(cfg.UpgradeConfig.IsEActivated(chainTime))
-=======
 				feeCalculator := fee.NewStaticCalculator(cfg.StaticFeeConfig, cfg.UpgradeConfig, env.state.GetTimestamp())
->>>>>>> 32e26d52
 				e := &StandardTxExecutor{
 					Backend: &Backend{
 						Config:       cfg,
@@ -2127,16 +1828,9 @@
 						FlowChecker:  env.flowChecker,
 						Ctx:          &snow.Context{},
 					},
-<<<<<<< HEAD
-					BlkFeeManager:      fees.NewManager(feeCfg.FeeRate),
-					BlockMaxComplexity: feeCfg.BlockMaxComplexity,
-					Tx:                 env.tx,
-					State:              env.state,
-=======
 					FeeCalculator: feeCalculator,
 					Tx:            env.tx,
 					State:         env.state,
->>>>>>> 32e26d52
 				}
 				e.Bootstrapped.Set(true)
 				return env.unsignedTx, e
@@ -2148,11 +1842,7 @@
 			newExecutor: func(ctrl *gomock.Controller) (*txs.RemoveSubnetValidatorTx, *StandardTxExecutor) {
 				env := newValidRemoveSubnetValidatorTxVerifyEnv(t, ctrl)
 				env.state = state.NewMockDiff(ctrl)
-<<<<<<< HEAD
 				env.state.EXPECT().GetTimestamp().Return(env.latestForkTime).AnyTimes()
-=======
-				env.state.EXPECT().GetTimestamp().Return(env.latestForkTime).Times(2)
->>>>>>> 32e26d52
 				env.state.EXPECT().GetCurrentValidator(env.unsignedTx.Subnet, env.unsignedTx.NodeID).Return(env.staker, nil)
 				subnetOwner := fx.NewMockOwner(ctrl)
 				env.state.EXPECT().GetSubnetOwner(env.unsignedTx.Subnet).Return(subnetOwner, nil)
@@ -2162,12 +1852,7 @@
 				).Return(errTest)
 
 				cfg := defaultTestConfig(t, durango, env.latestForkTime)
-<<<<<<< HEAD
-				chainTime := env.state.GetTimestamp()
-				feeCfg := config.GetDynamicFeesConfig(cfg.UpgradeConfig.IsEActivated(chainTime))
-=======
 				feeCalculator := fee.NewStaticCalculator(cfg.StaticFeeConfig, cfg.UpgradeConfig, env.state.GetTimestamp())
->>>>>>> 32e26d52
 				e := &StandardTxExecutor{
 					Backend: &Backend{
 						Config:       cfg,
@@ -2176,16 +1861,9 @@
 						FlowChecker:  env.flowChecker,
 						Ctx:          &snow.Context{},
 					},
-<<<<<<< HEAD
-					BlkFeeManager:      fees.NewManager(feeCfg.FeeRate),
-					BlockMaxComplexity: feeCfg.BlockMaxComplexity,
-					Tx:                 env.tx,
-					State:              env.state,
-=======
 					FeeCalculator: feeCalculator,
 					Tx:            env.tx,
 					State:         env.state,
->>>>>>> 32e26d52
 				}
 				e.Bootstrapped.Set(true)
 				return env.unsignedTx, e
@@ -2330,12 +2008,8 @@
 				env.tx.Unsigned = (*txs.TransformSubnetTx)(nil)
 				env.state = state.NewMockDiff(ctrl)
 
-<<<<<<< HEAD
-				feeCfg := config.GetDynamicFeesConfig(false /*isEActive*/)
-=======
 				cfg := defaultTestConfig(t, durango, env.latestForkTime)
 				feeCalculator := fee.NewStaticCalculator(cfg.StaticFeeConfig, cfg.UpgradeConfig, env.latestForkTime)
->>>>>>> 32e26d52
 				e := &StandardTxExecutor{
 					Backend: &Backend{
 						Config:       cfg,
@@ -2344,16 +2018,9 @@
 						FlowChecker:  env.flowChecker,
 						Ctx:          &snow.Context{},
 					},
-<<<<<<< HEAD
-					BlkFeeManager:      fees.NewManager(feeCfg.FeeRate),
-					BlockMaxComplexity: feeCfg.BlockMaxComplexity,
-					Tx:                 env.tx,
-					State:              env.state,
-=======
 					FeeCalculator: feeCalculator,
 					Tx:            env.tx,
 					State:         env.state,
->>>>>>> 32e26d52
 				}
 				e.Bootstrapped.Set(true)
 				return env.unsignedTx, e
@@ -2366,18 +2033,10 @@
 				env := newValidTransformSubnetTxVerifyEnv(t, ctrl)
 				env.unsignedTx.MaxStakeDuration = math.MaxUint32
 				env.state = state.NewMockDiff(ctrl)
-<<<<<<< HEAD
-
-				cfg := defaultTestConfig(t, durango, env.latestForkTime)
-				env.state.EXPECT().GetTimestamp().Return(env.latestForkTime).AnyTimes()
-				chainTime := env.state.GetTimestamp()
-				feeCfg := config.GetDynamicFeesConfig(cfg.UpgradeConfig.IsEActivated(chainTime))
-=======
 				env.state.EXPECT().GetTimestamp().Return(env.latestForkTime).Times(2)
 
 				cfg := defaultTestConfig(t, durango, env.latestForkTime)
 				feeCalculator := fee.NewStaticCalculator(cfg.StaticFeeConfig, cfg.UpgradeConfig, env.state.GetTimestamp())
->>>>>>> 32e26d52
 				e := &StandardTxExecutor{
 					Backend: &Backend{
 						Config:       cfg,
@@ -2386,16 +2045,9 @@
 						FlowChecker:  env.flowChecker,
 						Ctx:          &snow.Context{},
 					},
-<<<<<<< HEAD
-					BlkFeeManager:      fees.NewManager(feeCfg.FeeRate),
-					BlockMaxComplexity: feeCfg.BlockMaxComplexity,
-					Tx:                 env.tx,
-					State:              env.state,
-=======
 					FeeCalculator: feeCalculator,
 					Tx:            env.tx,
 					State:         env.state,
->>>>>>> 32e26d52
 				}
 				e.Bootstrapped.Set(true)
 				return env.unsignedTx, e
@@ -2409,21 +2061,12 @@
 				// Remove credentials
 				env.tx.Creds = nil
 				env.state = state.NewMockDiff(ctrl)
-<<<<<<< HEAD
+				env.state.EXPECT().GetTimestamp().Return(env.latestForkTime).Times(2)
 
 				cfg := defaultTestConfig(t, durango, env.latestForkTime)
 				cfg.MaxStakeDuration = math.MaxInt64
-				env.state.EXPECT().GetTimestamp().Return(env.latestForkTime).AnyTimes()
-				chainTime := env.state.GetTimestamp()
-				feeCfg := config.GetDynamicFeesConfig(cfg.UpgradeConfig.IsEActivated(chainTime))
-=======
-				env.state.EXPECT().GetTimestamp().Return(env.latestForkTime).Times(2)
-
-				cfg := defaultTestConfig(t, durango, env.latestForkTime)
-				cfg.MaxStakeDuration = math.MaxInt64
 
 				feeCalculator := fee.NewStaticCalculator(cfg.StaticFeeConfig, cfg.UpgradeConfig, env.state.GetTimestamp())
->>>>>>> 32e26d52
 				e := &StandardTxExecutor{
 					Backend: &Backend{
 						Config:       cfg,
@@ -2432,16 +2075,9 @@
 						FlowChecker:  env.flowChecker,
 						Ctx:          &snow.Context{},
 					},
-<<<<<<< HEAD
-					BlkFeeManager:      fees.NewManager(feeCfg.FeeRate),
-					BlockMaxComplexity: feeCfg.BlockMaxComplexity,
-					Tx:                 env.tx,
-					State:              env.state,
-=======
 					FeeCalculator: feeCalculator,
 					Tx:            env.tx,
 					State:         env.state,
->>>>>>> 32e26d52
 				}
 				e.Bootstrapped.Set(true)
 				return env.unsignedTx, e
@@ -2454,11 +2090,7 @@
 				env := newValidTransformSubnetTxVerifyEnv(t, ctrl)
 				env.state = state.NewMockDiff(ctrl)
 				subnetOwner := fx.NewMockOwner(ctrl)
-<<<<<<< HEAD
-				env.state.EXPECT().GetTimestamp().Return(env.latestForkTime).AnyTimes()
-=======
 				env.state.EXPECT().GetTimestamp().Return(env.latestForkTime).Times(2)
->>>>>>> 32e26d52
 				env.state.EXPECT().GetSubnetOwner(env.unsignedTx.Subnet).Return(subnetOwner, nil)
 				env.state.EXPECT().GetSubnetTransformation(env.unsignedTx.Subnet).Return(nil, database.ErrNotFound).Times(1)
 				env.fx.EXPECT().VerifyPermission(gomock.Any(), env.unsignedTx.SubnetAuth, env.tx.Creds[len(env.tx.Creds)-1], subnetOwner).Return(nil)
@@ -2468,13 +2100,8 @@
 
 				cfg := defaultTestConfig(t, durango, env.latestForkTime)
 				cfg.MaxStakeDuration = math.MaxInt64
-<<<<<<< HEAD
-				chainTime := env.state.GetTimestamp()
-				feeCfg := config.GetDynamicFeesConfig(cfg.UpgradeConfig.IsEActivated(chainTime))
-=======
 
 				feeCalculator := fee.NewStaticCalculator(cfg.StaticFeeConfig, cfg.UpgradeConfig, env.state.GetTimestamp())
->>>>>>> 32e26d52
 				e := &StandardTxExecutor{
 					Backend: &Backend{
 						Config:       cfg,
@@ -2483,16 +2110,9 @@
 						FlowChecker:  env.flowChecker,
 						Ctx:          &snow.Context{},
 					},
-<<<<<<< HEAD
-					BlkFeeManager:      fees.NewManager(feeCfg.FeeRate),
-					BlockMaxComplexity: feeCfg.BlockMaxComplexity,
-					Tx:                 env.tx,
-					State:              env.state,
-=======
 					FeeCalculator: feeCalculator,
 					Tx:            env.tx,
 					State:         env.state,
->>>>>>> 32e26d52
 				}
 				e.Bootstrapped.Set(true)
 				return env.unsignedTx, e
@@ -2506,11 +2126,7 @@
 
 				// Set dependency expectations.
 				subnetOwner := fx.NewMockOwner(ctrl)
-<<<<<<< HEAD
-				env.state.EXPECT().GetTimestamp().Return(env.latestForkTime).AnyTimes()
-=======
 				env.state.EXPECT().GetTimestamp().Return(env.latestForkTime).Times(2)
->>>>>>> 32e26d52
 				env.state.EXPECT().GetSubnetOwner(env.unsignedTx.Subnet).Return(subnetOwner, nil).Times(1)
 				env.state.EXPECT().GetSubnetTransformation(env.unsignedTx.Subnet).Return(nil, database.ErrNotFound).Times(1)
 				env.fx.EXPECT().VerifyPermission(env.unsignedTx, env.unsignedTx.SubnetAuth, env.tx.Creds[len(env.tx.Creds)-1], subnetOwner).Return(nil).Times(1)
@@ -2524,13 +2140,8 @@
 
 				cfg := defaultTestConfig(t, durango, env.latestForkTime)
 				cfg.MaxStakeDuration = math.MaxInt64
-<<<<<<< HEAD
-				chainTime := env.state.GetTimestamp()
-				feeCfg := config.GetDynamicFeesConfig(cfg.UpgradeConfig.IsEActivated(chainTime))
-=======
 
 				feeCalculator := fee.NewStaticCalculator(cfg.StaticFeeConfig, cfg.UpgradeConfig, env.state.GetTimestamp())
->>>>>>> 32e26d52
 				e := &StandardTxExecutor{
 					Backend: &Backend{
 						Config:       cfg,
@@ -2539,16 +2150,9 @@
 						FlowChecker:  env.flowChecker,
 						Ctx:          &snow.Context{},
 					},
-<<<<<<< HEAD
-					BlkFeeManager:      fees.NewManager(feeCfg.FeeRate),
-					BlockMaxComplexity: feeCfg.BlockMaxComplexity,
-					Tx:                 env.tx,
-					State:              env.state,
-=======
 					FeeCalculator: feeCalculator,
 					Tx:            env.tx,
 					State:         env.state,
->>>>>>> 32e26d52
 				}
 				e.Bootstrapped.Set(true)
 				return env.unsignedTx, e
