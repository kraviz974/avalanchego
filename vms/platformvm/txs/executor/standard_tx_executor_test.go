--- conflicted
+++ resolved
@@ -5,7 +5,6 @@
 
 import (
 	"errors"
-	"fmt"
 	"math"
 	"testing"
 	"time"
@@ -1985,47 +1984,6 @@
 }
 
 func defaultTestConfig(t *testing.T, f fork, tm time.Time) *config.Config {
-<<<<<<< HEAD
-	var (
-		apricotPhase3Time = mockable.MaxTime
-		apricotPhase5Time = mockable.MaxTime
-		banffTime         = mockable.MaxTime
-		cortinaTime       = mockable.MaxTime
-		durangoTime       = mockable.MaxTime
-		eUpgradeTime      = mockable.MaxTime
-	)
-
-	switch f {
-	case eUpgrade:
-		eUpgradeTime = tm
-		fallthrough
-	case durango:
-		durangoTime = tm
-		fallthrough
-	case cortina:
-		cortinaTime = tm
-		fallthrough
-	case banff:
-		banffTime = tm
-		fallthrough
-	case apricotPhase5:
-		apricotPhase5Time = tm
-		fallthrough
-	case apricotPhase3:
-		apricotPhase3Time = tm
-	default:
-		require.FailNow(t, fmt.Sprintf("unhandled fork %d", f))
-	}
-
-	return &config.Config{
-		ApricotPhase3Time: apricotPhase3Time,
-		ApricotPhase5Time: apricotPhase5Time,
-		BanffTime:         banffTime,
-		CortinaTime:       cortinaTime,
-		DurangoTime:       durangoTime,
-		EUpgradeTime:      eUpgradeTime,
-	}
-=======
 	c := &config.Config{
 		ApricotPhase3Time: mockable.MaxTime,
 		ApricotPhase5Time: mockable.MaxTime,
@@ -2058,5 +2016,4 @@
 	}
 
 	return c
->>>>>>> 9cef7d30
 }