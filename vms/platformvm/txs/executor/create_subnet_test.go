// Copyright (C) 2019-2024, Ava Labs, Inc. All rights reserved.
// See the file LICENSE for licensing terms.

package executor

import (
	"testing"
	"time"

	"github.com/stretchr/testify/require"

	"github.com/ava-labs/avalanchego/ids"
	"github.com/ava-labs/avalanchego/utils/set"
	"github.com/ava-labs/avalanchego/utils/units"
	"github.com/ava-labs/avalanchego/vms/platformvm/config"
	"github.com/ava-labs/avalanchego/vms/platformvm/state"
	"github.com/ava-labs/avalanchego/vms/platformvm/txs/fees"
	"github.com/ava-labs/avalanchego/vms/platformvm/txs/txstest"
	"github.com/ava-labs/avalanchego/vms/platformvm/utxo"
	"github.com/ava-labs/avalanchego/vms/secp256k1fx"
<<<<<<< HEAD
	"github.com/ava-labs/avalanchego/wallet/chain/p/builder"
	"github.com/ava-labs/avalanchego/wallet/chain/p/signer"

	commonfees "github.com/ava-labs/avalanchego/vms/components/fees"
=======
>>>>>>> b5962db4
)

func TestCreateSubnetTxAP3FeeChange(t *testing.T) {
	ap3Time := defaultGenesisTime.Add(time.Hour)
	tests := []struct {
		name        string
		time        time.Time
		fee         uint64
		expectedErr error
	}{
		{
			name:        "pre-fork - correctly priced",
			time:        defaultGenesisTime,
			fee:         0,
			expectedErr: nil,
		},
		{
			name:        "post-fork - incorrectly priced",
			time:        ap3Time,
			fee:         100*defaultTxFee - 1*units.NanoAvax,
			expectedErr: utxo.ErrInsufficientUnlockedFunds,
		},
		{
			name:        "post-fork - correctly priced",
			time:        ap3Time,
			fee:         100 * defaultTxFee,
			expectedErr: nil,
		},
	}
	for _, test := range tests {
		t.Run(test.name, func(t *testing.T) {
			require := require.New(t)

			env := newEnvironment(t, apricotPhase3)
			env.config.ApricotPhase3Time = ap3Time
			env.ctx.Lock.Lock()
			defer env.ctx.Lock.Unlock()

			env.state.SetTimestamp(test.time) // to duly set fee

			addrs := set.NewSet[ids.ShortID](len(preFundedKeys))
			for _, key := range preFundedKeys {
				addrs.Add(key.Address())
			}

			cfg := *env.config
			cfg.CreateSubnetTxFee = test.fee
<<<<<<< HEAD
			builderContext := txstest.NewContext(env.ctx, &cfg, env.state.GetTimestamp())
			backend := txstest.NewBackend(addrs, env.state, env.msm)
			pBuilder := builder.New(addrs, builderContext, backend)

			var (
				chainTime = env.state.GetTimestamp()
				feeCfg    = config.GetDynamicFeesConfig(env.config.IsEActivated(chainTime))
				feeCalc   = &fees.Calculator{
					IsEActive:          false,
					Config:             &cfg,
					ChainTime:          test.time,
					FeeManager:         commonfees.NewManager(feeCfg.FeeRate),
					BlockMaxComplexity: feeCfg.BlockMaxComplexity,

					Fee: test.fee,
				}
			)

			utx, err := pBuilder.NewCreateSubnetTx(
				&secp256k1fx.OutputOwners{}, // owner
				feeCalc,
=======
			builder := txstest.NewBuilder(env.ctx, &cfg, env.state)
			tx, err := builder.NewCreateSubnetTx(
				&secp256k1fx.OutputOwners{},
				preFundedKeys,
>>>>>>> b5962db4
			)
			require.NoError(err)

			stateDiff, err := state.NewDiff(lastAcceptedID, env)
			require.NoError(err)

			stateDiff.SetTimestamp(test.time)

			chainTime = stateDiff.GetTimestamp()
			feeCfg = config.GetDynamicFeesConfig(env.config.IsEActivated(chainTime))
			executor := StandardTxExecutor{
				Backend:            &env.backend,
				BlkFeeManager:      commonfees.NewManager(feeCfg.FeeRate),
				BlockMaxComplexity: feeCfg.BlockMaxComplexity,
				State:              stateDiff,
				Tx:                 tx,
			}
			err = tx.Unsigned.Visit(&executor)
			require.ErrorIs(err, test.expectedErr)
		})
	}
}<|MERGE_RESOLUTION|>--- conflicted
+++ resolved
@@ -14,17 +14,11 @@
 	"github.com/ava-labs/avalanchego/utils/units"
 	"github.com/ava-labs/avalanchego/vms/platformvm/config"
 	"github.com/ava-labs/avalanchego/vms/platformvm/state"
-	"github.com/ava-labs/avalanchego/vms/platformvm/txs/fees"
 	"github.com/ava-labs/avalanchego/vms/platformvm/txs/txstest"
 	"github.com/ava-labs/avalanchego/vms/platformvm/utxo"
 	"github.com/ava-labs/avalanchego/vms/secp256k1fx"
-<<<<<<< HEAD
-	"github.com/ava-labs/avalanchego/wallet/chain/p/builder"
-	"github.com/ava-labs/avalanchego/wallet/chain/p/signer"
 
 	commonfees "github.com/ava-labs/avalanchego/vms/components/fees"
-=======
->>>>>>> b5962db4
 )
 
 func TestCreateSubnetTxAP3FeeChange(t *testing.T) {
@@ -72,34 +66,10 @@
 
 			cfg := *env.config
 			cfg.CreateSubnetTxFee = test.fee
-<<<<<<< HEAD
-			builderContext := txstest.NewContext(env.ctx, &cfg, env.state.GetTimestamp())
-			backend := txstest.NewBackend(addrs, env.state, env.msm)
-			pBuilder := builder.New(addrs, builderContext, backend)
-
-			var (
-				chainTime = env.state.GetTimestamp()
-				feeCfg    = config.GetDynamicFeesConfig(env.config.IsEActivated(chainTime))
-				feeCalc   = &fees.Calculator{
-					IsEActive:          false,
-					Config:             &cfg,
-					ChainTime:          test.time,
-					FeeManager:         commonfees.NewManager(feeCfg.FeeRate),
-					BlockMaxComplexity: feeCfg.BlockMaxComplexity,
-
-					Fee: test.fee,
-				}
-			)
-
-			utx, err := pBuilder.NewCreateSubnetTx(
-				&secp256k1fx.OutputOwners{}, // owner
-				feeCalc,
-=======
 			builder := txstest.NewBuilder(env.ctx, &cfg, env.state)
 			tx, err := builder.NewCreateSubnetTx(
 				&secp256k1fx.OutputOwners{},
 				preFundedKeys,
->>>>>>> b5962db4
 			)
 			require.NoError(err)
 
@@ -108,8 +78,8 @@
 
 			stateDiff.SetTimestamp(test.time)
 
-			chainTime = stateDiff.GetTimestamp()
-			feeCfg = config.GetDynamicFeesConfig(env.config.IsEActivated(chainTime))
+			chainTime := stateDiff.GetTimestamp()
+			feeCfg := config.GetDynamicFeesConfig(env.config.IsEActivated(chainTime))
 			executor := StandardTxExecutor{
 				Backend:            &env.backend,
 				BlkFeeManager:      commonfees.NewManager(feeCfg.FeeRate),
