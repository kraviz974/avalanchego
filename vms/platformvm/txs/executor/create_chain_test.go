// Copyright (C) 2019-2024, Ava Labs, Inc. All rights reserved.
// See the file LICENSE for licensing terms.

package executor

import (
	"context"
	"testing"
	"time"

	"github.com/stretchr/testify/require"

	"github.com/ava-labs/avalanchego/database"
	"github.com/ava-labs/avalanchego/ids"
	"github.com/ava-labs/avalanchego/upgrade/upgradetest"
	"github.com/ava-labs/avalanchego/utils/constants"
	"github.com/ava-labs/avalanchego/utils/crypto/secp256k1"
	"github.com/ava-labs/avalanchego/utils/hashing"
	"github.com/ava-labs/avalanchego/utils/set"
	"github.com/ava-labs/avalanchego/utils/units"
	"github.com/ava-labs/avalanchego/vms/platformvm/state"
	"github.com/ava-labs/avalanchego/vms/platformvm/txs"
	"github.com/ava-labs/avalanchego/vms/platformvm/txs/txstest"
	"github.com/ava-labs/avalanchego/vms/platformvm/utxo"
	"github.com/ava-labs/avalanchego/vms/secp256k1fx"

	walletsigner "github.com/ava-labs/avalanchego/wallet/chain/p/signer"
)

// Ensure Execute fails when there are not enough control sigs
func TestCreateChainTxInsufficientControlSigs(t *testing.T) {
	require := require.New(t)
	env := newEnvironment(t, upgradetest.Banff)
	env.ctx.Lock.Lock()
	defer env.ctx.Lock.Unlock()

	builder, signer := env.factory.NewWallet(preFundedKeys[0], preFundedKeys[1])
	utx, err := builder.NewCreateChainTx(
		testSubnet1.ID(),
		nil,
		constants.AVMID,
		nil,
		"chain name",
	)
	require.NoError(err)
	tx, err := walletsigner.SignUnsigned(context.Background(), signer, utx)
	require.NoError(err)

	// Remove a signature
	tx.Creds[0].(*secp256k1fx.Credential).Sigs = tx.Creds[0].(*secp256k1fx.Credential).Sigs[1:]

	stateDiff, err := state.NewDiff(lastAcceptedID, env)
	require.NoError(err)

	feeCalculator := state.PickFeeCalculator(env.config, stateDiff)
	executor := StandardTxExecutor{
		Backend:       &env.backend,
		FeeCalculator: feeCalculator,
		State:         stateDiff,
		Tx:            tx,
	}
	err = tx.Unsigned.Visit(&executor)
	require.ErrorIs(err, errUnauthorizedSubnetModification)
}

// Ensure Execute fails when an incorrect control signature is given
func TestCreateChainTxWrongControlSig(t *testing.T) {
	require := require.New(t)
	env := newEnvironment(t, upgradetest.Banff)
	env.ctx.Lock.Lock()
	defer env.ctx.Lock.Unlock()

	builder, signer := env.factory.NewWallet(testSubnet1ControlKeys[0], testSubnet1ControlKeys[1])
	utx, err := builder.NewCreateChainTx(
		testSubnet1.ID(),
		nil,
		constants.AVMID,
		nil,
		"chain name",
	)
	require.NoError(err)
	tx, err := walletsigner.SignUnsigned(context.Background(), signer, utx)
	require.NoError(err)

	// Generate new, random key to sign tx with
	key, err := secp256k1.NewPrivateKey()
	require.NoError(err)

	// Replace a valid signature with one from another key
	sig, err := key.SignHash(hashing.ComputeHash256(tx.Unsigned.Bytes()))
	require.NoError(err)
	copy(tx.Creds[0].(*secp256k1fx.Credential).Sigs[0][:], sig)

	stateDiff, err := state.NewDiff(lastAcceptedID, env)
	require.NoError(err)

	feeCalculator := state.PickFeeCalculator(env.config, stateDiff)
	executor := StandardTxExecutor{
		Backend:       &env.backend,
		FeeCalculator: feeCalculator,
		State:         stateDiff,
		Tx:            tx,
	}
	err = tx.Unsigned.Visit(&executor)
	require.ErrorIs(err, errUnauthorizedSubnetModification)
}

// Ensure Execute fails when the Subnet the blockchain specifies as
// its validator set doesn't exist
func TestCreateChainTxNoSuchSubnet(t *testing.T) {
	require := require.New(t)
	env := newEnvironment(t, upgradetest.Banff)
	env.ctx.Lock.Lock()
	defer env.ctx.Lock.Unlock()

	builder, signer := env.factory.NewWallet(testSubnet1ControlKeys[0], testSubnet1ControlKeys[1])
	utx, err := builder.NewCreateChainTx(
		testSubnet1.ID(),
		nil,
		constants.AVMID,
		nil,
		"chain name",
	)
	require.NoError(err)
	tx, err := walletsigner.SignUnsigned(context.Background(), signer, utx)
	require.NoError(err)

	tx.Unsigned.(*txs.CreateChainTx).SubnetID = ids.GenerateTestID()

	stateDiff, err := state.NewDiff(lastAcceptedID, env)
	require.NoError(err)

	builderDiff, err := state.NewDiffOn(stateDiff)
	require.NoError(err)

	feeCalculator := state.PickFeeCalculator(env.config, builderDiff)
	executor := StandardTxExecutor{
		Backend:       &env.backend,
		FeeCalculator: feeCalculator,
		State:         stateDiff,
		Tx:            tx,
	}
	err = tx.Unsigned.Visit(&executor)
	require.ErrorIs(err, database.ErrNotFound)
}

// Ensure valid tx passes semanticVerify
func TestCreateChainTxValid(t *testing.T) {
	require := require.New(t)
	env := newEnvironment(t, upgradetest.Banff)
	env.ctx.Lock.Lock()
	defer env.ctx.Lock.Unlock()

	builder, signer := env.factory.NewWallet(testSubnet1ControlKeys[0], testSubnet1ControlKeys[1])
	utx, err := builder.NewCreateChainTx(
		testSubnet1.ID(),
		nil,
		constants.AVMID,
		nil,
		"chain name",
	)
	require.NoError(err)
	tx, err := walletsigner.SignUnsigned(context.Background(), signer, utx)
	require.NoError(err)

	stateDiff, err := state.NewDiff(lastAcceptedID, env)
	require.NoError(err)

	builderDiff, err := state.NewDiffOn(stateDiff)
	require.NoError(err)

	feeCalculator := state.PickFeeCalculator(env.config, builderDiff)
	executor := StandardTxExecutor{
		Backend:       &env.backend,
		FeeCalculator: feeCalculator,
		State:         stateDiff,
		Tx:            tx,
	}
	require.NoError(tx.Unsigned.Visit(&executor))
}

func TestCreateChainTxAP3FeeChange(t *testing.T) {
	ap3Time := defaultGenesisTime.Add(time.Hour)
	tests := []struct {
		name          string
		time          time.Time
		fee           uint64
		expectedError error
	}{
		{
			name:          "pre-fork - correctly priced",
			time:          defaultGenesisTime,
			fee:           0,
			expectedError: nil,
		},
		{
			name:          "post-fork - incorrectly priced",
			time:          ap3Time,
			fee:           100*defaultTxFee - 1*units.NanoAvax,
			expectedError: utxo.ErrInsufficientUnlockedFunds,
		},
		{
			name:          "post-fork - correctly priced",
			time:          ap3Time,
			fee:           100 * defaultTxFee,
			expectedError: nil,
		},
	}
	for _, test := range tests {
		t.Run(test.name, func(t *testing.T) {
			require := require.New(t)

			env := newEnvironment(t, upgradetest.Banff)
			env.config.UpgradeConfig.ApricotPhase3Time = ap3Time

			addrs := set.NewSet[ids.ShortID](len(preFundedKeys))
			for _, key := range preFundedKeys {
				addrs.Add(key.Address())
			}

			env.state.SetTimestamp(test.time) // to duly set fee

			cfg := *env.config

			cfg.StaticFeeConfig.CreateBlockchainTxFee = test.fee
			factory := txstest.NewWalletFactory(env.ctx, &cfg, env.state)
			builder, signer := factory.NewWallet(preFundedKeys...)
			utx, err := builder.NewCreateChainTx(
				testSubnet1.ID(),
				nil,
				ids.GenerateTestID(),
				nil,
				"",
			)
			require.NoError(err)
			tx, err := walletsigner.SignUnsigned(context.Background(), signer, utx)
			require.NoError(err)

			stateDiff, err := state.NewDiff(lastAcceptedID, env)
			require.NoError(err)

			stateDiff.SetTimestamp(test.time)

			feeCalculator := state.PickFeeCalculator(env.config, stateDiff)
			executor := StandardTxExecutor{
				Backend:       &env.backend,
				FeeCalculator: feeCalculator,
				State:         stateDiff,
				Tx:            tx,
			}
			err = tx.Unsigned.Visit(&executor)
			require.ErrorIs(err, test.expectedError)
		})
	}
}

func TestEtnaCreateChainTxInvalidWithManagedSubnet(t *testing.T) {
	require := require.New(t)
<<<<<<< HEAD
	env := newEnvironment(t, etna)
=======
	env := newEnvironment(t, upgradetest.Etna)
>>>>>>> ac878713
	env.ctx.Lock.Lock()
	defer env.ctx.Lock.Unlock()

	builder, signer := env.factory.NewWallet(testSubnet1ControlKeys[0], testSubnet1ControlKeys[1])
	utx, err := builder.NewCreateChainTx(
		testSubnet1.ID(),
		nil,
		constants.AVMID,
		nil,
		"chain name",
	)
	require.NoError(err)
	tx, err := walletsigner.SignUnsigned(context.Background(), signer, utx)
	require.NoError(err)

	stateDiff, err := state.NewDiff(lastAcceptedID, env)
	require.NoError(err)

	builderDiff, err := state.NewDiffOn(stateDiff)
	require.NoError(err)

	stateDiff.SetSubnetManager(testSubnet1.ID(), ids.GenerateTestID(), []byte{'a', 'd', 'd', 'r', 'e', 's', 's'})

	feeCalculator := state.PickFeeCalculator(env.config, builderDiff)
	executor := StandardTxExecutor{
		Backend:       &env.backend,
		FeeCalculator: feeCalculator,
		State:         stateDiff,
		Tx:            tx,
	}
	err = tx.Unsigned.Visit(&executor)
<<<<<<< HEAD
	require.ErrorIs(err, ErrIsImmutable)
=======
	require.ErrorIs(err, errIsImmutable)
>>>>>>> ac878713
}<|MERGE_RESOLUTION|>--- conflicted
+++ resolved
@@ -256,11 +256,7 @@
 
 func TestEtnaCreateChainTxInvalidWithManagedSubnet(t *testing.T) {
 	require := require.New(t)
-<<<<<<< HEAD
-	env := newEnvironment(t, etna)
-=======
 	env := newEnvironment(t, upgradetest.Etna)
->>>>>>> ac878713
 	env.ctx.Lock.Lock()
 	defer env.ctx.Lock.Unlock()
 
@@ -292,9 +288,5 @@
 		Tx:            tx,
 	}
 	err = tx.Unsigned.Visit(&executor)
-<<<<<<< HEAD
 	require.ErrorIs(err, ErrIsImmutable)
-=======
-	require.ErrorIs(err, errIsImmutable)
->>>>>>> ac878713
 }