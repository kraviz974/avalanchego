// Copyright (C) 2019-2024, Ava Labs, Inc. All rights reserved.
// See the file LICENSE for licensing terms.

package fee

import (
	"errors"

	"github.com/ava-labs/avalanchego/codec"
	"github.com/ava-labs/avalanchego/ids"
	"github.com/ava-labs/avalanchego/utils/crypto/bls"
	"github.com/ava-labs/avalanchego/utils/crypto/secp256k1"
	"github.com/ava-labs/avalanchego/utils/math"
	"github.com/ava-labs/avalanchego/utils/wrappers"
	"github.com/ava-labs/avalanchego/vms/components/avax"
	"github.com/ava-labs/avalanchego/vms/components/gas"
	"github.com/ava-labs/avalanchego/vms/components/verify"
	"github.com/ava-labs/avalanchego/vms/platformvm/fx"
	"github.com/ava-labs/avalanchego/vms/platformvm/signer"
	"github.com/ava-labs/avalanchego/vms/platformvm/stakeable"
	"github.com/ava-labs/avalanchego/vms/platformvm/txs"
	"github.com/ava-labs/avalanchego/vms/secp256k1fx"
)

const (
	intrinsicValidatorBandwidth = ids.NodeIDLen + // nodeID
		wrappers.LongLen + // start
		wrappers.LongLen + // end
		wrappers.LongLen // weight

	intrinsicSubnetValidatorBandwidth = intrinsicValidatorBandwidth + // validator
		ids.IDLen // subnetID

	intrinsicOutputBandwidth = ids.IDLen + // assetID
		wrappers.IntLen // output typeID

	intrinsicStakeableLockedOutputBandwidth = wrappers.LongLen + // locktime
		wrappers.IntLen // output typeID

	intrinsicSECP256k1FxOutputOwnersBandwidth = wrappers.LongLen + // locktime
		wrappers.IntLen + // threshold
		wrappers.IntLen // num addresses

	intrinsicSECP256k1FxOutputBandwidth = wrappers.LongLen + // amount
		intrinsicSECP256k1FxOutputOwnersBandwidth

	intrinsicInputBandwidth = ids.IDLen + // txID
		wrappers.IntLen + // output index
		ids.IDLen + // assetID
		wrappers.IntLen + // input typeID
		wrappers.IntLen // credential typeID

	intrinsicStakeableLockedInputBandwidth = wrappers.LongLen + // locktime
		wrappers.IntLen // input typeID

	intrinsicSECP256k1FxInputBandwidth = wrappers.IntLen + // num indices
		wrappers.IntLen // num signatures

	intrinsicSECP256k1FxTransferableInputBandwidth = wrappers.LongLen + // amount
		intrinsicSECP256k1FxInputBandwidth

	intrinsicSECP256k1FxSignatureBandwidth = wrappers.IntLen + // signature index
		secp256k1.SignatureLen // signature length

	intrinsicPoPBandwidth = bls.PublicKeyLen + // public key
		bls.SignatureLen // signature

	intrinsicInputDBRead = 1

	intrinsicInputDBWrite  = 1
	intrinsicOutputDBWrite = 1
)

var (
	_ txs.Visitor = (*complexityVisitor)(nil)

	IntrinsicAddPermissionlessValidatorTxComplexities = gas.Dimensions{
		gas.Bandwidth: IntrinsicBaseTxComplexities[gas.Bandwidth] +
			intrinsicValidatorBandwidth + // validator
			ids.IDLen + // subnetID
			wrappers.IntLen + // signer typeID
			wrappers.IntLen + // num stake outs
			wrappers.IntLen + // validator rewards typeID
			wrappers.IntLen + // delegator rewards typeID
			wrappers.IntLen, // delegation shares
		gas.DBRead:  1,
		gas.DBWrite: 1,
		gas.Compute: 0,
	}
	IntrinsicAddPermissionlessDelegatorTxComplexities = gas.Dimensions{
		gas.Bandwidth: IntrinsicBaseTxComplexities[gas.Bandwidth] +
			intrinsicValidatorBandwidth + // validator
			ids.IDLen + // subnetID
			wrappers.IntLen + // num stake outs
			wrappers.IntLen, // delegator rewards typeID
		gas.DBRead:  1,
		gas.DBWrite: 1,
		gas.Compute: 0,
	}
	IntrinsicAddSubnetValidatorTxComplexities = gas.Dimensions{
		gas.Bandwidth: IntrinsicBaseTxComplexities[gas.Bandwidth] +
			intrinsicSubnetValidatorBandwidth + // subnetValidator
			wrappers.IntLen + // subnetAuth typeID
			wrappers.IntLen, // subnetAuthCredential typeID
		gas.DBRead:  2,
		gas.DBWrite: 1,
		gas.Compute: 0,
	}
	IntrinsicBaseTxComplexities = gas.Dimensions{
		gas.Bandwidth: codec.VersionSize + // codecVersion
			wrappers.IntLen + // typeID
			wrappers.IntLen + // networkID
			ids.IDLen + // blockchainID
			wrappers.IntLen + // number of outputs
			wrappers.IntLen + // number of inputs
			wrappers.IntLen + // length of memo
			wrappers.IntLen, // number of credentials
		gas.DBRead:  0,
		gas.DBWrite: 0,
		gas.Compute: 0,
	}
	IntrinsicCreateChainTxComplexities = gas.Dimensions{
		gas.Bandwidth: IntrinsicBaseTxComplexities[gas.Bandwidth] +
			ids.IDLen + // subnetID
			wrappers.ShortLen + // chainName length
			ids.IDLen + // vmID
			wrappers.IntLen + // num fxIDs
			wrappers.IntLen + // genesis length
			wrappers.IntLen + // subnetAuth typeID
			wrappers.IntLen, // subnetAuthCredential typeID
		gas.DBRead:  1,
		gas.DBWrite: 1,
		gas.Compute: 0,
	}
	IntrinsicCreateSubnetTxComplexities = gas.Dimensions{
		gas.Bandwidth: IntrinsicBaseTxComplexities[gas.Bandwidth] +
			wrappers.IntLen, // owner typeID
		gas.DBRead:  0,
		gas.DBWrite: 1,
		gas.Compute: 0,
	}
	IntrinsicExportTxComplexities = gas.Dimensions{
		gas.Bandwidth: IntrinsicBaseTxComplexities[gas.Bandwidth] +
			ids.IDLen + // destination chainID
			wrappers.IntLen, // num exported outputs
		gas.DBRead:  0,
		gas.DBWrite: 0,
		gas.Compute: 0,
	}
	IntrinsicImportTxComplexities = gas.Dimensions{
		gas.Bandwidth: IntrinsicBaseTxComplexities[gas.Bandwidth] +
			ids.IDLen + // source chainID
			wrappers.IntLen, // num importing inputs
		gas.DBRead:  0,
		gas.DBWrite: 0,
		gas.Compute: 0,
	}
	IntrinsicRemoveSubnetValidatorTxComplexities = gas.Dimensions{
		gas.Bandwidth: IntrinsicBaseTxComplexities[gas.Bandwidth] +
			ids.NodeIDLen + // nodeID
			ids.IDLen + // subnetID
			wrappers.IntLen + // subnetAuth typeID
			wrappers.IntLen, // subnetAuthCredential typeID
		gas.DBRead:  2,
		gas.DBWrite: 1,
		gas.Compute: 0,
	}
	IntrinsicTransferSubnetOwnershipTxComplexities = gas.Dimensions{
		gas.Bandwidth: IntrinsicBaseTxComplexities[gas.Bandwidth] +
			ids.IDLen + // subnetID
			wrappers.IntLen + // subnetAuth typeID
			wrappers.IntLen + // owner typeID
			wrappers.IntLen, // subnetAuthCredential typeID
		gas.DBRead:  1,
		gas.DBWrite: 1,
		gas.Compute: 0,
	}
	IntrinsicConvertSubnetTxComplexities = fee.Dimensions{
		fee.Bandwidth: IntrinsicBaseTxComplexities[fee.Bandwidth] +
			ids.IDLen + // subnetID
			ids.IDLen + // chainID
			wrappers.IntLen + // address length
			wrappers.IntLen + // subnetAuth typeID
			wrappers.IntLen, // subnetAuthCredential typeID
		fee.DBRead:  1,
		fee.DBWrite: 1,
		fee.Compute: 0,
	}

	errUnsupportedOutput = errors.New("unsupported output type")
	errUnsupportedInput  = errors.New("unsupported input type")
	errUnsupportedOwner  = errors.New("unsupported owner type")
	errUnsupportedAuth   = errors.New("unsupported auth type")
	errUnsupportedSigner = errors.New("unsupported signer type")
)

func TxComplexity(tx txs.UnsignedTx) (gas.Dimensions, error) {
	c := complexityVisitor{}
	err := tx.Visit(&c)
	return c.output, err
}

// OutputComplexity returns the complexity outputs add to a transaction.
func OutputComplexity(outs ...*avax.TransferableOutput) (gas.Dimensions, error) {
	var complexity gas.Dimensions
	for _, out := range outs {
		outputComplexity, err := outputComplexity(out)
		if err != nil {
			return gas.Dimensions{}, err
		}

		complexity, err = complexity.Add(&outputComplexity)
		if err != nil {
			return gas.Dimensions{}, err
		}
	}
	return complexity, nil
}

func outputComplexity(out *avax.TransferableOutput) (gas.Dimensions, error) {
	complexity := gas.Dimensions{
		gas.Bandwidth: intrinsicOutputBandwidth + intrinsicSECP256k1FxOutputBandwidth,
		gas.DBRead:    0,
		gas.DBWrite:   intrinsicOutputDBWrite,
		gas.Compute:   0,
	}

	outIntf := out.Out
	if stakeableOut, ok := outIntf.(*stakeable.LockOut); ok {
		complexity[gas.Bandwidth] += intrinsicStakeableLockedOutputBandwidth
		outIntf = stakeableOut.TransferableOut
	}

	secp256k1Out, ok := outIntf.(*secp256k1fx.TransferOutput)
	if !ok {
		return gas.Dimensions{}, errUnsupportedOutput
	}

	numAddresses := uint64(len(secp256k1Out.Addrs))
	addressBandwidth, err := math.Mul(numAddresses, ids.ShortIDLen)
	if err != nil {
		return gas.Dimensions{}, err
	}
	complexity[gas.Bandwidth], err = math.Add(complexity[gas.Bandwidth], addressBandwidth)
	return complexity, err
}

// InputComplexity returns the complexity inputs add to a transaction.
// It includes the complexity that the corresponding credentials will add.
func InputComplexity(ins ...*avax.TransferableInput) (gas.Dimensions, error) {
	var complexity gas.Dimensions
	for _, in := range ins {
		inputComplexity, err := inputComplexity(in)
		if err != nil {
			return gas.Dimensions{}, err
		}

		complexity, err = complexity.Add(&inputComplexity)
		if err != nil {
			return gas.Dimensions{}, err
		}
	}
	return complexity, nil
}

func inputComplexity(in *avax.TransferableInput) (gas.Dimensions, error) {
	complexity := gas.Dimensions{
		gas.Bandwidth: intrinsicInputBandwidth + intrinsicSECP256k1FxTransferableInputBandwidth,
		gas.DBRead:    intrinsicInputDBRead,
		gas.DBWrite:   intrinsicInputDBWrite,
		gas.Compute:   0, // TODO: Add compute complexity
	}

	inIntf := in.In
	if stakeableIn, ok := inIntf.(*stakeable.LockIn); ok {
		complexity[gas.Bandwidth] += intrinsicStakeableLockedInputBandwidth
		inIntf = stakeableIn.TransferableIn
	}

	secp256k1In, ok := inIntf.(*secp256k1fx.TransferInput)
	if !ok {
		return gas.Dimensions{}, errUnsupportedInput
	}

	numSignatures := uint64(len(secp256k1In.SigIndices))
	signatureBandwidth, err := math.Mul(numSignatures, intrinsicSECP256k1FxSignatureBandwidth)
	if err != nil {
		return gas.Dimensions{}, err
	}
	complexity[gas.Bandwidth], err = math.Add(complexity[gas.Bandwidth], signatureBandwidth)
	return complexity, err
}

// OwnerComplexity returns the complexity an owner adds to a transaction.
// It does not include the typeID of the owner.
func OwnerComplexity(ownerIntf fx.Owner) (gas.Dimensions, error) {
	owner, ok := ownerIntf.(*secp256k1fx.OutputOwners)
	if !ok {
		return gas.Dimensions{}, errUnsupportedOwner
	}

	numAddresses := uint64(len(owner.Addrs))
	addressBandwidth, err := math.Mul(numAddresses, ids.ShortIDLen)
	if err != nil {
		return gas.Dimensions{}, err
	}

	bandwidth, err := math.Add(addressBandwidth, intrinsicSECP256k1FxOutputOwnersBandwidth)
	if err != nil {
		return gas.Dimensions{}, err
	}

	return gas.Dimensions{
		gas.Bandwidth: bandwidth,
		gas.DBRead:    0,
		gas.DBWrite:   0,
		gas.Compute:   0,
	}, nil
}

// AuthComplexity returns the complexity an authorization adds to a transaction.
// It does not include the typeID of the authorization.
// It does includes the complexity that the corresponding credential will add.
// It does not include the typeID of the credential.
func AuthComplexity(authIntf verify.Verifiable) (gas.Dimensions, error) {
	auth, ok := authIntf.(*secp256k1fx.Input)
	if !ok {
		return gas.Dimensions{}, errUnsupportedAuth
	}

	numSignatures := uint64(len(auth.SigIndices))
	signatureBandwidth, err := math.Mul(numSignatures, intrinsicSECP256k1FxSignatureBandwidth)
	if err != nil {
		return gas.Dimensions{}, err
	}

	bandwidth, err := math.Add(signatureBandwidth, intrinsicSECP256k1FxInputBandwidth)
	if err != nil {
		return gas.Dimensions{}, err
	}

	return gas.Dimensions{
		gas.Bandwidth: bandwidth,
		gas.DBRead:    0,
		gas.DBWrite:   0,
		gas.Compute:   0, // TODO: Add compute complexity
	}, nil
}

// SignerComplexity returns the complexity a signer adds to a transaction.
// It does not include the typeID of the signer.
func SignerComplexity(s signer.Signer) (gas.Dimensions, error) {
	switch s.(type) {
	case *signer.Empty:
		return gas.Dimensions{}, nil
	case *signer.ProofOfPossession:
		return gas.Dimensions{
			gas.Bandwidth: intrinsicPoPBandwidth,
			gas.DBRead:    0,
			gas.DBWrite:   0,
			gas.Compute:   0, // TODO: Add compute complexity
		}, nil
	default:
		return gas.Dimensions{}, errUnsupportedSigner
	}
}

type complexityVisitor struct {
	output gas.Dimensions
}

func (*complexityVisitor) AddDelegatorTx(*txs.AddDelegatorTx) error {
	return ErrUnsupportedTx
}

func (*complexityVisitor) AddValidatorTx(*txs.AddValidatorTx) error {
	return ErrUnsupportedTx
}

func (*complexityVisitor) AdvanceTimeTx(*txs.AdvanceTimeTx) error {
	return ErrUnsupportedTx
}

func (*complexityVisitor) RewardValidatorTx(*txs.RewardValidatorTx) error {
	return ErrUnsupportedTx
}

func (*complexityVisitor) TransformSubnetTx(*txs.TransformSubnetTx) error {
	return ErrUnsupportedTx
}

func (c *complexityVisitor) AddPermissionlessValidatorTx(tx *txs.AddPermissionlessValidatorTx) error {
	// TODO: Should we include additional complexity for subnets?
	baseTxComplexity, err := baseTxComplexity(&tx.BaseTx)
	if err != nil {
		return err
	}
	signerComplexity, err := SignerComplexity(tx.Signer)
	if err != nil {
		return err
	}
	outputsComplexity, err := OutputComplexity(tx.StakeOuts...)
	if err != nil {
		return err
	}
	validatorOwnerComplexity, err := OwnerComplexity(tx.ValidatorRewardsOwner)
	if err != nil {
		return err
	}
	delegatorOwnerComplexity, err := OwnerComplexity(tx.DelegatorRewardsOwner)
	if err != nil {
		return err
	}
	c.output, err = IntrinsicAddPermissionlessValidatorTxComplexities.Add(
		&baseTxComplexity,
		&signerComplexity,
		&outputsComplexity,
		&validatorOwnerComplexity,
		&delegatorOwnerComplexity,
	)
	return err
}

func (c *complexityVisitor) AddPermissionlessDelegatorTx(tx *txs.AddPermissionlessDelegatorTx) error {
	// TODO: Should we include additional complexity for subnets?
	baseTxComplexity, err := baseTxComplexity(&tx.BaseTx)
	if err != nil {
		return err
	}
	ownerComplexity, err := OwnerComplexity(tx.DelegationRewardsOwner)
	if err != nil {
		return err
	}
	outputsComplexity, err := OutputComplexity(tx.StakeOuts...)
	if err != nil {
		return err
	}
	c.output, err = IntrinsicAddPermissionlessDelegatorTxComplexities.Add(
		&baseTxComplexity,
		&ownerComplexity,
		&outputsComplexity,
	)
	return err
}

func (c *complexityVisitor) AddSubnetValidatorTx(tx *txs.AddSubnetValidatorTx) error {
	baseTxComplexity, err := baseTxComplexity(&tx.BaseTx)
	if err != nil {
		return err
	}
	authComplexity, err := AuthComplexity(tx.SubnetAuth)
	if err != nil {
		return err
	}
	c.output, err = IntrinsicAddSubnetValidatorTxComplexities.Add(
		&baseTxComplexity,
		&authComplexity,
	)
	return err
}

func (c *complexityVisitor) BaseTx(tx *txs.BaseTx) error {
	baseTxComplexity, err := baseTxComplexity(tx)
	if err != nil {
		return err
	}
	c.output, err = IntrinsicBaseTxComplexities.Add(&baseTxComplexity)
	return err
}

func (c *complexityVisitor) CreateChainTx(tx *txs.CreateChainTx) error {
	bandwidth, err := math.Mul(uint64(len(tx.FxIDs)), ids.IDLen)
	if err != nil {
		return err
	}
	bandwidth, err = math.Add(bandwidth, uint64(len(tx.ChainName)))
	if err != nil {
		return err
	}
	bandwidth, err = math.Add(bandwidth, uint64(len(tx.GenesisData)))
	if err != nil {
		return err
	}
	dynamicComplexity := gas.Dimensions{
		gas.Bandwidth: bandwidth,
		gas.DBRead:    0,
		gas.DBWrite:   0,
		gas.Compute:   0,
	}

	baseTxComplexity, err := baseTxComplexity(&tx.BaseTx)
	if err != nil {
		return err
	}
	authComplexity, err := AuthComplexity(tx.SubnetAuth)
	if err != nil {
		return err
	}
	c.output, err = IntrinsicCreateChainTxComplexities.Add(
		&dynamicComplexity,
		&baseTxComplexity,
		&authComplexity,
	)
	return err
}

func (c *complexityVisitor) CreateSubnetTx(tx *txs.CreateSubnetTx) error {
	baseTxComplexity, err := baseTxComplexity(&tx.BaseTx)
	if err != nil {
		return err
	}
	ownerComplexity, err := OwnerComplexity(tx.Owner)
	if err != nil {
		return err
	}
	c.output, err = IntrinsicCreateSubnetTxComplexities.Add(
		&baseTxComplexity,
		&ownerComplexity,
	)
	return err
}

func (c *complexityVisitor) ExportTx(tx *txs.ExportTx) error {
	baseTxComplexity, err := baseTxComplexity(&tx.BaseTx)
	if err != nil {
		return err
	}
	// TODO: Should exported outputs be more complex?
	outputsComplexity, err := OutputComplexity(tx.ExportedOutputs...)
	if err != nil {
		return err
	}
	c.output, err = IntrinsicExportTxComplexities.Add(
		&baseTxComplexity,
		&outputsComplexity,
	)
	return err
}

func (c *complexityVisitor) ImportTx(tx *txs.ImportTx) error {
	baseTxComplexity, err := baseTxComplexity(&tx.BaseTx)
	if err != nil {
		return err
	}
	// TODO: Should imported inputs be more complex?
	inputsComplexity, err := InputComplexity(tx.ImportedInputs...)
	if err != nil {
		return err
	}
	c.output, err = IntrinsicImportTxComplexities.Add(
		&baseTxComplexity,
		&inputsComplexity,
	)
	return err
}

func (c *complexityVisitor) RemoveSubnetValidatorTx(tx *txs.RemoveSubnetValidatorTx) error {
	baseTxComplexity, err := baseTxComplexity(&tx.BaseTx)
	if err != nil {
		return err
	}
	authComplexity, err := AuthComplexity(tx.SubnetAuth)
	if err != nil {
		return err
	}
	c.output, err = IntrinsicRemoveSubnetValidatorTxComplexities.Add(
		&baseTxComplexity,
		&authComplexity,
	)
	return err
}

func (c *complexityVisitor) TransferSubnetOwnershipTx(tx *txs.TransferSubnetOwnershipTx) error {
	baseTxComplexity, err := baseTxComplexity(&tx.BaseTx)
	if err != nil {
		return err
	}
	authComplexity, err := AuthComplexity(tx.SubnetAuth)
	if err != nil {
		return err
	}
	ownerComplexity, err := OwnerComplexity(tx.Owner)
	if err != nil {
		return err
	}
	c.output, err = IntrinsicTransferSubnetOwnershipTxComplexities.Add(
		&baseTxComplexity,
		&authComplexity,
		&ownerComplexity,
	)
	return err
}

<<<<<<< HEAD
func (c *complexityVisitor) ConvertSubnetTx(tx *txs.ConvertSubnetTx) error {
	baseTxComplexity, err := baseTxComplexity(&tx.BaseTx)
	if err != nil {
		return err
	}
	authComplexity, err := AuthComplexity(tx.SubnetAuth)
	if err != nil {
		return err
	}
	c.output, err = IntrinsicConvertSubnetTxComplexities.Add(
		&baseTxComplexity,
		&authComplexity,
		&fee.Dimensions{
			fee.Bandwidth: uint64(len(tx.Address)),
		},
	)
	return err
}

func baseTxComplexity(tx *txs.BaseTx) (fee.Dimensions, error) {
=======
func baseTxComplexity(tx *txs.BaseTx) (gas.Dimensions, error) {
>>>>>>> bb9f77ec
	outputsComplexity, err := OutputComplexity(tx.Outs...)
	if err != nil {
		return gas.Dimensions{}, err
	}
	inputsComplexity, err := InputComplexity(tx.Ins...)
	if err != nil {
		return gas.Dimensions{}, err
	}
	complexity, err := outputsComplexity.Add(&inputsComplexity)
	if err != nil {
		return gas.Dimensions{}, err
	}
	complexity[gas.Bandwidth], err = math.Add(
		complexity[gas.Bandwidth],
		uint64(len(tx.Memo)),
	)
	return complexity, err
}<|MERGE_RESOLUTION|>--- conflicted
+++ resolved
@@ -175,16 +175,16 @@
 		gas.DBWrite: 1,
 		gas.Compute: 0,
 	}
-	IntrinsicConvertSubnetTxComplexities = fee.Dimensions{
-		fee.Bandwidth: IntrinsicBaseTxComplexities[fee.Bandwidth] +
+	IntrinsicConvertSubnetTxComplexities = gas.Dimensions{
+		gas.Bandwidth: IntrinsicBaseTxComplexities[gas.Bandwidth] +
 			ids.IDLen + // subnetID
 			ids.IDLen + // chainID
 			wrappers.IntLen + // address length
 			wrappers.IntLen + // subnetAuth typeID
 			wrappers.IntLen, // subnetAuthCredential typeID
-		fee.DBRead:  1,
-		fee.DBWrite: 1,
-		fee.Compute: 0,
+		gas.DBRead:  1,
+		gas.DBWrite: 1,
+		gas.Compute: 0,
 	}
 
 	errUnsupportedOutput = errors.New("unsupported output type")
@@ -591,7 +591,6 @@
 	return err
 }
 
-<<<<<<< HEAD
 func (c *complexityVisitor) ConvertSubnetTx(tx *txs.ConvertSubnetTx) error {
 	baseTxComplexity, err := baseTxComplexity(&tx.BaseTx)
 	if err != nil {
@@ -604,17 +603,14 @@
 	c.output, err = IntrinsicConvertSubnetTxComplexities.Add(
 		&baseTxComplexity,
 		&authComplexity,
-		&fee.Dimensions{
-			fee.Bandwidth: uint64(len(tx.Address)),
+		&gas.Dimensions{
+			gas.Bandwidth: uint64(len(tx.Address)),
 		},
 	)
 	return err
 }
 
-func baseTxComplexity(tx *txs.BaseTx) (fee.Dimensions, error) {
-=======
 func baseTxComplexity(tx *txs.BaseTx) (gas.Dimensions, error) {
->>>>>>> bb9f77ec
 	outputsComplexity, err := OutputComplexity(tx.Outs...)
 	if err != nil {
 		return gas.Dimensions{}, err
