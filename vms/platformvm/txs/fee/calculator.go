// Copyright (C) 2019-2024, Ava Labs, Inc. All rights reserved.
// See the file LICENSE for licensing terms.

package fee

import (
	"errors"
	"fmt"
	"time"

	"github.com/ava-labs/avalanchego/codec"
	"github.com/ava-labs/avalanchego/utils/constants"
	"github.com/ava-labs/avalanchego/utils/wrappers"
	"github.com/ava-labs/avalanchego/vms/components/avax"
	"github.com/ava-labs/avalanchego/vms/components/fees"
	"github.com/ava-labs/avalanchego/vms/components/verify"
	"github.com/ava-labs/avalanchego/vms/platformvm/txs"
	"github.com/ava-labs/avalanchego/vms/platformvm/upgrade"
	"github.com/ava-labs/avalanchego/vms/secp256k1fx"
)

var (
	_ txs.Visitor = (*calculator)(nil)

<<<<<<< HEAD
	errFailedFeeCalculation       = errors.New("failed fee calculation")
	errFailedComplexityCumulation = errors.New("failed cumulating complexity")
)

func NewStaticCalculator(cfg StaticConfig, ut upgrade.Config, chainTime time.Time) *Calculator {
	return &Calculator{
		c: &calculator{
			upgrades:  ut,
			staticCfg: cfg,
			time:      chainTime,
		},
	}
}

// NewDynamicCalculator must be used post E upgrade activation
func NewDynamicCalculator(
	cfg StaticConfig,
	feeManager *fees.Manager,
	blockMaxComplexity fees.Dimensions,
	creds []verify.Verifiable,
) *Calculator {
	return &Calculator{
		c: &calculator{
			isEActive:          true,
			staticCfg:          cfg,
			feeManager:         feeManager,
			blockMaxComplexity: blockMaxComplexity,
			credentials:        creds,
		},
=======
func NewStaticCalculator(config StaticConfig, upgradeTimes upgrade.Config, chainTime time.Time) *Calculator {
	return &Calculator{
		config:       config,
		upgradeTimes: upgradeTimes,
		time:         chainTime,
>>>>>>> 32e26d52
	}
}

type Calculator struct {
<<<<<<< HEAD
	c *calculator
}

func (c *Calculator) GetFee() uint64 {
	return c.c.fee
}

func (c *Calculator) ResetFee(newFee uint64) {
	c.c.fee = newFee
}

func (c *Calculator) ComputeFee(tx txs.UnsignedTx) (uint64, error) {
	err := tx.Visit(c.c)
	return c.c.fee, err
}

func (c *Calculator) AddFeesFor(complexity fees.Dimensions) (uint64, error) {
	return c.c.addFeesFor(complexity)
}
=======
	config       StaticConfig
	upgradeTimes upgrade.Config
	time         time.Time
}

// [CalculateFee] returns the minimal fee needed to accept [tx], at chain time [time]
func (c *Calculator) CalculateFee(tx txs.UnsignedTx) uint64 {
	tmp := &calculator{
		upgrades:  c.upgradeTimes,
		staticCfg: c.config,
		time:      c.time,
	}
>>>>>>> 32e26d52

func (c *Calculator) RemoveFeesFor(unitsToRm fees.Dimensions) (uint64, error) {
	return c.c.removeFeesFor(unitsToRm)
}

type calculator struct {
	// setup
	isEActive bool

	// Pre E-upgrade inputs
	upgrades  upgrade.Config
	staticCfg StaticConfig
	time      time.Time

	// Post E-upgrade inputs
	feeManager         *fees.Manager
	blockMaxComplexity fees.Dimensions
	credentials        []verify.Verifiable

	// outputs of visitor execution
	fee uint64
}

func (c *calculator) AddValidatorTx(*txs.AddValidatorTx) error {
	// AddValidatorTx is banned following Durango activation, so we
	// only return the pre EUpgrade fee here
	c.fee = c.staticCfg.AddPrimaryNetworkValidatorFee
	return nil
}

func (c *calculator) AddSubnetValidatorTx(tx *txs.AddSubnetValidatorTx) error {
	if !c.isEActive {
		c.fee = c.staticCfg.AddSubnetValidatorFee
		return nil
	}

	complexity, err := c.meterTx(tx, tx.Outs, tx.Ins)
	if err != nil {
		return err
	}

	_, err = c.addFeesFor(complexity)
	return err
}

func (c *calculator) AddDelegatorTx(*txs.AddDelegatorTx) error {
	// AddValidatorTx is banned following Durango activation, so we
	// only return the pre EUpgrade fee here
	c.fee = c.staticCfg.AddPrimaryNetworkDelegatorFee
	return nil
}

func (c *calculator) CreateChainTx(tx *txs.CreateChainTx) error {
	if !c.isEActive {
		if c.upgrades.IsApricotPhase3Activated(c.time) {
			c.fee = c.staticCfg.CreateBlockchainTxFee
		} else {
			c.fee = c.staticCfg.CreateAssetTxFee
		}
		return nil
	}

	complexity, err := c.meterTx(tx, tx.Outs, tx.Ins)
	if err != nil {
		return err
	}

	_, err = c.addFeesFor(complexity)
	return err
}

func (c *calculator) CreateSubnetTx(tx *txs.CreateSubnetTx) error {
	if !c.isEActive {
		if c.upgrades.IsApricotPhase3Activated(c.time) {
			c.fee = c.staticCfg.CreateSubnetTxFee
		} else {
			c.fee = c.staticCfg.CreateAssetTxFee
		}
		return nil
	}

	complexity, err := c.meterTx(tx, tx.Outs, tx.Ins)
	if err != nil {
		return err
	}

	_, err = c.addFeesFor(complexity)
	return err
}

func (c *calculator) AdvanceTimeTx(*txs.AdvanceTimeTx) error {
	c.fee = 0 // no fees
	return nil
}

func (c *calculator) RewardValidatorTx(*txs.RewardValidatorTx) error {
	c.fee = 0 // no fees
	return nil
}

func (c *calculator) RemoveSubnetValidatorTx(tx *txs.RemoveSubnetValidatorTx) error {
	if !c.isEActive {
		c.fee = c.staticCfg.TxFee
		return nil
	}

	complexity, err := c.meterTx(tx, tx.Outs, tx.Ins)
	if err != nil {
		return err
	}

	_, err = c.addFeesFor(complexity)
	return err
}

func (c *calculator) TransformSubnetTx(tx *txs.TransformSubnetTx) error {
	if !c.isEActive {
		c.fee = c.staticCfg.TransformSubnetTxFee
		return nil
	}

	complexity, err := c.meterTx(tx, tx.Outs, tx.Ins)
	if err != nil {
		return err
	}

	_, err = c.addFeesFor(complexity)
	return err
}

func (c *calculator) TransferSubnetOwnershipTx(tx *txs.TransferSubnetOwnershipTx) error {
	if !c.isEActive {
		c.fee = c.staticCfg.TxFee
		return nil
	}

	complexity, err := c.meterTx(tx, tx.Outs, tx.Ins)
	if err != nil {
		return err
	}

	_, err = c.addFeesFor(complexity)
	return err
}

func (c *calculator) AddPermissionlessValidatorTx(tx *txs.AddPermissionlessValidatorTx) error {
	if !c.isEActive {
		if tx.Subnet != constants.PrimaryNetworkID {
			c.fee = c.staticCfg.AddSubnetValidatorFee
		} else {
			c.fee = c.staticCfg.AddPrimaryNetworkValidatorFee
		}
		return nil
	}

	outs := make([]*avax.TransferableOutput, len(tx.Outs)+len(tx.StakeOuts))
	copy(outs, tx.Outs)
	copy(outs[len(tx.Outs):], tx.StakeOuts)

	complexity, err := c.meterTx(tx, outs, tx.Ins)
	if err != nil {
		return err
	}

	_, err = c.addFeesFor(complexity)
	return err
}

func (c *calculator) AddPermissionlessDelegatorTx(tx *txs.AddPermissionlessDelegatorTx) error {
	if !c.isEActive {
		if tx.Subnet != constants.PrimaryNetworkID {
			c.fee = c.staticCfg.AddSubnetDelegatorFee
		} else {
			c.fee = c.staticCfg.AddPrimaryNetworkDelegatorFee
		}
		return nil
	}

	outs := make([]*avax.TransferableOutput, len(tx.Outs)+len(tx.StakeOuts))
	copy(outs, tx.Outs)
	copy(outs[len(tx.Outs):], tx.StakeOuts)

	complexity, err := c.meterTx(tx, outs, tx.Ins)
	if err != nil {
		return err
	}

	_, err = c.addFeesFor(complexity)
	return err
}

func (c *calculator) BaseTx(tx *txs.BaseTx) error {
	if !c.isEActive {
		c.fee = c.staticCfg.TxFee
		return nil
	}

	complexity, err := c.meterTx(tx, tx.Outs, tx.Ins)
	if err != nil {
		return err
	}

	_, err = c.addFeesFor(complexity)
	return err
}

func (c *calculator) ImportTx(tx *txs.ImportTx) error {
	if !c.isEActive {
		c.fee = c.staticCfg.TxFee
		return nil
	}

	ins := make([]*avax.TransferableInput, len(tx.Ins)+len(tx.ImportedInputs))
	copy(ins, tx.Ins)
	copy(ins[len(tx.Ins):], tx.ImportedInputs)

	complexity, err := c.meterTx(tx, tx.Outs, ins)
	if err != nil {
		return err
	}

	_, err = c.addFeesFor(complexity)
	return err
}

func (c *calculator) ExportTx(tx *txs.ExportTx) error {
	if !c.isEActive {
		c.fee = c.staticCfg.TxFee
		return nil
	}

	outs := make([]*avax.TransferableOutput, len(tx.Outs)+len(tx.ExportedOutputs))
	copy(outs, tx.Outs)
	copy(outs[len(tx.Outs):], tx.ExportedOutputs)

	complexity, err := c.meterTx(tx, outs, tx.Ins)
	if err != nil {
		return err
	}

	_, err = c.addFeesFor(complexity)
	return err
}

func (c *calculator) meterTx(
	uTx txs.UnsignedTx,
	allOuts []*avax.TransferableOutput,
	allIns []*avax.TransferableInput,
) (fees.Dimensions, error) {
	var complexity fees.Dimensions

	uTxSize, err := txs.Codec.Size(txs.CodecVersion, uTx)
	if err != nil {
		return complexity, fmt.Errorf("couldn't calculate UnsignedTx marshal length: %w", err)
	}
	complexity[fees.Bandwidth] = uint64(uTxSize)

	// meter credentials, one by one. Then account for the extra bytes needed to
	// serialize a slice of credentials (codec version bytes + slice size bytes)
	for i, cred := range c.credentials {
		c, ok := cred.(*secp256k1fx.Credential)
		if !ok {
			return complexity, fmt.Errorf("don't know how to calculate complexity of %T", cred)
		}
		credDimensions, err := fees.MeterCredential(txs.Codec, txs.CodecVersion, len(c.Sigs))
		if err != nil {
			return complexity, fmt.Errorf("failed adding credential %d: %w", i, err)
		}
		complexity, err = fees.Add(complexity, credDimensions)
		if err != nil {
			return complexity, fmt.Errorf("failed adding credentials: %w", err)
		}
	}
	complexity[fees.Bandwidth] += wrappers.IntLen // length of the credentials slice
	complexity[fees.Bandwidth] += codec.VersionSize

	for _, in := range allIns {
		inputDimensions, err := fees.MeterInput(txs.Codec, txs.CodecVersion, in)
		if err != nil {
			return complexity, fmt.Errorf("failed retrieving size of inputs: %w", err)
		}
		inputDimensions[fees.Bandwidth] = 0 // inputs bandwidth is already accounted for above, so we zero it
		complexity, err = fees.Add(complexity, inputDimensions)
		if err != nil {
			return complexity, fmt.Errorf("failed adding inputs: %w", err)
		}
	}

	for _, out := range allOuts {
		outputDimensions, err := fees.MeterOutput(txs.Codec, txs.CodecVersion, out)
		if err != nil {
			return complexity, fmt.Errorf("failed retrieving size of outputs: %w", err)
		}
		outputDimensions[fees.Bandwidth] = 0 // outputs bandwidth is already accounted for above, so we zero it
		complexity, err = fees.Add(complexity, outputDimensions)
		if err != nil {
			return complexity, fmt.Errorf("failed adding outputs: %w", err)
		}
	}

	return complexity, nil
}

func (c *calculator) addFeesFor(complexity fees.Dimensions) (uint64, error) {
	if c.feeManager == nil || complexity == fees.Empty {
		return 0, nil
	}

	boundBreached, dimension := c.feeManager.CumulateComplexity(complexity, c.blockMaxComplexity)
	if boundBreached {
		return 0, fmt.Errorf("%w: breached dimension %d", errFailedComplexityCumulation, dimension)
	}

	fee, err := c.feeManager.CalculateFee(complexity)
	if err != nil {
		return 0, fmt.Errorf("%w: %w", errFailedFeeCalculation, err)
	}

	c.fee += fee
	return fee, nil
}

func (c *calculator) removeFeesFor(unitsToRm fees.Dimensions) (uint64, error) {
	if c.feeManager == nil || unitsToRm == fees.Empty {
		return 0, nil
	}

	if err := c.feeManager.RemoveComplexity(unitsToRm); err != nil {
		return 0, fmt.Errorf("failed removing units: %w", err)
	}

	fee, err := c.feeManager.CalculateFee(unitsToRm)
	if err != nil {
		return 0, fmt.Errorf("%w: %w", errFailedFeeCalculation, err)
	}

	c.fee -= fee
	return fee, nil
}<|MERGE_RESOLUTION|>--- conflicted
+++ resolved
@@ -22,16 +22,15 @@
 var (
 	_ txs.Visitor = (*calculator)(nil)
 
-<<<<<<< HEAD
 	errFailedFeeCalculation       = errors.New("failed fee calculation")
 	errFailedComplexityCumulation = errors.New("failed cumulating complexity")
 )
 
-func NewStaticCalculator(cfg StaticConfig, ut upgrade.Config, chainTime time.Time) *Calculator {
+func NewStaticCalculator(config StaticConfig, upgradeTimes upgrade.Config, chainTime time.Time) *Calculator {
 	return &Calculator{
 		c: &calculator{
-			upgrades:  ut,
-			staticCfg: cfg,
+			upgrades:  upgradeTimes,
+			staticCfg: config,
 			time:      chainTime,
 		},
 	}
@@ -42,7 +41,6 @@
 	cfg StaticConfig,
 	feeManager *fees.Manager,
 	blockMaxComplexity fees.Dimensions,
-	creds []verify.Verifiable,
 ) *Calculator {
 	return &Calculator{
 		c: &calculator{
@@ -50,20 +48,12 @@
 			staticCfg:          cfg,
 			feeManager:         feeManager,
 			blockMaxComplexity: blockMaxComplexity,
-			credentials:        creds,
+			// credentials are set when CalculateFee is called
 		},
-=======
-func NewStaticCalculator(config StaticConfig, upgradeTimes upgrade.Config, chainTime time.Time) *Calculator {
-	return &Calculator{
-		config:       config,
-		upgradeTimes: upgradeTimes,
-		time:         chainTime,
->>>>>>> 32e26d52
 	}
 }
 
 type Calculator struct {
-<<<<<<< HEAD
 	c *calculator
 }
 
@@ -75,7 +65,8 @@
 	c.c.fee = newFee
 }
 
-func (c *Calculator) ComputeFee(tx txs.UnsignedTx) (uint64, error) {
+func (c *Calculator) ComputeFee(tx txs.UnsignedTx, creds []verify.Verifiable) (uint64, error) {
+	c.c.credentials = creds
 	err := tx.Visit(c.c)
 	return c.c.fee, err
 }
@@ -83,23 +74,16 @@
 func (c *Calculator) AddFeesFor(complexity fees.Dimensions) (uint64, error) {
 	return c.c.addFeesFor(complexity)
 }
-=======
-	config       StaticConfig
-	upgradeTimes upgrade.Config
-	time         time.Time
-}
-
-// [CalculateFee] returns the minimal fee needed to accept [tx], at chain time [time]
-func (c *Calculator) CalculateFee(tx txs.UnsignedTx) uint64 {
-	tmp := &calculator{
-		upgrades:  c.upgradeTimes,
-		staticCfg: c.config,
-		time:      c.time,
-	}
->>>>>>> 32e26d52
 
 func (c *Calculator) RemoveFeesFor(unitsToRm fees.Dimensions) (uint64, error) {
 	return c.c.removeFeesFor(unitsToRm)
+}
+
+func (c *Calculator) GetCumulatedComplexity() fees.Dimensions {
+	if c.c.feeManager != nil {
+		return c.c.feeManager.GetCumulatedComplexity()
+	}
+	return fees.Empty
 }
 
 type calculator struct {
