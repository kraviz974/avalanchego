// Copyright (C) 2019-2024, Ava Labs, Inc. All rights reserved.
// See the file LICENSE for licensing terms.

package fee

import (
	"errors"
	"fmt"

	"github.com/ava-labs/avalanchego/codec"
	"github.com/ava-labs/avalanchego/utils/wrappers"
	"github.com/ava-labs/avalanchego/vms/components/avax"
	"github.com/ava-labs/avalanchego/vms/components/fee"
	"github.com/ava-labs/avalanchego/vms/components/verify"
	"github.com/ava-labs/avalanchego/vms/platformvm/txs"
	"github.com/ava-labs/avalanchego/vms/secp256k1fx"
)

const StakerLookupCost uint64 = 1000 // equal to secp256k1fx.CostPerSignature

var (
	_ Calculator  = (*dynamicCalculator)(nil)
	_ txs.Visitor = (*staticCalculator)(nil)

	errFailedFeeCalculation = errors.New("failed fee calculation")
)

<<<<<<< HEAD
func NewDynamicCalculator(fc *fee.Calculator) *Calculator {
	return &Calculator{
		b: &dynamicCalculator{
			fc: fc,
			// credentials are set when computeFee is called
		},
=======
func NewDynamicCalculator(gasPrice fee.GasPrice, gasCap fee.Gas) Calculator {
	return &dynamicCalculator{
		fc: fee.NewCalculator(gasPrice, gasCap),
		// credentials are set when computeFee is called
>>>>>>> 48de2c1d
	}
}

type dynamicCalculator struct {
	// inputs
	fc   *fee.Calculator
	cred []verify.Verifiable

	// outputs of visitor execution
	fee uint64
}

func (c *dynamicCalculator) CalculateFee(tx *txs.Tx) (uint64, error) {
	c.setCredentials(tx.Creds)
	c.fee = 0 // zero fee among different calculateFee invocations (unlike gas which gets cumulated)
	err := tx.Unsigned.Visit(c)
	return c.fee, err
}

func (c *dynamicCalculator) AddFeesFor(complexity fee.Dimensions) (uint64, error) {
	if complexity == fee.Empty {
		return 0, nil
	}

	feeCfg, err := GetDynamicConfig(true /*isEActive*/)
	if err != nil {
		return 0, fmt.Errorf("failed adding fees: %w", err)
	}
	txGas, err := fee.ScalarProd(complexity, feeCfg.FeeDimensionWeights)
	if err != nil {
		return 0, fmt.Errorf("failed adding fees: %w", err)
	}

	if err := c.fc.CumulateGas(txGas); err != nil {
		return 0, fmt.Errorf("failed cumulating complexity: %w", err)
	}
	fee, err := c.fc.CalculateFee(txGas)
	if err != nil {
		return 0, fmt.Errorf("%w: %w", errFailedFeeCalculation, err)
	}

	c.fee += fee
	return fee, nil
}

func (c *dynamicCalculator) RemoveFeesFor(unitsToRm fee.Dimensions) (uint64, error) {
	if unitsToRm == fee.Empty {
		return 0, nil
	}

	feeCfg, err := GetDynamicConfig(true /*isEActive*/)
	if err != nil {
		return 0, fmt.Errorf("failed adding fees: %w", err)
	}
	txGas, err := fee.ScalarProd(unitsToRm, feeCfg.FeeDimensionWeights)
	if err != nil {
		return 0, fmt.Errorf("failed adding fees: %w", err)
	}

	if err := c.fc.RemoveGas(txGas); err != nil {
		return 0, fmt.Errorf("failed removing units: %w", err)
	}
	fee, err := c.fc.CalculateFee(txGas)
	if err != nil {
		return 0, fmt.Errorf("%w: %w", errFailedFeeCalculation, err)
	}

	c.fee -= fee
	return fee, nil
}

func (c *dynamicCalculator) GetFee() uint64 { return c.fee }

func (c *dynamicCalculator) ResetFee(newFee uint64) {
	c.fee = newFee
}

func (c *dynamicCalculator) GetGasPrice() fee.GasPrice { return c.fc.GetGasPrice() }

func (c *dynamicCalculator) GetBlockGas() fee.Gas { return c.fc.GetBlockGas() }

func (c *dynamicCalculator) GetGasCap() fee.Gas { return c.fc.GetGasCap() }

func (c *dynamicCalculator) setCredentials(creds []verify.Verifiable) {
	c.cred = creds
}

func (*dynamicCalculator) IsEActive() bool { return true }

func (*dynamicCalculator) AddValidatorTx(*txs.AddValidatorTx) error {
	// AddValidatorTx is banned following Durango activation
	return errFailedFeeCalculation
}

func (c *dynamicCalculator) AddSubnetValidatorTx(tx *txs.AddSubnetValidatorTx) error {
	complexity, err := c.meterTx(tx, tx.Outs, tx.Ins)
	if err != nil {
		return err
	}
	complexity[fee.Compute] += StakerLookupCost

	_, err = c.AddFeesFor(complexity)
	return err
}

func (*dynamicCalculator) AddDelegatorTx(*txs.AddDelegatorTx) error {
	// AddDelegatorTx is banned following Durango activation
	return errFailedFeeCalculation
}

func (c *dynamicCalculator) CreateChainTx(tx *txs.CreateChainTx) error {
	complexity, err := c.meterTx(tx, tx.Outs, tx.Ins)
	if err != nil {
		return err
	}

	_, err = c.AddFeesFor(complexity)
	return err
}

func (c *dynamicCalculator) CreateSubnetTx(tx *txs.CreateSubnetTx) error {
	complexity, err := c.meterTx(tx, tx.Outs, tx.Ins)
	if err != nil {
		return err
	}

	_, err = c.AddFeesFor(complexity)
	return err
}

func (c *dynamicCalculator) AdvanceTimeTx(*txs.AdvanceTimeTx) error {
	c.fee = 0 // no fees
	return nil
}

func (c *dynamicCalculator) RewardValidatorTx(*txs.RewardValidatorTx) error {
	c.fee = 0 // no fees
	return nil
}

func (c *dynamicCalculator) RemoveSubnetValidatorTx(tx *txs.RemoveSubnetValidatorTx) error {
	complexity, err := c.meterTx(tx, tx.Outs, tx.Ins)
	if err != nil {
		return err
	}
	complexity[fee.Compute] += StakerLookupCost

	_, err = c.AddFeesFor(complexity)
	return err
}

func (c *dynamicCalculator) TransformSubnetTx(tx *txs.TransformSubnetTx) error {
	complexity, err := c.meterTx(tx, tx.Outs, tx.Ins)
	if err != nil {
		return err
	}

	_, err = c.AddFeesFor(complexity)
	return err
}

func (c *dynamicCalculator) TransferSubnetOwnershipTx(tx *txs.TransferSubnetOwnershipTx) error {
	complexity, err := c.meterTx(tx, tx.Outs, tx.Ins)
	if err != nil {
		return err
	}

	_, err = c.AddFeesFor(complexity)
	return err
}

func (c *dynamicCalculator) AddPermissionlessValidatorTx(tx *txs.AddPermissionlessValidatorTx) error {
	outs := make([]*avax.TransferableOutput, len(tx.Outs)+len(tx.StakeOuts))
	copy(outs, tx.Outs)
	copy(outs[len(tx.Outs):], tx.StakeOuts)

	complexity, err := c.meterTx(tx, outs, tx.Ins)
	if err != nil {
		return err
	}
	complexity[fee.Compute] += StakerLookupCost

	_, err = c.AddFeesFor(complexity)
	return err
}

func (c *dynamicCalculator) AddPermissionlessDelegatorTx(tx *txs.AddPermissionlessDelegatorTx) error {
	outs := make([]*avax.TransferableOutput, len(tx.Outs)+len(tx.StakeOuts))
	copy(outs, tx.Outs)
	copy(outs[len(tx.Outs):], tx.StakeOuts)

	complexity, err := c.meterTx(tx, outs, tx.Ins)
	if err != nil {
		return err
	}
	complexity[fee.Compute] += StakerLookupCost

	_, err = c.AddFeesFor(complexity)
	return err
}

func (c *dynamicCalculator) BaseTx(tx *txs.BaseTx) error {
	complexity, err := c.meterTx(tx, tx.Outs, tx.Ins)
	if err != nil {
		return err
	}

	_, err = c.AddFeesFor(complexity)
	return err
}

func (c *dynamicCalculator) ImportTx(tx *txs.ImportTx) error {
	ins := make([]*avax.TransferableInput, len(tx.Ins)+len(tx.ImportedInputs))
	copy(ins, tx.Ins)
	copy(ins[len(tx.Ins):], tx.ImportedInputs)

	complexity, err := c.meterTx(tx, tx.Outs, ins)
	if err != nil {
		return err
	}

	_, err = c.AddFeesFor(complexity)
	return err
}

func (c *dynamicCalculator) ExportTx(tx *txs.ExportTx) error {
	outs := make([]*avax.TransferableOutput, len(tx.Outs)+len(tx.ExportedOutputs))
	copy(outs, tx.Outs)
	copy(outs[len(tx.Outs):], tx.ExportedOutputs)

	complexity, err := c.meterTx(tx, outs, tx.Ins)
	if err != nil {
		return err
	}

	_, err = c.AddFeesFor(complexity)
	return err
}

func (c *dynamicCalculator) meterTx(
	uTx txs.UnsignedTx,
	allOuts []*avax.TransferableOutput,
	allIns []*avax.TransferableInput,
) (fee.Dimensions, error) {
	var complexity fee.Dimensions

	uTxSize, err := txs.Codec.Size(txs.CodecVersion, uTx)
	if err != nil {
		return complexity, fmt.Errorf("couldn't calculate UnsignedTx marshal length: %w", err)
	}
	complexity[fee.Bandwidth] = uint64(uTxSize)

	// meter credentials, one by one. Then account for the extra bytes needed to
	// serialize a slice of credentials (codec version bytes + slice size bytes)
	for i, cred := range c.cred {
		c, ok := cred.(*secp256k1fx.Credential)
		if !ok {
			return complexity, fmt.Errorf("don't know how to calculate complexity of %T", cred)
		}
		credDimensions, err := fee.MeterCredential(txs.Codec, txs.CodecVersion, len(c.Sigs))
		if err != nil {
			return complexity, fmt.Errorf("failed adding credential %d: %w", i, err)
		}
		complexity, err = fee.Add(complexity, credDimensions)
		if err != nil {
			return complexity, fmt.Errorf("failed adding credentials: %w", err)
		}
	}
	complexity[fee.Bandwidth] += wrappers.IntLen // length of the credentials slice
	complexity[fee.Bandwidth] += codec.VersionSize

	for _, in := range allIns {
		inputDimensions, err := fee.MeterInput(txs.Codec, txs.CodecVersion, in)
		if err != nil {
			return complexity, fmt.Errorf("failed retrieving size of inputs: %w", err)
		}
		inputDimensions[fee.Bandwidth] = 0 // inputs bandwidth is already accounted for above, so we zero it
		complexity, err = fee.Add(complexity, inputDimensions)
		if err != nil {
			return complexity, fmt.Errorf("failed adding inputs: %w", err)
		}
	}

	for _, out := range allOuts {
		outputDimensions, err := fee.MeterOutput(txs.Codec, txs.CodecVersion, out)
		if err != nil {
			return complexity, fmt.Errorf("failed retrieving size of outputs: %w", err)
		}
		outputDimensions[fee.Bandwidth] = 0 // outputs bandwidth is already accounted for above, so we zero it
		complexity, err = fee.Add(complexity, outputDimensions)
		if err != nil {
			return complexity, fmt.Errorf("failed adding outputs: %w", err)
		}
	}

	return complexity, nil
<<<<<<< HEAD
}

func (c *dynamicCalculator) addFeesFor(complexity fee.Dimensions) (uint64, error) {
	if complexity == fee.Empty {
		return 0, nil
	}

	feeCfg, err := GetDynamicConfig(true /*isEActive*/)
	if err != nil {
		return 0, fmt.Errorf("failed adding fees: %w", err)
	}
	txGas, err := fee.ToGas(feeCfg.FeeDimensionWeights, complexity)
	if err != nil {
		return 0, fmt.Errorf("failed adding fees: %w", err)
	}

	if err := c.fc.CumulateGas(txGas); err != nil {
		return 0, fmt.Errorf("failed cumulating complexity: %w", err)
	}
	fee, err := c.fc.CalculateFee(txGas)
	if err != nil {
		return 0, fmt.Errorf("%w: %w", errFailedFeeCalculation, err)
	}

	c.fee += fee
	return fee, nil
}

func (c *dynamicCalculator) removeFeesFor(unitsToRm fee.Dimensions) (uint64, error) {
	if unitsToRm == fee.Empty {
		return 0, nil
	}

	feeCfg, err := GetDynamicConfig(true /*isEActive*/)
	if err != nil {
		return 0, fmt.Errorf("failed adding fees: %w", err)
	}
	txGas, err := fee.ToGas(feeCfg.FeeDimensionWeights, unitsToRm)
	if err != nil {
		return 0, fmt.Errorf("failed adding fees: %w", err)
	}

	if err := c.fc.RemoveGas(txGas); err != nil {
		return 0, fmt.Errorf("failed removing units: %w", err)
	}
	fee, err := c.fc.CalculateFee(txGas)
	if err != nil {
		return 0, fmt.Errorf("%w: %w", errFailedFeeCalculation, err)
	}

	c.fee -= fee
	return fee, nil
}

func (c *dynamicCalculator) getFee() uint64 {
	return c.fee
}

func (c *dynamicCalculator) resetFee(newFee uint64) {
	c.fee = newFee
}

func (c *dynamicCalculator) calculateFee(tx txs.UnsignedTx, creds []verify.Verifiable) (uint64, error) {
	c.setCredentials(creds)
	c.fee = 0 // zero fee among different calculateFee invocations (unlike gas which gets cumulated)
	err := tx.Visit(c)
	return c.fee, err
}

func (c *dynamicCalculator) getGasPrice() fee.GasPrice { return c.fc.GetGasPrice() }

func (c *dynamicCalculator) getBlockGas() fee.Gas { return c.fc.GetBlockGas() }

func (c *dynamicCalculator) getExcessGas() fee.Gas { return c.fc.GetExcessGas() }

func (c *dynamicCalculator) getGasCap() fee.Gas { return c.fc.GetGasCap() }

func (c *dynamicCalculator) setCredentials(creds []verify.Verifiable) {
	c.cred = creds
}

func (*dynamicCalculator) isEActive() bool { return true }
=======
}
>>>>>>> 48de2c1d
<|MERGE_RESOLUTION|>--- conflicted
+++ resolved
@@ -25,19 +25,10 @@
 	errFailedFeeCalculation = errors.New("failed fee calculation")
 )
 
-<<<<<<< HEAD
-func NewDynamicCalculator(fc *fee.Calculator) *Calculator {
-	return &Calculator{
-		b: &dynamicCalculator{
-			fc: fc,
-			// credentials are set when computeFee is called
-		},
-=======
-func NewDynamicCalculator(gasPrice fee.GasPrice, gasCap fee.Gas) Calculator {
+func NewDynamicCalculator(fc *fee.Calculator) Calculator {
 	return &dynamicCalculator{
-		fc: fee.NewCalculator(gasPrice, gasCap),
+		fc: fc,
 		// credentials are set when computeFee is called
->>>>>>> 48de2c1d
 	}
 }
 
@@ -66,7 +57,7 @@
 	if err != nil {
 		return 0, fmt.Errorf("failed adding fees: %w", err)
 	}
-	txGas, err := fee.ScalarProd(complexity, feeCfg.FeeDimensionWeights)
+	txGas, err := fee.ToGas(feeCfg.FeeDimensionWeights, complexity)
 	if err != nil {
 		return 0, fmt.Errorf("failed adding fees: %w", err)
 	}
@@ -92,7 +83,7 @@
 	if err != nil {
 		return 0, fmt.Errorf("failed adding fees: %w", err)
 	}
-	txGas, err := fee.ScalarProd(unitsToRm, feeCfg.FeeDimensionWeights)
+	txGas, err := fee.ToGas(feeCfg.FeeDimensionWeights, unitsToRm)
 	if err != nil {
 		return 0, fmt.Errorf("failed adding fees: %w", err)
 	}
@@ -118,6 +109,8 @@
 func (c *dynamicCalculator) GetGasPrice() fee.GasPrice { return c.fc.GetGasPrice() }
 
 func (c *dynamicCalculator) GetBlockGas() fee.Gas { return c.fc.GetBlockGas() }
+
+func (c *dynamicCalculator) GetExcessGas() fee.Gas { return c.fc.GetExcessGas() }
 
 func (c *dynamicCalculator) GetGasCap() fee.Gas { return c.fc.GetGasCap() }
 
@@ -334,89 +327,4 @@
 	}
 
 	return complexity, nil
-<<<<<<< HEAD
-}
-
-func (c *dynamicCalculator) addFeesFor(complexity fee.Dimensions) (uint64, error) {
-	if complexity == fee.Empty {
-		return 0, nil
-	}
-
-	feeCfg, err := GetDynamicConfig(true /*isEActive*/)
-	if err != nil {
-		return 0, fmt.Errorf("failed adding fees: %w", err)
-	}
-	txGas, err := fee.ToGas(feeCfg.FeeDimensionWeights, complexity)
-	if err != nil {
-		return 0, fmt.Errorf("failed adding fees: %w", err)
-	}
-
-	if err := c.fc.CumulateGas(txGas); err != nil {
-		return 0, fmt.Errorf("failed cumulating complexity: %w", err)
-	}
-	fee, err := c.fc.CalculateFee(txGas)
-	if err != nil {
-		return 0, fmt.Errorf("%w: %w", errFailedFeeCalculation, err)
-	}
-
-	c.fee += fee
-	return fee, nil
-}
-
-func (c *dynamicCalculator) removeFeesFor(unitsToRm fee.Dimensions) (uint64, error) {
-	if unitsToRm == fee.Empty {
-		return 0, nil
-	}
-
-	feeCfg, err := GetDynamicConfig(true /*isEActive*/)
-	if err != nil {
-		return 0, fmt.Errorf("failed adding fees: %w", err)
-	}
-	txGas, err := fee.ToGas(feeCfg.FeeDimensionWeights, unitsToRm)
-	if err != nil {
-		return 0, fmt.Errorf("failed adding fees: %w", err)
-	}
-
-	if err := c.fc.RemoveGas(txGas); err != nil {
-		return 0, fmt.Errorf("failed removing units: %w", err)
-	}
-	fee, err := c.fc.CalculateFee(txGas)
-	if err != nil {
-		return 0, fmt.Errorf("%w: %w", errFailedFeeCalculation, err)
-	}
-
-	c.fee -= fee
-	return fee, nil
-}
-
-func (c *dynamicCalculator) getFee() uint64 {
-	return c.fee
-}
-
-func (c *dynamicCalculator) resetFee(newFee uint64) {
-	c.fee = newFee
-}
-
-func (c *dynamicCalculator) calculateFee(tx txs.UnsignedTx, creds []verify.Verifiable) (uint64, error) {
-	c.setCredentials(creds)
-	c.fee = 0 // zero fee among different calculateFee invocations (unlike gas which gets cumulated)
-	err := tx.Visit(c)
-	return c.fee, err
-}
-
-func (c *dynamicCalculator) getGasPrice() fee.GasPrice { return c.fc.GetGasPrice() }
-
-func (c *dynamicCalculator) getBlockGas() fee.Gas { return c.fc.GetBlockGas() }
-
-func (c *dynamicCalculator) getExcessGas() fee.Gas { return c.fc.GetExcessGas() }
-
-func (c *dynamicCalculator) getGasCap() fee.Gas { return c.fc.GetGasCap() }
-
-func (c *dynamicCalculator) setCredentials(creds []verify.Verifiable) {
-	c.cred = creds
-}
-
-func (*dynamicCalculator) isEActive() bool { return true }
-=======
-}
->>>>>>> 48de2c1d
+}