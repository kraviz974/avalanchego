// Copyright (C) 2019-2024, Ava Labs, Inc. All rights reserved.
// See the file LICENSE for licensing terms.

package txstest

import (
	"context"
	"fmt"
	"time"

	"github.com/ava-labs/avalanchego/ids"
	"github.com/ava-labs/avalanchego/snow"
	"github.com/ava-labs/avalanchego/utils/crypto/secp256k1"
	"github.com/ava-labs/avalanchego/utils/timer/mockable"
	"github.com/ava-labs/avalanchego/vms/components/avax"
	"github.com/ava-labs/avalanchego/vms/platformvm/config"
	"github.com/ava-labs/avalanchego/vms/platformvm/state"
	"github.com/ava-labs/avalanchego/vms/platformvm/txs"
	"github.com/ava-labs/avalanchego/vms/platformvm/txs/fee"
	"github.com/ava-labs/avalanchego/vms/secp256k1fx"
	"github.com/ava-labs/avalanchego/wallet/chain/p/builder"
	"github.com/ava-labs/avalanchego/wallet/subnet/primary/common"

	vmsigner "github.com/ava-labs/avalanchego/vms/platformvm/signer"
	walletsigner "github.com/ava-labs/avalanchego/wallet/chain/p/signer"
)

func NewBuilder(
	ctx *snow.Context,
	cfg *config.Config,
	clk *mockable.Clock,
	state state.State,
) *Builder {
	return &Builder{
		ctx:   ctx,
		cfg:   cfg,
		clk:   clk,
		state: state,
	}
}

type Builder struct {
	ctx   *snow.Context
	cfg   *config.Config
	clk   *mockable.Clock
	state state.State
}

func (b *Builder) NewImportTx(
	chainID ids.ID,
	to *secp256k1fx.OutputOwners,
	keys []*secp256k1.PrivateKey,
	options ...common.Option,
) (*txs.Tx, error) {
	pBuilder, pSigner, err := b.builders(keys)
	if err != nil {
		return nil, err
	}
	feeCalc, err := b.feeCalculator()
	if err != nil {
		return nil, err
	}

	utx, err := pBuilder.NewImportTx(
		chainID,
		to,
		feeCalc,
		options...,
	)
	if err != nil {
		return nil, fmt.Errorf("failed building import tx: %w", err)
	}

	return walletsigner.SignUnsigned(context.Background(), pSigner, utx)
}

func (b *Builder) NewExportTx(
	chainID ids.ID,
	outputs []*avax.TransferableOutput,
	keys []*secp256k1.PrivateKey,
	options ...common.Option,
) (*txs.Tx, error) {
	pBuilder, pSigner, err := b.builders(keys)
	if err != nil {
		return nil, err
	}
	feeCalc, err := b.feeCalculator()
	if err != nil {
		return nil, err
	}

	utx, err := pBuilder.NewExportTx(
		chainID,
		outputs,
		feeCalc,
		options...,
	)
	if err != nil {
		return nil, fmt.Errorf("failed building export tx: %w", err)
	}

	return walletsigner.SignUnsigned(context.Background(), pSigner, utx)
}

func (b *Builder) NewCreateChainTx(
	subnetID ids.ID,
	genesis []byte,
	vmID ids.ID,
	fxIDs []ids.ID,
	chainName string,
	keys []*secp256k1.PrivateKey,
	options ...common.Option,
) (*txs.Tx, error) {
	pBuilder, pSigner, err := b.builders(keys)
	if err != nil {
		return nil, err
	}
	feeCalc, err := b.feeCalculator()
	if err != nil {
		return nil, err
	}

	utx, err := pBuilder.NewCreateChainTx(
		subnetID,
		genesis,
		vmID,
		fxIDs,
		chainName,
		feeCalc,
		options...,
	)
	if err != nil {
		return nil, fmt.Errorf("failed building create chain tx: %w", err)
	}

	return walletsigner.SignUnsigned(context.Background(), pSigner, utx)
}

func (b *Builder) NewCreateSubnetTx(
	owner *secp256k1fx.OutputOwners,
	keys []*secp256k1.PrivateKey,
	options ...common.Option,
) (*txs.Tx, error) {
	pBuilder, pSigner, err := b.builders(keys)
	if err != nil {
		return nil, err
	}
	feeCalc, err := b.feeCalculator()
	if err != nil {
		return nil, err
	}

	utx, err := pBuilder.NewCreateSubnetTx(
		owner,
		feeCalc,
		options...,
	)
	if err != nil {
		return nil, fmt.Errorf("failed building create subnet tx: %w", err)
	}

	return walletsigner.SignUnsigned(context.Background(), pSigner, utx)
}

func (b *Builder) NewTransformSubnetTx(
	subnetID ids.ID,
	assetID ids.ID,
	initialSupply uint64,
	maxSupply uint64,
	minConsumptionRate uint64,
	maxConsumptionRate uint64,
	minValidatorStake uint64,
	maxValidatorStake uint64,
	minStakeDuration time.Duration,
	maxStakeDuration time.Duration,
	minDelegationFee uint32,
	minDelegatorStake uint64,
	maxValidatorWeightFactor byte,
	uptimeRequirement uint32,
	keys []*secp256k1.PrivateKey,
	options ...common.Option,
) (*txs.Tx, error) {
	pBuilder, pSigner, err := b.builders(keys)
	if err != nil {
		return nil, err
	}
	feeCalc, err := b.feeCalculator()
	if err != nil {
		return nil, err
	}

	utx, err := pBuilder.NewTransformSubnetTx(
		subnetID,
		assetID,
		initialSupply,
		maxSupply,
		minConsumptionRate,
		maxConsumptionRate,
		minValidatorStake,
		maxValidatorStake,
		minStakeDuration,
		maxStakeDuration,
		minDelegationFee,
		minDelegatorStake,
		maxValidatorWeightFactor,
		uptimeRequirement,
		feeCalc,
		options...,
	)
	if err != nil {
		return nil, fmt.Errorf("failed building transform subnet tx: %w", err)
	}

	return walletsigner.SignUnsigned(context.Background(), pSigner, utx)
}

func (b *Builder) NewAddValidatorTx(
	vdr *txs.Validator,
	rewardsOwner *secp256k1fx.OutputOwners,
	shares uint32,
	keys []*secp256k1.PrivateKey,
	options ...common.Option,
) (*txs.Tx, error) {
	pBuilder, pSigner, err := b.builders(keys)
	if err != nil {
		return nil, err
	}
	feeCalc, err := b.feeCalculator()
	if err != nil {
		return nil, err
	}

	utx, err := pBuilder.NewAddValidatorTx(
		vdr,
		rewardsOwner,
		shares,
		feeCalc,
		options...,
	)
	if err != nil {
		return nil, fmt.Errorf("failed building add validator tx: %w", err)
	}

	return walletsigner.SignUnsigned(context.Background(), pSigner, utx)
}

func (b *Builder) NewAddPermissionlessValidatorTx(
	vdr *txs.SubnetValidator,
	signer vmsigner.Signer,
	assetID ids.ID,
	validationRewardsOwner *secp256k1fx.OutputOwners,
	delegationRewardsOwner *secp256k1fx.OutputOwners,
	shares uint32,
	keys []*secp256k1.PrivateKey,
	options ...common.Option,
) (*txs.Tx, error) {
	pBuilder, pSigner, err := b.builders(keys)
	if err != nil {
		return nil, err
	}
	feeCalc, err := b.feeCalculator()
	if err != nil {
		return nil, err
	}

	utx, err := pBuilder.NewAddPermissionlessValidatorTx(
		vdr,
		signer,
		assetID,
		validationRewardsOwner,
		delegationRewardsOwner,
		shares,
		feeCalc,
		options...,
	)
	if err != nil {
		return nil, fmt.Errorf("failed building add permissionless validator tx: %w", err)
	}

	return walletsigner.SignUnsigned(context.Background(), pSigner, utx)
}

func (b *Builder) NewAddDelegatorTx(
	vdr *txs.Validator,
	rewardsOwner *secp256k1fx.OutputOwners,
	keys []*secp256k1.PrivateKey,
	options ...common.Option,
) (*txs.Tx, error) {
	pBuilder, pSigner, err := b.builders(keys)
	if err != nil {
		return nil, err
	}
	feeCalc, err := b.feeCalculator()
	if err != nil {
		return nil, err
	}

	utx, err := pBuilder.NewAddDelegatorTx(
		vdr,
		rewardsOwner,
		feeCalc,
		options...,
	)
	if err != nil {
		return nil, fmt.Errorf("failed building add delegator tx: %w", err)
	}

	return walletsigner.SignUnsigned(context.Background(), pSigner, utx)
}

func (b *Builder) NewAddPermissionlessDelegatorTx(
	vdr *txs.SubnetValidator,
	assetID ids.ID,
	rewardsOwner *secp256k1fx.OutputOwners,
	keys []*secp256k1.PrivateKey,
	options ...common.Option,
) (*txs.Tx, error) {
	pBuilder, pSigner, err := b.builders(keys)
	if err != nil {
		return nil, err
	}
	feeCalc, err := b.feeCalculator()
	if err != nil {
		return nil, err
	}

	utx, err := pBuilder.NewAddPermissionlessDelegatorTx(
		vdr,
		assetID,
		rewardsOwner,
		feeCalc,
		options...,
	)
	if err != nil {
		return nil, fmt.Errorf("failed building add permissionless delegator tx: %w", err)
	}

	return walletsigner.SignUnsigned(context.Background(), pSigner, utx)
}

func (b *Builder) NewAddSubnetValidatorTx(
	vdr *txs.SubnetValidator,
	keys []*secp256k1.PrivateKey,
	options ...common.Option,
) (*txs.Tx, error) {
	pBuilder, pSigner, err := b.builders(keys)
	if err != nil {
		return nil, err
	}
	feeCalc, err := b.feeCalculator()
	if err != nil {
		return nil, err
	}

	utx, err := pBuilder.NewAddSubnetValidatorTx(
		vdr,
		feeCalc,
		options...,
	)
	if err != nil {
		return nil, fmt.Errorf("failed building add subnet validator tx: %w", err)
	}

	return walletsigner.SignUnsigned(context.Background(), pSigner, utx)
}

func (b *Builder) NewRemoveSubnetValidatorTx(
	nodeID ids.NodeID,
	subnetID ids.ID,
	keys []*secp256k1.PrivateKey,
	options ...common.Option,
) (*txs.Tx, error) {
	pBuilder, pSigner, err := b.builders(keys)
	if err != nil {
		return nil, err
	}
	feeCalc, err := b.feeCalculator()
	if err != nil {
		return nil, err
	}

	utx, err := pBuilder.NewRemoveSubnetValidatorTx(
		nodeID,
		subnetID,
		feeCalc,
		options...,
	)
	if err != nil {
		return nil, fmt.Errorf("failed building remove subnet validator tx: %w", err)
	}

	return walletsigner.SignUnsigned(context.Background(), pSigner, utx)
}

func (b *Builder) NewTransferSubnetOwnershipTx(
	subnetID ids.ID,
	owner *secp256k1fx.OutputOwners,
	keys []*secp256k1.PrivateKey,
	options ...common.Option,
) (*txs.Tx, error) {
	pBuilder, pSigner, err := b.builders(keys)
	if err != nil {
		return nil, err
	}
	feeCalc, err := b.feeCalculator()
	if err != nil {
		return nil, err
	}

	utx, err := pBuilder.NewTransferSubnetOwnershipTx(
		subnetID,
		owner,
		feeCalc,
		options...,
	)
	if err != nil {
		return nil, fmt.Errorf("failed building transfer subnet ownership tx: %w", err)
	}

	return walletsigner.SignUnsigned(context.Background(), pSigner, utx)
}

func (b *Builder) NewBaseTx(
	outputs []*avax.TransferableOutput,
	keys []*secp256k1.PrivateKey,
	options ...common.Option,
) (*txs.Tx, error) {
	pBuilder, pSigner, err := b.builders(keys)
	if err != nil {
		return nil, err
	}
	feeCalc, err := b.feeCalculator()
	if err != nil {
		return nil, err
	}

	utx, err := pBuilder.NewBaseTx(
		outputs,
		feeCalc,
		options...,
	)
	if err != nil {
		return nil, fmt.Errorf("failed building base tx: %w", err)
	}

	return walletsigner.SignUnsigned(context.Background(), pSigner, utx)
}

func (b *Builder) builders(keys []*secp256k1.PrivateKey) (builder.Builder, walletsigner.Signer, error) {
	var (
		kc      = secp256k1fx.NewKeychain(keys...)
		addrs   = kc.Addresses()
		backend = newBackend(addrs, b.state, b.ctx.SharedMemory)
	)

	context, err := newContext(b.ctx, b.cfg, b.state.GetTimestamp())
	if err != nil {
		return nil, nil, err
	}

	builder := builder.New(addrs, context, backend)
	signer := walletsigner.New(kc, backend)
	return builder, signer, nil
}

func (b *Builder) feeCalculator() (*fee.Calculator, error) {
	var (
		staticFeeCfg = b.cfg.StaticConfig
		upgrades     = b.cfg.Times
		chainTime    = b.state.GetTimestamp()
		isEActive    = upgrades.IsEActivated(chainTime)
	)

	var feeCalculator *fee.Calculator
	if !isEActive {
		feeCalculator = fee.NewStaticCalculator(staticFeeCfg, upgrades, chainTime)
	} else {
		nextChainTime, _, err := state.NextBlockTime(b.state, b.clk)
		if err != nil {
			return nil, fmt.Errorf("failed calculating next block time: %w", err)
		}

		feeManager, err := fee.UpdatedFeeManager(b.state, b.cfg, chainTime, nextChainTime)
		if err != nil {
			return nil, err
		}

		feeCfg := config.GetDynamicFeesConfig(isEActive)
<<<<<<< HEAD
		feeCalculator = fee.NewDynamicCalculator(b.cfg, feeManager, feeCfg.BlockMaxComplexity, nil)
=======
		feeMan := commonfees.NewManager(feeCfg.FeeRate)
		feeCalculator = fee.NewDynamicCalculator(staticFeeCfg, feeMan, feeCfg.BlockMaxComplexity, nil)
>>>>>>> f8ab1c09
	}
	return feeCalculator, nil
}<|MERGE_RESOLUTION|>--- conflicted
+++ resolved
@@ -479,19 +479,22 @@
 		if err != nil {
 			return nil, fmt.Errorf("failed calculating next block time: %w", err)
 		}
-
-		feeManager, err := fee.UpdatedFeeManager(b.state, b.cfg, chainTime, nextChainTime)
+		feeRates, err := b.state.GetFeeRates()
+		if err != nil {
+			return nil, fmt.Errorf("failed retrieving fee rates: %w", err)
+		}
+		parentBlkComplexity, err := b.state.GetLastBlockComplexity()
+		if err != nil {
+			return nil, fmt.Errorf("failed retrieving last block complexity: %w", err)
+		}
+
+		feeManager, err := fee.UpdatedFeeManager(feeRates, parentBlkComplexity, b.cfg.Times, chainTime, nextChainTime)
 		if err != nil {
 			return nil, err
 		}
 
-		feeCfg := config.GetDynamicFeesConfig(isEActive)
-<<<<<<< HEAD
-		feeCalculator = fee.NewDynamicCalculator(b.cfg, feeManager, feeCfg.BlockMaxComplexity, nil)
-=======
-		feeMan := commonfees.NewManager(feeCfg.FeeRate)
-		feeCalculator = fee.NewDynamicCalculator(staticFeeCfg, feeMan, feeCfg.BlockMaxComplexity, nil)
->>>>>>> f8ab1c09
+		feeCfg := fee.GetDynamicConfig(isEActive)
+		feeCalculator = fee.NewDynamicCalculator(staticFeeCfg, feeManager, feeCfg.BlockMaxComplexity, nil)
 	}
 	return feeCalculator, nil
 }