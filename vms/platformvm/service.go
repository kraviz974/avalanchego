// Copyright (C) 2019-2024, Ava Labs, Inc. All rights reserved.
// See the file LICENSE for licensing terms.

package platformvm

import (
	"context"
	"encoding/json"
	"errors"
	"fmt"
	"maps"
	"math"
	"net/http"
	"time"

	"go.uber.org/zap"

	"github.com/ava-labs/avalanchego/api"
	"github.com/ava-labs/avalanchego/cache"
	"github.com/ava-labs/avalanchego/database"
	"github.com/ava-labs/avalanchego/ids"
	"github.com/ava-labs/avalanchego/snow/validators"
	"github.com/ava-labs/avalanchego/utils"
	"github.com/ava-labs/avalanchego/utils/constants"
	"github.com/ava-labs/avalanchego/utils/crypto/bls"
	"github.com/ava-labs/avalanchego/utils/crypto/secp256k1"
	"github.com/ava-labs/avalanchego/utils/formatting"
	"github.com/ava-labs/avalanchego/utils/logging"
	"github.com/ava-labs/avalanchego/utils/set"
	"github.com/ava-labs/avalanchego/vms/components/avax"
	"github.com/ava-labs/avalanchego/vms/components/gas"
	"github.com/ava-labs/avalanchego/vms/components/keystore"
	"github.com/ava-labs/avalanchego/vms/platformvm/fx"
	"github.com/ava-labs/avalanchego/vms/platformvm/reward"
	"github.com/ava-labs/avalanchego/vms/platformvm/signer"
	"github.com/ava-labs/avalanchego/vms/platformvm/stakeable"
	"github.com/ava-labs/avalanchego/vms/platformvm/state"
	"github.com/ava-labs/avalanchego/vms/platformvm/status"
	"github.com/ava-labs/avalanchego/vms/platformvm/txs"
	"github.com/ava-labs/avalanchego/vms/secp256k1fx"
	"github.com/ava-labs/avalanchego/vms/types"

	avajson "github.com/ava-labs/avalanchego/utils/json"
	safemath "github.com/ava-labs/avalanchego/utils/math"
	platformapi "github.com/ava-labs/avalanchego/vms/platformvm/api"
)

const (
	// Max number of addresses that can be passed in as argument to GetUTXOs
	maxGetUTXOsAddrs = 1024

	// Max number of addresses that can be passed in as argument to GetStake
	maxGetStakeAddrs = 256

	// Max number of items allowed in a page
	maxPageSize = 1024

	// Note: Staker attributes cache should be large enough so that no evictions
	// happen when the API loops through all stakers.
	stakerAttributesCacheSize = 100_000
)

var (
	errMissingDecisionBlock       = errors.New("should have a decision block within the past two blocks")
	errPrimaryNetworkIsNotASubnet = errors.New("the primary network isn't a subnet")
	errNoAddresses                = errors.New("no addresses provided")
	errMissingBlockchainID        = errors.New("argument 'blockchainID' not given")
)

// Service defines the API calls that can be made to the platform chain
type Service struct {
	vm                    *VM
	addrManager           avax.AddressManager
	stakerAttributesCache *cache.LRU[ids.ID, *stakerAttributes]
}

// All attributes are optional and may not be filled for each stakerTx.
type stakerAttributes struct {
	shares                 uint32
	rewardsOwner           fx.Owner
	validationRewardsOwner fx.Owner
	delegationRewardsOwner fx.Owner
	proofOfPossession      *signer.ProofOfPossession
}

// GetHeight returns the height of the last accepted block
func (s *Service) GetHeight(r *http.Request, _ *struct{}, response *api.GetHeightResponse) error {
	s.vm.ctx.Log.Debug("API called",
		zap.String("service", "platform"),
		zap.String("method", "getHeight"),
	)

	s.vm.ctx.Lock.Lock()
	defer s.vm.ctx.Lock.Unlock()

	ctx := r.Context()
	height, err := s.vm.GetCurrentHeight(ctx)
	response.Height = avajson.Uint64(height)
	return err
}

// ExportKeyArgs are arguments for ExportKey
type ExportKeyArgs struct {
	api.UserPass
	Address string `json:"address"`
}

// ExportKeyReply is the response for ExportKey
type ExportKeyReply struct {
	// The decrypted PrivateKey for the Address provided in the arguments
	PrivateKey *secp256k1.PrivateKey `json:"privateKey"`
}

// ExportKey returns a private key from the provided user
func (s *Service) ExportKey(_ *http.Request, args *ExportKeyArgs, reply *ExportKeyReply) error {
	s.vm.ctx.Log.Warn("deprecated API called",
		zap.String("service", "platform"),
		zap.String("method", "exportKey"),
		logging.UserString("username", args.Username),
	)

	address, err := avax.ParseServiceAddress(s.addrManager, args.Address)
	if err != nil {
		return fmt.Errorf("couldn't parse %s to address: %w", args.Address, err)
	}

	s.vm.ctx.Lock.Lock()
	defer s.vm.ctx.Lock.Unlock()

	user, err := keystore.NewUserFromKeystore(s.vm.ctx.Keystore, args.Username, args.Password)
	if err != nil {
		return err
	}

	reply.PrivateKey, err = user.GetKey(address)
	if err != nil {
		// Drop any potential error closing the user to report the original
		// error
		_ = user.Close()
		return fmt.Errorf("problem retrieving private key: %w", err)
	}
	return user.Close()
}

type GetBalanceRequest struct {
	Addresses []string `json:"addresses"`
}

// Note: We explicitly duplicate AVAX out of the maps to ensure backwards
// compatibility.
type GetBalanceResponse struct {
	// Balance, in nAVAX, of the address
	Balance             avajson.Uint64            `json:"balance"`
	Unlocked            avajson.Uint64            `json:"unlocked"`
	LockedStakeable     avajson.Uint64            `json:"lockedStakeable"`
	LockedNotStakeable  avajson.Uint64            `json:"lockedNotStakeable"`
	Balances            map[ids.ID]avajson.Uint64 `json:"balances"`
	Unlockeds           map[ids.ID]avajson.Uint64 `json:"unlockeds"`
	LockedStakeables    map[ids.ID]avajson.Uint64 `json:"lockedStakeables"`
	LockedNotStakeables map[ids.ID]avajson.Uint64 `json:"lockedNotStakeables"`
	UTXOIDs             []*avax.UTXOID            `json:"utxoIDs"`
}

// GetBalance gets the balance of an address
func (s *Service) GetBalance(_ *http.Request, args *GetBalanceRequest, response *GetBalanceResponse) error {
	s.vm.ctx.Log.Debug("deprecated API called",
		zap.String("service", "platform"),
		zap.String("method", "getBalance"),
		logging.UserStrings("addresses", args.Addresses),
	)

	addrs, err := avax.ParseServiceAddresses(s.addrManager, args.Addresses)
	if err != nil {
		return err
	}

	s.vm.ctx.Lock.Lock()
	defer s.vm.ctx.Lock.Unlock()

	utxos, err := avax.GetAllUTXOs(s.vm.state, addrs)
	if err != nil {
		return fmt.Errorf("couldn't get UTXO set of %v: %w", args.Addresses, err)
	}

	currentTime := s.vm.clock.Unix()

	unlockeds := map[ids.ID]uint64{}
	lockedStakeables := map[ids.ID]uint64{}
	lockedNotStakeables := map[ids.ID]uint64{}

utxoFor:
	for _, utxo := range utxos {
		assetID := utxo.AssetID()
		switch out := utxo.Out.(type) {
		case *secp256k1fx.TransferOutput:
			if out.Locktime <= currentTime {
				newBalance, err := safemath.Add(unlockeds[assetID], out.Amount())
				if err != nil {
					unlockeds[assetID] = math.MaxUint64
				} else {
					unlockeds[assetID] = newBalance
				}
			} else {
				newBalance, err := safemath.Add(lockedNotStakeables[assetID], out.Amount())
				if err != nil {
					lockedNotStakeables[assetID] = math.MaxUint64
				} else {
					lockedNotStakeables[assetID] = newBalance
				}
			}
		case *stakeable.LockOut:
			innerOut, ok := out.TransferableOut.(*secp256k1fx.TransferOutput)
			switch {
			case !ok:
				s.vm.ctx.Log.Warn("unexpected output type in UTXO",
					zap.String("type", fmt.Sprintf("%T", out.TransferableOut)),
				)
				continue utxoFor
			case innerOut.Locktime > currentTime:
				newBalance, err := safemath.Add(lockedNotStakeables[assetID], out.Amount())
				if err != nil {
					lockedNotStakeables[assetID] = math.MaxUint64
				} else {
					lockedNotStakeables[assetID] = newBalance
				}
			case out.Locktime <= currentTime:
				newBalance, err := safemath.Add(unlockeds[assetID], out.Amount())
				if err != nil {
					unlockeds[assetID] = math.MaxUint64
				} else {
					unlockeds[assetID] = newBalance
				}
			default:
				newBalance, err := safemath.Add(lockedStakeables[assetID], out.Amount())
				if err != nil {
					lockedStakeables[assetID] = math.MaxUint64
				} else {
					lockedStakeables[assetID] = newBalance
				}
			}
		default:
			continue utxoFor
		}

		response.UTXOIDs = append(response.UTXOIDs, &utxo.UTXOID)
	}

	balances := maps.Clone(lockedStakeables)
	for assetID, amount := range lockedNotStakeables {
		newBalance, err := safemath.Add(balances[assetID], amount)
		if err != nil {
			balances[assetID] = math.MaxUint64
		} else {
			balances[assetID] = newBalance
		}
	}
	for assetID, amount := range unlockeds {
		newBalance, err := safemath.Add(balances[assetID], amount)
		if err != nil {
			balances[assetID] = math.MaxUint64
		} else {
			balances[assetID] = newBalance
		}
	}

	response.Balances = newJSONBalanceMap(balances)
	response.Unlockeds = newJSONBalanceMap(unlockeds)
	response.LockedStakeables = newJSONBalanceMap(lockedStakeables)
	response.LockedNotStakeables = newJSONBalanceMap(lockedNotStakeables)
	response.Balance = response.Balances[s.vm.ctx.AVAXAssetID]
	response.Unlocked = response.Unlockeds[s.vm.ctx.AVAXAssetID]
	response.LockedStakeable = response.LockedStakeables[s.vm.ctx.AVAXAssetID]
	response.LockedNotStakeable = response.LockedNotStakeables[s.vm.ctx.AVAXAssetID]
	return nil
}

func newJSONBalanceMap(balanceMap map[ids.ID]uint64) map[ids.ID]avajson.Uint64 {
	jsonBalanceMap := make(map[ids.ID]avajson.Uint64, len(balanceMap))
	for assetID, amount := range balanceMap {
		jsonBalanceMap[assetID] = avajson.Uint64(amount)
	}
	return jsonBalanceMap
}

// ListAddresses returns the addresses controlled by [args.Username]
func (s *Service) ListAddresses(_ *http.Request, args *api.UserPass, response *api.JSONAddresses) error {
	s.vm.ctx.Log.Warn("deprecated API called",
		zap.String("service", "platform"),
		zap.String("method", "listAddresses"),
		logging.UserString("username", args.Username),
	)

	s.vm.ctx.Lock.Lock()
	defer s.vm.ctx.Lock.Unlock()

	user, err := keystore.NewUserFromKeystore(s.vm.ctx.Keystore, args.Username, args.Password)
	if err != nil {
		return err
	}
	defer user.Close()

	addresses, err := user.GetAddresses()
	if err != nil {
		return fmt.Errorf("couldn't get addresses: %w", err)
	}
	response.Addresses = make([]string, len(addresses))
	for i, addr := range addresses {
		response.Addresses[i], err = s.addrManager.FormatLocalAddress(addr)
		if err != nil {
			return fmt.Errorf("problem formatting address: %w", err)
		}
	}
	return user.Close()
}

// Index is an address and an associated UTXO.
// Marks a starting or stopping point when fetching UTXOs. Used for pagination.
type Index struct {
	Address string `json:"address"` // The address as a string
	UTXO    string `json:"utxo"`    // The UTXO ID as a string
}

// GetUTXOs returns the UTXOs controlled by the given addresses
func (s *Service) GetUTXOs(_ *http.Request, args *api.GetUTXOsArgs, response *api.GetUTXOsReply) error {
	s.vm.ctx.Log.Debug("API called",
		zap.String("service", "platform"),
		zap.String("method", "getUTXOs"),
	)

	if len(args.Addresses) == 0 {
		return errNoAddresses
	}
	if len(args.Addresses) > maxGetUTXOsAddrs {
		return fmt.Errorf("number of addresses given, %d, exceeds maximum, %d", len(args.Addresses), maxGetUTXOsAddrs)
	}

	var sourceChain ids.ID
	if args.SourceChain == "" {
		sourceChain = s.vm.ctx.ChainID
	} else {
		chainID, err := s.vm.ctx.BCLookup.Lookup(args.SourceChain)
		if err != nil {
			return fmt.Errorf("problem parsing source chainID %q: %w", args.SourceChain, err)
		}
		sourceChain = chainID
	}

	addrSet, err := avax.ParseServiceAddresses(s.addrManager, args.Addresses)
	if err != nil {
		return err
	}

	startAddr := ids.ShortEmpty
	startUTXO := ids.Empty
	if args.StartIndex.Address != "" || args.StartIndex.UTXO != "" {
		startAddr, err = avax.ParseServiceAddress(s.addrManager, args.StartIndex.Address)
		if err != nil {
			return fmt.Errorf("couldn't parse start index address %q: %w", args.StartIndex.Address, err)
		}
		startUTXO, err = ids.FromString(args.StartIndex.UTXO)
		if err != nil {
			return fmt.Errorf("couldn't parse start index utxo: %w", err)
		}
	}

	var (
		utxos     []*avax.UTXO
		endAddr   ids.ShortID
		endUTXOID ids.ID
	)
	limit := int(args.Limit)
	if limit <= 0 || maxPageSize < limit {
		limit = maxPageSize
	}

	s.vm.ctx.Lock.Lock()
	defer s.vm.ctx.Lock.Unlock()

	if sourceChain == s.vm.ctx.ChainID {
		utxos, endAddr, endUTXOID, err = avax.GetPaginatedUTXOs(
			s.vm.state,
			addrSet,
			startAddr,
			startUTXO,
			limit,
		)
	} else {
		utxos, endAddr, endUTXOID, err = avax.GetAtomicUTXOs(
			s.vm.ctx.SharedMemory,
			txs.Codec,
			sourceChain,
			addrSet,
			startAddr,
			startUTXO,
			limit,
		)
	}
	if err != nil {
		return fmt.Errorf("problem retrieving UTXOs: %w", err)
	}

	response.UTXOs = make([]string, len(utxos))
	for i, utxo := range utxos {
		bytes, err := txs.Codec.Marshal(txs.CodecVersion, utxo)
		if err != nil {
			return fmt.Errorf("couldn't serialize UTXO %q: %w", utxo.InputID(), err)
		}
		response.UTXOs[i], err = formatting.Encode(args.Encoding, bytes)
		if err != nil {
			return fmt.Errorf("couldn't encode UTXO %s as %s: %w", utxo.InputID(), args.Encoding, err)
		}
	}

	endAddress, err := s.addrManager.FormatLocalAddress(endAddr)
	if err != nil {
		return fmt.Errorf("problem formatting address: %w", err)
	}

	response.EndIndex.Address = endAddress
	response.EndIndex.UTXO = endUTXOID.String()
	response.NumFetched = avajson.Uint64(len(utxos))
	response.Encoding = args.Encoding
	return nil
}

// GetSubnetArgs are the arguments to GetSubnet
type GetSubnetArgs struct {
	// ID of the subnet to retrieve information about
	SubnetID ids.ID `json:"subnetID"`
}

// GetSubnetResponse is the response from calling GetSubnet
type GetSubnetResponse struct {
	// whether it is permissioned or not
	IsPermissioned bool `json:"isPermissioned"`
	// subnet auth information for a permissioned subnet
	ControlKeys []string       `json:"controlKeys"`
	Threshold   avajson.Uint32 `json:"threshold"`
	Locktime    avajson.Uint64 `json:"locktime"`
	// subnet transformation tx ID for an elastic subnet
	SubnetTransformationTxID ids.ID `json:"subnetTransformationTxID"`
<<<<<<< HEAD
	// subnet manager information for a permissionless L1
=======
	// subnet conversion information for a permissionless L1
>>>>>>> f40c1b3f
	ConversionID   ids.ID              `json:"conversionID"`
	ManagerChainID ids.ID              `json:"managerChainID"`
	ManagerAddress types.JSONByteSlice `json:"managerAddress"`
}

func (s *Service) GetSubnet(_ *http.Request, args *GetSubnetArgs, response *GetSubnetResponse) error {
	s.vm.ctx.Log.Debug("API called",
		zap.String("service", "platform"),
		zap.String("method", "getSubnet"),
		zap.Stringer("subnetID", args.SubnetID),
	)

	if args.SubnetID == constants.PrimaryNetworkID {
		return errPrimaryNetworkIsNotASubnet
	}

	s.vm.ctx.Lock.Lock()
	defer s.vm.ctx.Lock.Unlock()

	subnetOwner, err := s.vm.state.GetSubnetOwner(args.SubnetID)
	if err != nil {
		return err
	}
	owner, ok := subnetOwner.(*secp256k1fx.OutputOwners)
	if !ok {
		return fmt.Errorf("expected *secp256k1fx.OutputOwners but got %T", subnetOwner)
	}
	controlAddrs := make([]string, len(owner.Addrs))
	for i, controlKeyID := range owner.Addrs {
		addr, err := s.addrManager.FormatLocalAddress(controlKeyID)
		if err != nil {
			return fmt.Errorf("problem formatting address: %w", err)
		}
		controlAddrs[i] = addr
	}

	response.ControlKeys = controlAddrs
	response.Threshold = avajson.Uint32(owner.Threshold)
	response.Locktime = avajson.Uint64(owner.Locktime)

	switch subnetTransformationTx, err := s.vm.state.GetSubnetTransformation(args.SubnetID); err {
	case nil:
		response.IsPermissioned = false
		response.SubnetTransformationTxID = subnetTransformationTx.ID()
	case database.ErrNotFound:
		response.IsPermissioned = true
		response.SubnetTransformationTxID = ids.Empty
	default:
		return err
	}

	switch conversionID, chainID, addr, err := s.vm.state.GetSubnetConversion(args.SubnetID); err {
	case nil:
		response.IsPermissioned = false
		response.ConversionID = conversionID
		response.ManagerChainID = chainID
		response.ManagerAddress = addr
	case database.ErrNotFound:
		response.ConversionID = ids.Empty
		response.ManagerChainID = ids.Empty
		response.ManagerAddress = []byte(nil)
	default:
		return err
	}

	return nil
}

// APISubnet is a representation of a subnet used in API calls
type APISubnet struct {
	// ID of the subnet
	ID ids.ID `json:"id"`

	// Each element of [ControlKeys] the address of a public key.
	// A transaction to add a validator to this subnet requires
	// signatures from [Threshold] of these keys to be valid.
	ControlKeys []string       `json:"controlKeys"`
	Threshold   avajson.Uint32 `json:"threshold"`
}

// GetSubnetsArgs are the arguments to GetSubnets
type GetSubnetsArgs struct {
	// IDs of the subnets to retrieve information about
	// If omitted, gets all subnets
	IDs []ids.ID `json:"ids"`
}

// GetSubnetsResponse is the response from calling GetSubnets
type GetSubnetsResponse struct {
	// Each element is a subnet that exists
	// Null if there are no subnets other than the primary network
	Subnets []APISubnet `json:"subnets"`
}

// GetSubnets returns the subnets whose ID are in [args.IDs]
// The response will include the primary network
func (s *Service) GetSubnets(_ *http.Request, args *GetSubnetsArgs, response *GetSubnetsResponse) error {
	s.vm.ctx.Log.Debug("deprecated API called",
		zap.String("service", "platform"),
		zap.String("method", "getSubnets"),
	)

	s.vm.ctx.Lock.Lock()
	defer s.vm.ctx.Lock.Unlock()

	getAll := len(args.IDs) == 0
	if getAll {
		subnetIDs, err := s.vm.state.GetSubnetIDs() // all subnets
		if err != nil {
			return fmt.Errorf("error getting subnets from database: %w", err)
		}

		response.Subnets = make([]APISubnet, len(subnetIDs)+1)
		for i, subnetID := range subnetIDs {
			if _, err := s.vm.state.GetSubnetTransformation(subnetID); err == nil {
				response.Subnets[i] = APISubnet{
					ID:          subnetID,
					ControlKeys: []string{},
					Threshold:   avajson.Uint32(0),
				}
				continue
			}

			subnetOwner, err := s.vm.state.GetSubnetOwner(subnetID)
			if err != nil {
				return err
			}

			owner, ok := subnetOwner.(*secp256k1fx.OutputOwners)
			if !ok {
				return fmt.Errorf("expected *secp256k1fx.OutputOwners but got %T", subnetOwner)
			}

			controlAddrs := make([]string, len(owner.Addrs))
			for i, controlKeyID := range owner.Addrs {
				addr, err := s.addrManager.FormatLocalAddress(controlKeyID)
				if err != nil {
					return fmt.Errorf("problem formatting address: %w", err)
				}
				controlAddrs[i] = addr
			}
			response.Subnets[i] = APISubnet{
				ID:          subnetID,
				ControlKeys: controlAddrs,
				Threshold:   avajson.Uint32(owner.Threshold),
			}
		}
		// Include primary network
		response.Subnets[len(subnetIDs)] = APISubnet{
			ID:          constants.PrimaryNetworkID,
			ControlKeys: []string{},
			Threshold:   avajson.Uint32(0),
		}
		return nil
	}

	subnetSet := set.NewSet[ids.ID](len(args.IDs))
	for _, subnetID := range args.IDs {
		if subnetSet.Contains(subnetID) {
			continue
		}
		subnetSet.Add(subnetID)

		if subnetID == constants.PrimaryNetworkID {
			response.Subnets = append(response.Subnets,
				APISubnet{
					ID:          constants.PrimaryNetworkID,
					ControlKeys: []string{},
					Threshold:   avajson.Uint32(0),
				},
			)
			continue
		}

		if _, err := s.vm.state.GetSubnetTransformation(subnetID); err == nil {
			response.Subnets = append(response.Subnets, APISubnet{
				ID:          subnetID,
				ControlKeys: []string{},
				Threshold:   avajson.Uint32(0),
			})
			continue
		}

		subnetOwner, err := s.vm.state.GetSubnetOwner(subnetID)
		if err == database.ErrNotFound {
			continue
		}
		if err != nil {
			return err
		}

		owner, ok := subnetOwner.(*secp256k1fx.OutputOwners)
		if !ok {
			return fmt.Errorf("expected *secp256k1fx.OutputOwners but got %T", subnetOwner)
		}

		controlAddrs := make([]string, len(owner.Addrs))
		for i, controlKeyID := range owner.Addrs {
			addr, err := s.addrManager.FormatLocalAddress(controlKeyID)
			if err != nil {
				return fmt.Errorf("problem formatting address: %w", err)
			}
			controlAddrs[i] = addr
		}

		response.Subnets = append(response.Subnets, APISubnet{
			ID:          subnetID,
			ControlKeys: controlAddrs,
			Threshold:   avajson.Uint32(owner.Threshold),
		})
	}
	return nil
}

// GetStakingAssetIDArgs are the arguments to GetStakingAssetID
type GetStakingAssetIDArgs struct {
	SubnetID ids.ID `json:"subnetID"`
}

// GetStakingAssetIDResponse is the response from calling GetStakingAssetID
type GetStakingAssetIDResponse struct {
	AssetID ids.ID `json:"assetID"`
}

// GetStakingAssetID returns the assetID of the token used to stake on the
// provided subnet
func (s *Service) GetStakingAssetID(_ *http.Request, args *GetStakingAssetIDArgs, response *GetStakingAssetIDResponse) error {
	s.vm.ctx.Log.Debug("API called",
		zap.String("service", "platform"),
		zap.String("method", "getStakingAssetID"),
	)

	if args.SubnetID == constants.PrimaryNetworkID {
		response.AssetID = s.vm.ctx.AVAXAssetID
		return nil
	}

	s.vm.ctx.Lock.Lock()
	defer s.vm.ctx.Lock.Unlock()

	transformSubnetIntf, err := s.vm.state.GetSubnetTransformation(args.SubnetID)
	if err != nil {
		return fmt.Errorf(
			"failed fetching subnet transformation for %s: %w",
			args.SubnetID,
			err,
		)
	}
	transformSubnet, ok := transformSubnetIntf.Unsigned.(*txs.TransformSubnetTx)
	if !ok {
		return fmt.Errorf(
			"unexpected subnet transformation tx type fetched %T",
			transformSubnetIntf.Unsigned,
		)
	}

	response.AssetID = transformSubnet.AssetID
	return nil
}

// GetCurrentValidatorsArgs are the arguments for calling GetCurrentValidators
type GetCurrentValidatorsArgs struct {
	// Subnet we're listing the validators of
	// If omitted, defaults to primary network
	SubnetID ids.ID `json:"subnetID"`
	// NodeIDs of validators to request. If [NodeIDs]
	// is empty, it fetches all current validators. If
	// some nodeIDs are not currently validators, they
	// will be omitted from the response.
	NodeIDs []ids.NodeID `json:"nodeIDs"`
}

// GetCurrentValidatorsReply are the results from calling GetCurrentValidators.
// Each validator contains a list of delegators to itself.
type GetCurrentValidatorsReply struct {
	Validators []interface{} `json:"validators"`
}

func (s *Service) loadStakerTxAttributes(txID ids.ID) (*stakerAttributes, error) {
	// Lookup tx from the cache first.
	attr, found := s.stakerAttributesCache.Get(txID)
	if found {
		return attr, nil
	}

	// Tx not available in cache; pull it from disk and populate the cache.
	tx, _, err := s.vm.state.GetTx(txID)
	if err != nil {
		return nil, err
	}

	switch stakerTx := tx.Unsigned.(type) {
	case txs.ValidatorTx:
		var pop *signer.ProofOfPossession
		if staker, ok := stakerTx.(*txs.AddPermissionlessValidatorTx); ok {
			if s, ok := staker.Signer.(*signer.ProofOfPossession); ok {
				pop = s
			}
		}

		attr = &stakerAttributes{
			shares:                 stakerTx.Shares(),
			validationRewardsOwner: stakerTx.ValidationRewardsOwner(),
			delegationRewardsOwner: stakerTx.DelegationRewardsOwner(),
			proofOfPossession:      pop,
		}

	case txs.DelegatorTx:
		attr = &stakerAttributes{
			rewardsOwner: stakerTx.RewardsOwner(),
		}

	default:
		return nil, fmt.Errorf("unexpected staker tx type %T", tx.Unsigned)
	}

	s.stakerAttributesCache.Put(txID, attr)
	return attr, nil
}

// GetCurrentValidators returns the current validators. If a single nodeID
// is provided, full delegators information is also returned. Otherwise only
// delegators' number and total weight is returned.
func (s *Service) GetCurrentValidators(_ *http.Request, args *GetCurrentValidatorsArgs, reply *GetCurrentValidatorsReply) error {
	s.vm.ctx.Log.Debug("API called",
		zap.String("service", "platform"),
		zap.String("method", "getCurrentValidators"),
	)

	reply.Validators = []interface{}{}

	// Validator's node ID as string --> Delegators to them
	vdrToDelegators := map[ids.NodeID][]platformapi.PrimaryDelegator{}

	// Create set of nodeIDs
	nodeIDs := set.Of(args.NodeIDs...)

	s.vm.ctx.Lock.Lock()
	defer s.vm.ctx.Lock.Unlock()

	numNodeIDs := nodeIDs.Len()
	targetStakers := make([]*state.Staker, 0, numNodeIDs)
	if numNodeIDs == 0 { // Include all nodes
		currentStakerIterator, err := s.vm.state.GetCurrentStakerIterator()
		if err != nil {
			return err
		}
		// TODO: avoid iterating over delegators here.
		for currentStakerIterator.Next() {
			staker := currentStakerIterator.Value()
			if args.SubnetID != staker.SubnetID {
				continue
			}
			targetStakers = append(targetStakers, staker)
		}
		currentStakerIterator.Release()
	} else {
		for nodeID := range nodeIDs {
			staker, err := s.vm.state.GetCurrentValidator(args.SubnetID, nodeID)
			switch err {
			case nil:
			case database.ErrNotFound:
				// nothing to do, continue
				continue
			default:
				return err
			}
			targetStakers = append(targetStakers, staker)

			// TODO: avoid iterating over delegators when numNodeIDs > 1.
			delegatorsIt, err := s.vm.state.GetCurrentDelegatorIterator(args.SubnetID, nodeID)
			if err != nil {
				return err
			}
			for delegatorsIt.Next() {
				staker := delegatorsIt.Value()
				targetStakers = append(targetStakers, staker)
			}
			delegatorsIt.Release()
		}
	}

	for _, currentStaker := range targetStakers {
		nodeID := currentStaker.NodeID
		weight := avajson.Uint64(currentStaker.Weight)
		apiStaker := platformapi.Staker{
			TxID:        currentStaker.TxID,
			StartTime:   avajson.Uint64(currentStaker.StartTime.Unix()),
			EndTime:     avajson.Uint64(currentStaker.EndTime.Unix()),
			Weight:      weight,
			StakeAmount: &weight,
			NodeID:      nodeID,
		}
		potentialReward := avajson.Uint64(currentStaker.PotentialReward)

		delegateeReward, err := s.vm.state.GetDelegateeReward(currentStaker.SubnetID, currentStaker.NodeID)
		if err != nil {
			return err
		}
		jsonDelegateeReward := avajson.Uint64(delegateeReward)

		switch currentStaker.Priority {
		case txs.PrimaryNetworkValidatorCurrentPriority, txs.SubnetPermissionlessValidatorCurrentPriority:
			attr, err := s.loadStakerTxAttributes(currentStaker.TxID)
			if err != nil {
				return err
			}

			shares := attr.shares
			delegationFee := avajson.Float32(100 * float32(shares) / float32(reward.PercentDenominator))
			var (
				uptime    *avajson.Float32
				connected *bool
			)
			if args.SubnetID == constants.PrimaryNetworkID {
				rawUptime, err := s.vm.uptimeManager.CalculateUptimePercentFrom(currentStaker.NodeID, currentStaker.StartTime)
				if err != nil {
					return err
				}
				// Transform this to a percentage (0-100) to make it consistent
				// with observedUptime in info.peers API
				currentUptime := avajson.Float32(rawUptime * 100)
				if err != nil {
					return err
				}
				isConnected := s.vm.uptimeManager.IsConnected(currentStaker.NodeID)
				connected = &isConnected
				uptime = &currentUptime
			}

			var (
				validationRewardOwner *platformapi.Owner
				delegationRewardOwner *platformapi.Owner
			)
			validationOwner, ok := attr.validationRewardsOwner.(*secp256k1fx.OutputOwners)
			if ok {
				validationRewardOwner, err = s.getAPIOwner(validationOwner)
				if err != nil {
					return err
				}
			}
			delegationOwner, ok := attr.delegationRewardsOwner.(*secp256k1fx.OutputOwners)
			if ok {
				delegationRewardOwner, err = s.getAPIOwner(delegationOwner)
				if err != nil {
					return err
				}
			}

			vdr := platformapi.PermissionlessValidator{
				Staker:                 apiStaker,
				Uptime:                 uptime,
				Connected:              connected,
				PotentialReward:        &potentialReward,
				AccruedDelegateeReward: &jsonDelegateeReward,
				RewardOwner:            validationRewardOwner,
				ValidationRewardOwner:  validationRewardOwner,
				DelegationRewardOwner:  delegationRewardOwner,
				DelegationFee:          delegationFee,
				Signer:                 attr.proofOfPossession,
			}
			reply.Validators = append(reply.Validators, vdr)

		case txs.PrimaryNetworkDelegatorCurrentPriority, txs.SubnetPermissionlessDelegatorCurrentPriority:
			var rewardOwner *platformapi.Owner
			// If we are handling multiple nodeIDs, we don't return the
			// delegator information.
			if numNodeIDs == 1 {
				attr, err := s.loadStakerTxAttributes(currentStaker.TxID)
				if err != nil {
					return err
				}
				owner, ok := attr.rewardsOwner.(*secp256k1fx.OutputOwners)
				if ok {
					rewardOwner, err = s.getAPIOwner(owner)
					if err != nil {
						return err
					}
				}
			}

			delegator := platformapi.PrimaryDelegator{
				Staker:          apiStaker,
				RewardOwner:     rewardOwner,
				PotentialReward: &potentialReward,
			}
			vdrToDelegators[delegator.NodeID] = append(vdrToDelegators[delegator.NodeID], delegator)

		case txs.SubnetPermissionedValidatorCurrentPriority:
			reply.Validators = append(reply.Validators, platformapi.PermissionedValidator{
				Staker: apiStaker,
			})

		default:
			return fmt.Errorf("unexpected staker priority %d", currentStaker.Priority)
		}
	}

	// handle delegators' information
	for i, vdrIntf := range reply.Validators {
		vdr, ok := vdrIntf.(platformapi.PermissionlessValidator)
		if !ok {
			continue
		}
		delegators, ok := vdrToDelegators[vdr.NodeID]
		if !ok {
			// If we are expected to populate the delegators field, we should
			// always return a non-nil value.
			delegators = []platformapi.PrimaryDelegator{}
		}
		delegatorCount := avajson.Uint64(len(delegators))
		delegatorWeight := avajson.Uint64(0)
		for _, d := range delegators {
			delegatorWeight += d.Weight
		}

		vdr.DelegatorCount = &delegatorCount
		vdr.DelegatorWeight = &delegatorWeight

		if numNodeIDs == 1 {
			// queried a specific validator, load all of its delegators
			vdr.Delegators = &delegators
		}
		reply.Validators[i] = vdr
	}

	return nil
}

// GetCurrentSupplyArgs are the arguments for calling GetCurrentSupply
type GetCurrentSupplyArgs struct {
	SubnetID ids.ID `json:"subnetID"`
}

// GetCurrentSupplyReply are the results from calling GetCurrentSupply
type GetCurrentSupplyReply struct {
	Supply avajson.Uint64 `json:"supply"`
	Height avajson.Uint64 `json:"height"`
}

// GetCurrentSupply returns an upper bound on the supply of AVAX in the system
func (s *Service) GetCurrentSupply(r *http.Request, args *GetCurrentSupplyArgs, reply *GetCurrentSupplyReply) error {
	s.vm.ctx.Log.Debug("API called",
		zap.String("service", "platform"),
		zap.String("method", "getCurrentSupply"),
	)

	s.vm.ctx.Lock.Lock()
	defer s.vm.ctx.Lock.Unlock()

	supply, err := s.vm.state.GetCurrentSupply(args.SubnetID)
	if err != nil {
		return fmt.Errorf("fetching current supply failed: %w", err)
	}
	reply.Supply = avajson.Uint64(supply)

	ctx := r.Context()
	height, err := s.vm.GetCurrentHeight(ctx)
	if err != nil {
		return fmt.Errorf("fetching current height failed: %w", err)
	}
	reply.Height = avajson.Uint64(height)

	return nil
}

// SampleValidatorsArgs are the arguments for calling SampleValidators
type SampleValidatorsArgs struct {
	// Number of validators in the sample
	Size avajson.Uint16 `json:"size"`

	// ID of subnet to sample validators from
	// If omitted, defaults to the primary network
	SubnetID ids.ID `json:"subnetID"`
}

// SampleValidatorsReply are the results from calling Sample
type SampleValidatorsReply struct {
	Validators []ids.NodeID `json:"validators"`
}

// SampleValidators returns a sampling of the list of current validators
func (s *Service) SampleValidators(_ *http.Request, args *SampleValidatorsArgs, reply *SampleValidatorsReply) error {
	s.vm.ctx.Log.Debug("API called",
		zap.String("service", "platform"),
		zap.String("method", "sampleValidators"),
		zap.Uint16("size", uint16(args.Size)),
	)

	sample, err := s.vm.Validators.Sample(args.SubnetID, int(args.Size))
	if err != nil {
		return fmt.Errorf("sampling %s errored with %w", args.SubnetID, err)
	}

	if sample == nil {
		reply.Validators = []ids.NodeID{}
	} else {
		utils.Sort(sample)
		reply.Validators = sample
	}
	return nil
}

// GetBlockchainStatusArgs is the arguments for calling GetBlockchainStatus
// [BlockchainID] is the ID of or an alias of the blockchain to get the status of.
type GetBlockchainStatusArgs struct {
	BlockchainID string `json:"blockchainID"`
}

// GetBlockchainStatusReply is the reply from calling GetBlockchainStatus
// [Status] is the blockchain's status.
type GetBlockchainStatusReply struct {
	Status status.BlockchainStatus `json:"status"`
}

// GetBlockchainStatus gets the status of a blockchain with the ID [args.BlockchainID].
func (s *Service) GetBlockchainStatus(r *http.Request, args *GetBlockchainStatusArgs, reply *GetBlockchainStatusReply) error {
	s.vm.ctx.Log.Debug("API called",
		zap.String("service", "platform"),
		zap.String("method", "getBlockchainStatus"),
	)

	if args.BlockchainID == "" {
		return errMissingBlockchainID
	}

	s.vm.ctx.Lock.Lock()
	defer s.vm.ctx.Lock.Unlock()

	// if its aliased then vm created this chain.
	if aliasedID, err := s.vm.Chains.Lookup(args.BlockchainID); err == nil {
		if s.nodeValidates(aliasedID) {
			reply.Status = status.Validating
			return nil
		}

		reply.Status = status.Syncing
		return nil
	}

	blockchainID, err := ids.FromString(args.BlockchainID)
	if err != nil {
		return fmt.Errorf("problem parsing blockchainID %q: %w", args.BlockchainID, err)
	}

	ctx := r.Context()
	lastAcceptedID, err := s.vm.LastAccepted(ctx)
	if err != nil {
		return fmt.Errorf("problem loading last accepted ID: %w", err)
	}

	exists, err := s.chainExists(ctx, lastAcceptedID, blockchainID)
	if err != nil {
		return fmt.Errorf("problem looking up blockchain: %w", err)
	}
	if exists {
		reply.Status = status.Created
		return nil
	}

	preferredBlkID := s.vm.manager.Preferred()
	preferred, err := s.chainExists(ctx, preferredBlkID, blockchainID)
	if err != nil {
		return fmt.Errorf("problem looking up blockchain: %w", err)
	}
	if preferred {
		reply.Status = status.Preferred
	} else {
		reply.Status = status.UnknownChain
	}
	return nil
}

func (s *Service) nodeValidates(blockchainID ids.ID) bool {
	chainTx, _, err := s.vm.state.GetTx(blockchainID)
	if err != nil {
		return false
	}

	chain, ok := chainTx.Unsigned.(*txs.CreateChainTx)
	if !ok {
		return false
	}

	_, isValidator := s.vm.Validators.GetValidator(chain.SubnetID, s.vm.ctx.NodeID)
	return isValidator
}

func (s *Service) chainExists(ctx context.Context, blockID ids.ID, chainID ids.ID) (bool, error) {
	state, ok := s.vm.manager.GetState(blockID)
	if !ok {
		block, err := s.vm.GetBlock(ctx, blockID)
		if err != nil {
			return false, err
		}
		state, ok = s.vm.manager.GetState(block.Parent())
		if !ok {
			return false, errMissingDecisionBlock
		}
	}

	tx, _, err := state.GetTx(chainID)
	if err == database.ErrNotFound {
		return false, nil
	}
	if err != nil {
		return false, err
	}
	_, ok = tx.Unsigned.(*txs.CreateChainTx)
	return ok, nil
}

// ValidatedByArgs is the arguments for calling ValidatedBy
type ValidatedByArgs struct {
	// ValidatedBy returns the ID of the Subnet validating the blockchain with this ID
	BlockchainID ids.ID `json:"blockchainID"`
}

// ValidatedByResponse is the reply from calling ValidatedBy
type ValidatedByResponse struct {
	// ID of the Subnet validating the specified blockchain
	SubnetID ids.ID `json:"subnetID"`
}

// ValidatedBy returns the ID of the Subnet that validates [args.BlockchainID]
func (s *Service) ValidatedBy(r *http.Request, args *ValidatedByArgs, response *ValidatedByResponse) error {
	s.vm.ctx.Log.Debug("API called",
		zap.String("service", "platform"),
		zap.String("method", "validatedBy"),
	)

	s.vm.ctx.Lock.Lock()
	defer s.vm.ctx.Lock.Unlock()

	var err error
	ctx := r.Context()
	response.SubnetID, err = s.vm.GetSubnetID(ctx, args.BlockchainID)
	return err
}

// ValidatesArgs are the arguments to Validates
type ValidatesArgs struct {
	SubnetID ids.ID `json:"subnetID"`
}

// ValidatesResponse is the response from calling Validates
type ValidatesResponse struct {
	BlockchainIDs []ids.ID `json:"blockchainIDs"`
}

// Validates returns the IDs of the blockchains validated by [args.SubnetID]
func (s *Service) Validates(_ *http.Request, args *ValidatesArgs, response *ValidatesResponse) error {
	s.vm.ctx.Log.Debug("API called",
		zap.String("service", "platform"),
		zap.String("method", "validates"),
	)

	s.vm.ctx.Lock.Lock()
	defer s.vm.ctx.Lock.Unlock()

	if args.SubnetID != constants.PrimaryNetworkID {
		subnetTx, _, err := s.vm.state.GetTx(args.SubnetID)
		if err != nil {
			return fmt.Errorf(
				"problem retrieving subnet %q: %w",
				args.SubnetID,
				err,
			)
		}
		_, ok := subnetTx.Unsigned.(*txs.CreateSubnetTx)
		if !ok {
			return fmt.Errorf("%q is not a subnet", args.SubnetID)
		}
	}

	// Get the chains that exist
	chains, err := s.vm.state.GetChains(args.SubnetID)
	if err != nil {
		return fmt.Errorf("problem retrieving chains for subnet %q: %w", args.SubnetID, err)
	}

	response.BlockchainIDs = make([]ids.ID, len(chains))
	for i, chain := range chains {
		response.BlockchainIDs[i] = chain.ID()
	}
	return nil
}

// APIBlockchain is the representation of a blockchain used in API calls
type APIBlockchain struct {
	// Blockchain's ID
	ID ids.ID `json:"id"`

	// Blockchain's (non-unique) human-readable name
	Name string `json:"name"`

	// Subnet that validates the blockchain
	SubnetID ids.ID `json:"subnetID"`

	// Virtual Machine the blockchain runs
	VMID ids.ID `json:"vmID"`
}

// GetBlockchainsResponse is the response from a call to GetBlockchains
type GetBlockchainsResponse struct {
	// blockchains that exist
	Blockchains []APIBlockchain `json:"blockchains"`
}

// GetBlockchains returns all of the blockchains that exist
func (s *Service) GetBlockchains(_ *http.Request, _ *struct{}, response *GetBlockchainsResponse) error {
	s.vm.ctx.Log.Debug("deprecated API called",
		zap.String("service", "platform"),
		zap.String("method", "getBlockchains"),
	)

	s.vm.ctx.Lock.Lock()
	defer s.vm.ctx.Lock.Unlock()

	subnetIDs, err := s.vm.state.GetSubnetIDs()
	if err != nil {
		return fmt.Errorf("couldn't retrieve subnets: %w", err)
	}

	response.Blockchains = []APIBlockchain{}
	for _, subnetID := range subnetIDs {
		chains, err := s.vm.state.GetChains(subnetID)
		if err != nil {
			return fmt.Errorf(
				"couldn't retrieve chains for subnet %q: %w",
				subnetID,
				err,
			)
		}

		for _, chainTx := range chains {
			chainID := chainTx.ID()
			chain, ok := chainTx.Unsigned.(*txs.CreateChainTx)
			if !ok {
				return fmt.Errorf("expected tx type *txs.CreateChainTx but got %T", chainTx.Unsigned)
			}
			response.Blockchains = append(response.Blockchains, APIBlockchain{
				ID:       chainID,
				Name:     chain.ChainName,
				SubnetID: subnetID,
				VMID:     chain.VMID,
			})
		}
	}

	chains, err := s.vm.state.GetChains(constants.PrimaryNetworkID)
	if err != nil {
		return fmt.Errorf("couldn't retrieve subnets: %w", err)
	}
	for _, chainTx := range chains {
		chainID := chainTx.ID()
		chain, ok := chainTx.Unsigned.(*txs.CreateChainTx)
		if !ok {
			return fmt.Errorf("expected tx type *txs.CreateChainTx but got %T", chainTx.Unsigned)
		}
		response.Blockchains = append(response.Blockchains, APIBlockchain{
			ID:       chainID,
			Name:     chain.ChainName,
			SubnetID: constants.PrimaryNetworkID,
			VMID:     chain.VMID,
		})
	}

	return nil
}

func (s *Service) IssueTx(_ *http.Request, args *api.FormattedTx, response *api.JSONTxID) error {
	s.vm.ctx.Log.Debug("API called",
		zap.String("service", "platform"),
		zap.String("method", "issueTx"),
	)

	txBytes, err := formatting.Decode(args.Encoding, args.Tx)
	if err != nil {
		return fmt.Errorf("problem decoding transaction: %w", err)
	}
	tx, err := txs.Parse(txs.Codec, txBytes)
	if err != nil {
		return fmt.Errorf("couldn't parse tx: %w", err)
	}

	if err := s.vm.issueTxFromRPC(tx); err != nil {
		return fmt.Errorf("couldn't issue tx: %w", err)
	}

	response.TxID = tx.ID()
	return nil
}

func (s *Service) GetTx(_ *http.Request, args *api.GetTxArgs, response *api.GetTxReply) error {
	s.vm.ctx.Log.Debug("API called",
		zap.String("service", "platform"),
		zap.String("method", "getTx"),
	)

	s.vm.ctx.Lock.Lock()
	defer s.vm.ctx.Lock.Unlock()

	tx, _, err := s.vm.state.GetTx(args.TxID)
	if err != nil {
		return fmt.Errorf("couldn't get tx: %w", err)
	}
	response.Encoding = args.Encoding

	var result any
	if args.Encoding == formatting.JSON {
		tx.Unsigned.InitCtx(s.vm.ctx)
		result = tx
	} else {
		result, err = formatting.Encode(args.Encoding, tx.Bytes())
		if err != nil {
			return fmt.Errorf("couldn't encode tx as %s: %w", args.Encoding, err)
		}
	}

	response.Tx, err = json.Marshal(result)
	return err
}

type GetTxStatusArgs struct {
	TxID ids.ID `json:"txID"`
}

type GetTxStatusResponse struct {
	Status status.Status `json:"status"`
	// Reason this tx was dropped.
	// Only non-empty if Status is dropped
	Reason string `json:"reason,omitempty"`
}

// GetTxStatus gets a tx's status
func (s *Service) GetTxStatus(_ *http.Request, args *GetTxStatusArgs, response *GetTxStatusResponse) error {
	s.vm.ctx.Log.Debug("API called",
		zap.String("service", "platform"),
		zap.String("method", "getTxStatus"),
	)

	s.vm.ctx.Lock.Lock()
	defer s.vm.ctx.Lock.Unlock()

	_, txStatus, err := s.vm.state.GetTx(args.TxID)
	if err == nil { // Found the status. Report it.
		response.Status = txStatus
		return nil
	}
	if err != database.ErrNotFound {
		return err
	}

	// The status of this transaction is not in the database - check if the tx
	// is in the preferred block's db. If so, return that it's processing.
	preferredID := s.vm.manager.Preferred()
	onAccept, ok := s.vm.manager.GetState(preferredID)
	if !ok {
		return fmt.Errorf("could not retrieve state for block %s", preferredID)
	}

	_, _, err = onAccept.GetTx(args.TxID)
	if err == nil {
		// Found the status in the preferred block's db. Report tx is processing.
		response.Status = status.Processing
		return nil
	}
	if err != database.ErrNotFound {
		return err
	}

	if _, ok := s.vm.Builder.Get(args.TxID); ok {
		// Found the tx in the mempool. Report tx is processing.
		response.Status = status.Processing
		return nil
	}

	// Note: we check if tx is dropped only after having looked for it
	// in the database and the mempool, because dropped txs may be re-issued.
	reason := s.vm.Builder.GetDropReason(args.TxID)
	if reason == nil {
		// The tx isn't being tracked by the node.
		response.Status = status.Unknown
		return nil
	}

	// The tx was recently dropped because it was invalid.
	response.Status = status.Dropped
	response.Reason = reason.Error()
	return nil
}

type GetStakeArgs struct {
	api.JSONAddresses
	ValidatorsOnly bool                `json:"validatorsOnly"`
	Encoding       formatting.Encoding `json:"encoding"`
}

// GetStakeReply is the response from calling GetStake.
type GetStakeReply struct {
	Staked  avajson.Uint64            `json:"staked"`
	Stakeds map[ids.ID]avajson.Uint64 `json:"stakeds"`
	// String representation of staked outputs
	// Each is of type avax.TransferableOutput
	Outputs []string `json:"stakedOutputs"`
	// Encoding of [Outputs]
	Encoding formatting.Encoding `json:"encoding"`
}

// GetStake returns the amount of nAVAX that [args.Addresses] have cumulatively
// staked on the Primary Network.
//
// This method assumes that each stake output has only owner
// This method assumes only AVAX can be staked
// This method only concerns itself with the Primary Network, not subnets
// TODO: Improve the performance of this method by maintaining this data
// in a data structure rather than re-calculating it by iterating over stakers
func (s *Service) GetStake(_ *http.Request, args *GetStakeArgs, response *GetStakeReply) error {
	s.vm.ctx.Log.Debug("deprecated API called",
		zap.String("service", "platform"),
		zap.String("method", "getStake"),
	)

	if len(args.Addresses) > maxGetStakeAddrs {
		return fmt.Errorf("%d addresses provided but this method can take at most %d", len(args.Addresses), maxGetStakeAddrs)
	}

	addrs, err := avax.ParseServiceAddresses(s.addrManager, args.Addresses)
	if err != nil {
		return err
	}

	s.vm.ctx.Lock.Lock()
	defer s.vm.ctx.Lock.Unlock()

	currentStakerIterator, err := s.vm.state.GetCurrentStakerIterator()
	if err != nil {
		return err
	}
	defer currentStakerIterator.Release()

	var (
		totalAmountStaked = make(map[ids.ID]uint64)
		stakedOuts        []avax.TransferableOutput
	)
	for currentStakerIterator.Next() { // Iterates over current stakers
		staker := currentStakerIterator.Value()

		if args.ValidatorsOnly && !staker.Priority.IsValidator() {
			continue
		}

		tx, _, err := s.vm.state.GetTx(staker.TxID)
		if err != nil {
			return err
		}

		stakedOuts = append(stakedOuts, getStakeHelper(tx, addrs, totalAmountStaked)...)
	}

	pendingStakerIterator, err := s.vm.state.GetPendingStakerIterator()
	if err != nil {
		return err
	}
	defer pendingStakerIterator.Release()

	for pendingStakerIterator.Next() { // Iterates over pending stakers
		staker := pendingStakerIterator.Value()

		if args.ValidatorsOnly && !staker.Priority.IsValidator() {
			continue
		}

		tx, _, err := s.vm.state.GetTx(staker.TxID)
		if err != nil {
			return err
		}

		stakedOuts = append(stakedOuts, getStakeHelper(tx, addrs, totalAmountStaked)...)
	}

	response.Stakeds = newJSONBalanceMap(totalAmountStaked)
	response.Staked = response.Stakeds[s.vm.ctx.AVAXAssetID]
	response.Outputs = make([]string, len(stakedOuts))
	for i, output := range stakedOuts {
		bytes, err := txs.Codec.Marshal(txs.CodecVersion, output)
		if err != nil {
			return fmt.Errorf("couldn't serialize output %s: %w", output.ID, err)
		}
		response.Outputs[i], err = formatting.Encode(args.Encoding, bytes)
		if err != nil {
			return fmt.Errorf("couldn't encode output %s as %s: %w", output.ID, args.Encoding, err)
		}
	}
	response.Encoding = args.Encoding

	return nil
}

// GetMinStakeArgs are the arguments for calling GetMinStake.
type GetMinStakeArgs struct {
	SubnetID ids.ID `json:"subnetID"`
}

// GetMinStakeReply is the response from calling GetMinStake.
type GetMinStakeReply struct {
	//  The minimum amount of tokens one must bond to be a validator
	MinValidatorStake avajson.Uint64 `json:"minValidatorStake"`
	// Minimum stake, in nAVAX, that can be delegated on the primary network
	MinDelegatorStake avajson.Uint64 `json:"minDelegatorStake"`
}

// GetMinStake returns the minimum staking amount in nAVAX.
func (s *Service) GetMinStake(_ *http.Request, args *GetMinStakeArgs, reply *GetMinStakeReply) error {
	s.vm.ctx.Log.Debug("API called",
		zap.String("service", "platform"),
		zap.String("method", "getMinStake"),
	)

	if args.SubnetID == constants.PrimaryNetworkID {
		reply.MinValidatorStake = avajson.Uint64(s.vm.MinValidatorStake)
		reply.MinDelegatorStake = avajson.Uint64(s.vm.MinDelegatorStake)
		return nil
	}

	s.vm.ctx.Lock.Lock()
	defer s.vm.ctx.Lock.Unlock()

	transformSubnetIntf, err := s.vm.state.GetSubnetTransformation(args.SubnetID)
	if err != nil {
		return fmt.Errorf(
			"failed fetching subnet transformation for %s: %w",
			args.SubnetID,
			err,
		)
	}
	transformSubnet, ok := transformSubnetIntf.Unsigned.(*txs.TransformSubnetTx)
	if !ok {
		return fmt.Errorf(
			"unexpected subnet transformation tx type fetched %T",
			transformSubnetIntf.Unsigned,
		)
	}

	reply.MinValidatorStake = avajson.Uint64(transformSubnet.MinValidatorStake)
	reply.MinDelegatorStake = avajson.Uint64(transformSubnet.MinDelegatorStake)

	return nil
}

// GetTotalStakeArgs are the arguments for calling GetTotalStake
type GetTotalStakeArgs struct {
	// Subnet we're getting the total stake
	// If omitted returns Primary network weight
	SubnetID ids.ID `json:"subnetID"`
}

// GetTotalStakeReply is the response from calling GetTotalStake.
type GetTotalStakeReply struct {
	// Deprecated: Use Weight instead.
	Stake avajson.Uint64 `json:"stake"`

	Weight avajson.Uint64 `json:"weight"`
}

// GetTotalStake returns the total amount staked on the Primary Network
func (s *Service) GetTotalStake(_ *http.Request, args *GetTotalStakeArgs, reply *GetTotalStakeReply) error {
	s.vm.ctx.Log.Debug("API called",
		zap.String("service", "platform"),
		zap.String("method", "getTotalStake"),
	)

	totalWeight, err := s.vm.Validators.TotalWeight(args.SubnetID)
	if err != nil {
		return fmt.Errorf("couldn't get total weight: %w", err)
	}
	weight := avajson.Uint64(totalWeight)
	reply.Weight = weight
	reply.Stake = weight
	return nil
}

// GetRewardUTXOsReply defines the GetRewardUTXOs replies returned from the API
type GetRewardUTXOsReply struct {
	// Number of UTXOs returned
	NumFetched avajson.Uint64 `json:"numFetched"`
	// The UTXOs
	UTXOs []string `json:"utxos"`
	// Encoding specifies the encoding format the UTXOs are returned in
	Encoding formatting.Encoding `json:"encoding"`
}

// GetRewardUTXOs returns the UTXOs that were rewarded after the provided
// transaction's staking period ended.
func (s *Service) GetRewardUTXOs(_ *http.Request, args *api.GetTxArgs, reply *GetRewardUTXOsReply) error {
	s.vm.ctx.Log.Debug("deprecated API called",
		zap.String("service", "platform"),
		zap.String("method", "getRewardUTXOs"),
	)

	s.vm.ctx.Lock.Lock()
	defer s.vm.ctx.Lock.Unlock()

	utxos, err := s.vm.state.GetRewardUTXOs(args.TxID)
	if err != nil {
		return fmt.Errorf("couldn't get reward UTXOs: %w", err)
	}

	reply.NumFetched = avajson.Uint64(len(utxos))
	reply.UTXOs = make([]string, len(utxos))
	for i, utxo := range utxos {
		utxoBytes, err := txs.GenesisCodec.Marshal(txs.CodecVersion, utxo)
		if err != nil {
			return fmt.Errorf("couldn't encode UTXO to bytes: %w", err)
		}

		utxoStr, err := formatting.Encode(args.Encoding, utxoBytes)
		if err != nil {
			return fmt.Errorf("couldn't encode utxo as %s: %w", args.Encoding, err)
		}
		reply.UTXOs[i] = utxoStr
	}
	reply.Encoding = args.Encoding
	return nil
}

// GetTimestampReply is the response from GetTimestamp
type GetTimestampReply struct {
	// Current timestamp
	Timestamp time.Time `json:"timestamp"`
}

// GetTimestamp returns the current timestamp on chain.
func (s *Service) GetTimestamp(_ *http.Request, _ *struct{}, reply *GetTimestampReply) error {
	s.vm.ctx.Log.Debug("API called",
		zap.String("service", "platform"),
		zap.String("method", "getTimestamp"),
	)

	s.vm.ctx.Lock.Lock()
	defer s.vm.ctx.Lock.Unlock()

	reply.Timestamp = s.vm.state.GetTimestamp()
	return nil
}

// GetValidatorsAtArgs is the response from GetValidatorsAt
type GetValidatorsAtArgs struct {
	Height   avajson.Uint64 `json:"height"`
	SubnetID ids.ID         `json:"subnetID"`
}

type jsonGetValidatorOutput struct {
	PublicKey *string        `json:"publicKey"`
	Weight    avajson.Uint64 `json:"weight"`
}

func (v *GetValidatorsAtReply) MarshalJSON() ([]byte, error) {
	m := make(map[ids.NodeID]*jsonGetValidatorOutput, len(v.Validators))
	for _, vdr := range v.Validators {
		vdrJSON := &jsonGetValidatorOutput{
			Weight: avajson.Uint64(vdr.Weight),
		}

		if vdr.PublicKey != nil {
			pk, err := formatting.Encode(formatting.HexNC, bls.PublicKeyToCompressedBytes(vdr.PublicKey))
			if err != nil {
				return nil, err
			}
			vdrJSON.PublicKey = &pk
		}

		m[vdr.NodeID] = vdrJSON
	}
	return json.Marshal(m)
}

func (v *GetValidatorsAtReply) UnmarshalJSON(b []byte) error {
	var m map[ids.NodeID]*jsonGetValidatorOutput
	if err := json.Unmarshal(b, &m); err != nil {
		return err
	}

	if m == nil {
		v.Validators = nil
		return nil
	}

	v.Validators = make(map[ids.NodeID]*validators.GetValidatorOutput, len(m))
	for nodeID, vdrJSON := range m {
		vdr := &validators.GetValidatorOutput{
			NodeID: nodeID,
			Weight: uint64(vdrJSON.Weight),
		}

		if vdrJSON.PublicKey != nil {
			pkBytes, err := formatting.Decode(formatting.HexNC, *vdrJSON.PublicKey)
			if err != nil {
				return err
			}
			vdr.PublicKey, err = bls.PublicKeyFromCompressedBytes(pkBytes)
			if err != nil {
				return err
			}
		}

		v.Validators[nodeID] = vdr
	}
	return nil
}

// GetValidatorsAtReply is the response from GetValidatorsAt
type GetValidatorsAtReply struct {
	Validators map[ids.NodeID]*validators.GetValidatorOutput
}

// GetValidatorsAt returns the weights of the validator set of a provided subnet
// at the specified height.
func (s *Service) GetValidatorsAt(r *http.Request, args *GetValidatorsAtArgs, reply *GetValidatorsAtReply) error {
	height := uint64(args.Height)
	s.vm.ctx.Log.Debug("API called",
		zap.String("service", "platform"),
		zap.String("method", "getValidatorsAt"),
		zap.Uint64("height", height),
		zap.Stringer("subnetID", args.SubnetID),
	)

	s.vm.ctx.Lock.Lock()
	defer s.vm.ctx.Lock.Unlock()

	ctx := r.Context()
	var err error
	reply.Validators, err = s.vm.GetValidatorSet(ctx, height, args.SubnetID)
	if err != nil {
		return fmt.Errorf("failed to get validator set: %w", err)
	}
	return nil
}

func (s *Service) GetBlock(_ *http.Request, args *api.GetBlockArgs, response *api.GetBlockResponse) error {
	s.vm.ctx.Log.Debug("API called",
		zap.String("service", "platform"),
		zap.String("method", "getBlock"),
		zap.Stringer("blkID", args.BlockID),
		zap.Stringer("encoding", args.Encoding),
	)

	s.vm.ctx.Lock.Lock()
	defer s.vm.ctx.Lock.Unlock()

	block, err := s.vm.manager.GetStatelessBlock(args.BlockID)
	if err != nil {
		return fmt.Errorf("couldn't get block with id %s: %w", args.BlockID, err)
	}
	response.Encoding = args.Encoding

	var result any
	if args.Encoding == formatting.JSON {
		block.InitCtx(s.vm.ctx)
		result = block
	} else {
		result, err = formatting.Encode(args.Encoding, block.Bytes())
		if err != nil {
			return fmt.Errorf("couldn't encode block %s as %s: %w", args.BlockID, args.Encoding, err)
		}
	}

	response.Block, err = json.Marshal(result)
	return err
}

// GetBlockByHeight returns the block at the given height.
func (s *Service) GetBlockByHeight(_ *http.Request, args *api.GetBlockByHeightArgs, response *api.GetBlockResponse) error {
	s.vm.ctx.Log.Debug("API called",
		zap.String("service", "platform"),
		zap.String("method", "getBlockByHeight"),
		zap.Uint64("height", uint64(args.Height)),
		zap.Stringer("encoding", args.Encoding),
	)

	s.vm.ctx.Lock.Lock()
	defer s.vm.ctx.Lock.Unlock()

	blockID, err := s.vm.state.GetBlockIDAtHeight(uint64(args.Height))
	if err != nil {
		return fmt.Errorf("couldn't get block at height %d: %w", args.Height, err)
	}

	block, err := s.vm.manager.GetStatelessBlock(blockID)
	if err != nil {
		s.vm.ctx.Log.Error("couldn't get accepted block",
			zap.Stringer("blkID", blockID),
			zap.Error(err),
		)
		return fmt.Errorf("couldn't get block with id %s: %w", blockID, err)
	}
	response.Encoding = args.Encoding

	var result any
	if args.Encoding == formatting.JSON {
		block.InitCtx(s.vm.ctx)
		result = block
	} else {
		result, err = formatting.Encode(args.Encoding, block.Bytes())
		if err != nil {
			return fmt.Errorf("couldn't encode block %s as %s: %w", blockID, args.Encoding, err)
		}
	}

	response.Block, err = json.Marshal(result)
	return err
}

// GetFeeConfig returns the dynamic fee config of the chain.
func (s *Service) GetFeeConfig(_ *http.Request, _ *struct{}, reply *gas.Config) error {
	s.vm.ctx.Log.Debug("API called",
		zap.String("service", "platform"),
		zap.String("method", "getFeeConfig"),
	)

	// TODO: Remove after Etna is activated.
	now := time.Now()
	if !s.vm.Config.UpgradeConfig.IsEtnaActivated(now) {
		return nil
	}

	*reply = s.vm.DynamicFeeConfig
	return nil
}

type GetFeeStateReply struct {
	gas.State
	Price gas.Price `json:"price"`
	Time  time.Time `json:"timestamp"`
}

// GetFeeState returns the current fee state of the chain.
func (s *Service) GetFeeState(_ *http.Request, _ *struct{}, reply *GetFeeStateReply) error {
	s.vm.ctx.Log.Debug("API called",
		zap.String("service", "platform"),
		zap.String("method", "getFeeState"),
	)

	s.vm.ctx.Lock.Lock()
	defer s.vm.ctx.Lock.Unlock()

	reply.State = s.vm.state.GetFeeState()
	reply.Price = gas.CalculatePrice(
		s.vm.DynamicFeeConfig.MinPrice,
		reply.State.Excess,
		s.vm.DynamicFeeConfig.ExcessConversionConstant,
	)
	reply.Time = s.vm.state.GetTimestamp()
	return nil
}

func (s *Service) getAPIOwner(owner *secp256k1fx.OutputOwners) (*platformapi.Owner, error) {
	apiOwner := &platformapi.Owner{
		Locktime:  avajson.Uint64(owner.Locktime),
		Threshold: avajson.Uint32(owner.Threshold),
		Addresses: make([]string, 0, len(owner.Addrs)),
	}
	for _, addr := range owner.Addrs {
		addrStr, err := s.addrManager.FormatLocalAddress(addr)
		if err != nil {
			return nil, err
		}
		apiOwner.Addresses = append(apiOwner.Addresses, addrStr)
	}
	return apiOwner, nil
}

// Takes in a staker and a set of addresses
// Returns:
// 1) The total amount staked by addresses in [addrs]
// 2) The staked outputs
func getStakeHelper(tx *txs.Tx, addrs set.Set[ids.ShortID], totalAmountStaked map[ids.ID]uint64) []avax.TransferableOutput {
	staker, ok := tx.Unsigned.(txs.PermissionlessStaker)
	if !ok {
		return nil
	}

	stake := staker.Stake()
	stakedOuts := make([]avax.TransferableOutput, 0, len(stake))
	// Go through all of the staked outputs
	for _, output := range stake {
		out := output.Out
		if lockedOut, ok := out.(*stakeable.LockOut); ok {
			// This output can only be used for staking until [stakeOnlyUntil]
			out = lockedOut.TransferableOut
		}
		secpOut, ok := out.(*secp256k1fx.TransferOutput)
		if !ok {
			continue
		}

		// Check whether this output is owned by one of the given addresses
		contains := false
		for _, addr := range secpOut.Addrs {
			if addrs.Contains(addr) {
				contains = true
				break
			}
		}
		if !contains {
			// This output isn't owned by one of the given addresses. Ignore.
			continue
		}

		assetID := output.AssetID()
		newAmount, err := safemath.Add(totalAmountStaked[assetID], secpOut.Amt)
		if err != nil {
			newAmount = math.MaxUint64
		}
		totalAmountStaked[assetID] = newAmount

		stakedOuts = append(
			stakedOuts,
			*output,
		)
	}
	return stakedOuts
}<|MERGE_RESOLUTION|>--- conflicted
+++ resolved
@@ -439,11 +439,7 @@
 	Locktime    avajson.Uint64 `json:"locktime"`
 	// subnet transformation tx ID for an elastic subnet
 	SubnetTransformationTxID ids.ID `json:"subnetTransformationTxID"`
-<<<<<<< HEAD
-	// subnet manager information for a permissionless L1
-=======
 	// subnet conversion information for a permissionless L1
->>>>>>> f40c1b3f
 	ConversionID   ids.ID              `json:"conversionID"`
 	ManagerChainID ids.ID              `json:"managerChainID"`
 	ManagerAddress types.JSONByteSlice `json:"managerAddress"`
