// Copyright (C) 2019-2024, Ava Labs, Inc. All rights reserved.
// See the file LICENSE for licensing terms.

package executor

import (
	"context"
	"fmt"
	"testing"
	"time"

	"github.com/stretchr/testify/require"

	"go.uber.org/mock/gomock"

	"github.com/ava-labs/avalanchego/database"
	"github.com/ava-labs/avalanchego/ids"
	"github.com/ava-labs/avalanchego/utils/constants"
	"github.com/ava-labs/avalanchego/utils/crypto/secp256k1"
	"github.com/ava-labs/avalanchego/vms/components/avax"
	"github.com/ava-labs/avalanchego/vms/platformvm/block"
	"github.com/ava-labs/avalanchego/vms/platformvm/state"
	"github.com/ava-labs/avalanchego/vms/platformvm/status"
	"github.com/ava-labs/avalanchego/vms/platformvm/txs"
	"github.com/ava-labs/avalanchego/vms/platformvm/txs/executor"
	"github.com/ava-labs/avalanchego/vms/secp256k1fx"

	commonfees "github.com/ava-labs/avalanchego/vms/components/fees"
)

func TestApricotStandardBlockTimeVerification(t *testing.T) {
	require := require.New(t)
	ctrl := gomock.NewController(t)

	env := newEnvironment(t, ctrl)

	// setup and store parent block
	// it's a standard block for simplicity
	parentHeight := uint64(2022)

	apricotParentBlk, err := block.NewApricotStandardBlock(
		ids.Empty, // does not matter
		parentHeight,
		nil, // txs do not matter in this test
	)
	require.NoError(err)
	parentID := apricotParentBlk.ID()

	// store parent block, with relevant quantities
	onParentAccept := state.NewMockDiff(ctrl)
	env.blkManager.(*manager).blkIDToState[parentID] = &blockState{
		statelessBlock: apricotParentBlk,
		onAcceptState:  onParentAccept,
	}
	env.blkManager.(*manager).lastAccepted = parentID

	chainTime := env.clk.Time().Truncate(time.Second)
	env.mockedState.EXPECT().GetLastAccepted().Return(parentID).AnyTimes()
	env.mockedState.EXPECT().GetTimestamp().Return(chainTime).AnyTimes()
	onParentAccept.EXPECT().GetTimestamp().Return(chainTime).AnyTimes()

	// wrong height
	apricotChildBlk, err := block.NewApricotStandardBlock(
		apricotParentBlk.ID(),
		apricotParentBlk.Height(),
		nil, // txs nulled to simplify test
	)
	require.NoError(err)
	blk := env.blkManager.NewBlock(apricotChildBlk)
	err = blk.Verify(context.Background())
	require.ErrorIs(err, errIncorrectBlockHeight)

	// valid height
	apricotChildBlk, err = block.NewApricotStandardBlock(
		apricotParentBlk.ID(),
		apricotParentBlk.Height()+1,
		nil, // txs nulled to simplify test
	)
	require.NoError(err)
	blk = env.blkManager.NewBlock(apricotChildBlk)
	require.NoError(blk.Verify(context.Background()))
}

func TestBanffStandardBlockTimeVerification(t *testing.T) {
	require := require.New(t)
	ctrl := gomock.NewController(t)

	env := newEnvironment(t, ctrl)
	now := env.clk.Time()
	env.clk.Set(now)
	env.config.BanffTime = time.Time{} // activate Banff
	env.config.DurangoTime = time.Time{}
<<<<<<< HEAD
	env.config.EForkTime = time.Time{}
=======
	env.config.EUpgradeTime = time.Time{}
>>>>>>> 3afc8e47

	// setup and store parent block
	// it's a standard block for simplicity
	parentTime := now
	parentHeight := uint64(2022)

	banffParentBlk, err := block.NewBanffStandardBlock(
		parentTime,
		ids.Empty, // does not matter
		parentHeight,
		nil, // txs do not matter in this test
	)
	require.NoError(err)
	parentID := banffParentBlk.ID()

	// store parent block, with relevant quantities
	onParentAccept := state.NewMockDiff(ctrl)
	chainTime := env.clk.Time().Truncate(time.Second)
	env.blkManager.(*manager).blkIDToState[parentID] = &blockState{
		statelessBlock: banffParentBlk,
		onAcceptState:  onParentAccept,
		timestamp:      chainTime,
	}
	env.blkManager.(*manager).lastAccepted = parentID
	env.mockedState.EXPECT().GetLastAccepted().Return(parentID).AnyTimes()
	env.mockedState.EXPECT().GetTimestamp().Return(chainTime).AnyTimes()

	nextStakerTime := chainTime.Add(executor.SyncBound).Add(-1 * time.Second)

	// store just once current staker to mark next staker time.
	currentStakerIt := state.NewMockStakerIterator(ctrl)
	currentStakerIt.EXPECT().Next().Return(true).AnyTimes()
	currentStakerIt.EXPECT().Value().Return(
		&state.Staker{
			NextTime: nextStakerTime,
			Priority: txs.PrimaryNetworkValidatorCurrentPriority,
		},
	).AnyTimes()
	currentStakerIt.EXPECT().Release().Return().AnyTimes()
	onParentAccept.EXPECT().GetCurrentStakerIterator().Return(currentStakerIt, nil).AnyTimes()

	// no pending stakers
	pendingIt := state.NewMockStakerIterator(ctrl)
	pendingIt.EXPECT().Next().Return(false).AnyTimes()
	pendingIt.EXPECT().Release().Return().AnyTimes()
	onParentAccept.EXPECT().GetPendingStakerIterator().Return(pendingIt, nil).AnyTimes()

	onParentAccept.EXPECT().GetTimestamp().Return(chainTime).AnyTimes()

	txID := ids.GenerateTestID()
	utxo := &avax.UTXO{
		UTXOID: avax.UTXOID{
			TxID: txID,
		},
		Asset: avax.Asset{
			ID: avaxAssetID,
		},
		Out: &secp256k1fx.TransferOutput{
			Amt: env.config.CreateSubnetTxFee,
		},
	}
	utxoID := utxo.InputID()
	onParentAccept.EXPECT().GetUTXO(utxoID).Return(utxo, nil).AnyTimes()
	onParentAccept.EXPECT().GetUnitFees().Return(commonfees.Empty).AnyTimes()
	onParentAccept.EXPECT().GetFeeWindows().Return(commonfees.EmptyWindows).AnyTimes()

	// Create the tx
	utx := &txs.CreateSubnetTx{
		BaseTx: txs.BaseTx{BaseTx: avax.BaseTx{
			NetworkID:    env.ctx.NetworkID,
			BlockchainID: env.ctx.ChainID,
			Ins: []*avax.TransferableInput{{
				UTXOID: utxo.UTXOID,
				Asset:  utxo.Asset,
				In: &secp256k1fx.TransferInput{
					Amt: env.config.CreateSubnetTxFee,
				},
			}},
		}},
		Owner: &secp256k1fx.OutputOwners{},
	}
	tx := &txs.Tx{Unsigned: utx}
	require.NoError(tx.Sign(txs.Codec, [][]*secp256k1.PrivateKey{{}}))

	{
		// wrong version
		banffChildBlk, err := block.NewApricotStandardBlock(
			banffParentBlk.ID(),
			banffParentBlk.Height()+1,
			[]*txs.Tx{tx},
		)
		require.NoError(err)
		block := env.blkManager.NewBlock(banffChildBlk)
		err = block.Verify(context.Background())
		require.ErrorIs(err, errApricotBlockIssuedAfterFork)
	}

	{
		// wrong height
		childTimestamp := parentTime.Add(time.Second)
		banffChildBlk, err := block.NewBanffStandardBlock(
			childTimestamp,
			banffParentBlk.ID(),
			banffParentBlk.Height(),
			[]*txs.Tx{tx},
		)
		require.NoError(err)
		block := env.blkManager.NewBlock(banffChildBlk)
		err = block.Verify(context.Background())
		require.ErrorIs(err, errIncorrectBlockHeight)
	}

	{
		// wrong timestamp, earlier than parent
		childTimestamp := parentTime.Add(-1 * time.Second)
		banffChildBlk, err := block.NewBanffStandardBlock(
			childTimestamp,
			banffParentBlk.ID(),
			banffParentBlk.Height()+1,
			[]*txs.Tx{tx},
		)
		require.NoError(err)
		block := env.blkManager.NewBlock(banffChildBlk)
		err = block.Verify(context.Background())
		require.ErrorIs(err, errChildBlockEarlierThanParent)
	}

	{
		// wrong timestamp, violated synchrony bound
		initClkTime := env.clk.Time()
		env.clk.Set(parentTime.Add(-executor.SyncBound))
		banffChildBlk, err := block.NewBanffStandardBlock(
			parentTime.Add(time.Second),
			banffParentBlk.ID(),
			banffParentBlk.Height()+1,
			[]*txs.Tx{tx},
		)
		require.NoError(err)
		block := env.blkManager.NewBlock(banffChildBlk)
		err = block.Verify(context.Background())
		require.ErrorIs(err, executor.ErrChildBlockBeyondSyncBound)
		env.clk.Set(initClkTime)
	}

	{
		// wrong timestamp, skipped staker set change event
		childTimestamp := nextStakerTime.Add(time.Second)
		banffChildBlk, err := block.NewBanffStandardBlock(
			childTimestamp,
			banffParentBlk.ID(),
			banffParentBlk.Height()+1,
			[]*txs.Tx{tx},
		)
		require.NoError(err)
		block := env.blkManager.NewBlock(banffChildBlk)
		err = block.Verify(context.Background())
		require.ErrorIs(err, executor.ErrChildBlockAfterStakerChangeTime)
	}

	{
		// no state changes
		childTimestamp := parentTime
		banffChildBlk, err := block.NewBanffStandardBlock(
			childTimestamp,
			banffParentBlk.ID(),
			banffParentBlk.Height()+1,
			nil,
		)
		require.NoError(err)
		block := env.blkManager.NewBlock(banffChildBlk)
		err = block.Verify(context.Background())
		require.ErrorIs(err, errBanffStandardBlockWithoutChanges)
	}

	{
		// valid block, same timestamp as parent block
		childTimestamp := parentTime
		banffChildBlk, err := block.NewBanffStandardBlock(
			childTimestamp,
			banffParentBlk.ID(),
			banffParentBlk.Height()+1,
			[]*txs.Tx{tx},
		)
		require.NoError(err)
		block := env.blkManager.NewBlock(banffChildBlk)
		require.NoError(block.Verify(context.Background()))
	}

	{
		// valid
		childTimestamp := nextStakerTime
		banffChildBlk, err := block.NewBanffStandardBlock(
			childTimestamp,
			banffParentBlk.ID(),
			banffParentBlk.Height()+1,
			[]*txs.Tx{tx},
		)
		require.NoError(err)
		block := env.blkManager.NewBlock(banffChildBlk)
		require.NoError(block.Verify(context.Background()))
	}
}

func TestBanffStandardBlockUpdatePrimaryNetworkStakers(t *testing.T) {
	require := require.New(t)

	env := newEnvironment(t, nil)
	env.config.BanffTime = time.Time{} // activate Banff

	// Case: Timestamp is after next validator start time
	// Add a pending validator
	pendingValidatorStartTime := defaultGenesisTime.Add(1 * time.Second)
	pendingValidatorEndTime := pendingValidatorStartTime.Add(defaultMinStakingDuration)
	nodeID := ids.GenerateTestNodeID()
	rewardAddress := ids.GenerateTestShortID()
	addPendingValidatorTx, err := addPendingValidator(
		env,
		pendingValidatorStartTime,
		pendingValidatorEndTime,
		nodeID,
		rewardAddress,
		[]*secp256k1.PrivateKey{preFundedKeys[0]},
	)
	require.NoError(err)

	// build standard block moving ahead chain time
	preferredID := env.state.GetLastAccepted()
	parentBlk, err := env.state.GetStatelessBlock(preferredID)
	require.NoError(err)
	statelessStandardBlock, err := block.NewBanffStandardBlock(
		pendingValidatorStartTime,
		parentBlk.ID(),
		parentBlk.Height()+1,
		nil, // txs nulled to simplify test
	)
	require.NoError(err)
	block := env.blkManager.NewBlock(statelessStandardBlock)

	// update staker set
	require.NoError(block.Verify(context.Background()))

	// tests
	blkStateMap := env.blkManager.(*manager).blkIDToState
	updatedState := blkStateMap[block.ID()].onAcceptState
	currentValidator, err := updatedState.GetCurrentValidator(constants.PrimaryNetworkID, nodeID)
	require.NoError(err)
	require.Equal(addPendingValidatorTx.ID(), currentValidator.TxID)
	require.Equal(uint64(1370), currentValidator.PotentialReward) // See rewards tests to explain why 1370

	_, err = updatedState.GetPendingValidator(constants.PrimaryNetworkID, nodeID)
	require.ErrorIs(err, database.ErrNotFound)

	// Test VM validators
	require.NoError(block.Accept(context.Background()))
	_, ok := env.config.Validators.GetValidator(constants.PrimaryNetworkID, nodeID)
	require.True(ok)
}

// Ensure semantic verification updates the current and pending staker sets correctly.
// Namely, it should add pending stakers whose start time is at or before the timestamp.
// It will not remove primary network stakers; that happens in rewardTxs.
func TestBanffStandardBlockUpdateStakers(t *testing.T) {
	// Chronological order (not in scale):
	// Staker1:    |----------------------------------------------------------|
	// Staker2:        |------------------------|
	// Staker3:            |------------------------|
	// Staker3sub:             |----------------|
	// Staker4:            |------------------------|
	// Staker5:                                 |--------------------|

	// In this test multiple stakers may join and leave the staker set at the same time.
	// The order in which they do it is asserted; the order may depend on the staker.TxID,
	// which in turns depend on every feature of the transaction creating the staker.
	// So in this test we avoid ids.GenerateTestNodeID, in favour of ids.BuildTestNodeID
	// so that TxID does not depend on the order we run tests.
	staker1 := staker{
		nodeID:        ids.BuildTestNodeID([]byte{0xf1}),
		rewardAddress: ids.ShortID{0xf1},
		startTime:     defaultGenesisTime.Add(1 * time.Minute),
		endTime:       defaultGenesisTime.Add(10 * defaultMinStakingDuration).Add(1 * time.Minute),
	}
	staker2 := staker{
		nodeID:        ids.BuildTestNodeID([]byte{0xf2}),
		rewardAddress: ids.ShortID{0xf2},
		startTime:     staker1.startTime.Add(1 * time.Minute),
		endTime:       staker1.startTime.Add(1 * time.Minute).Add(defaultMinStakingDuration),
	}
	staker3 := staker{
		nodeID:        ids.BuildTestNodeID([]byte{0xf3}),
		rewardAddress: ids.ShortID{0xf3},
		startTime:     staker2.startTime.Add(1 * time.Minute),
		endTime:       staker2.endTime.Add(1 * time.Minute),
	}
	staker3Sub := staker{
		nodeID:        ids.BuildTestNodeID([]byte{0xf3}),
		rewardAddress: ids.ShortID{0xff},
		startTime:     staker3.startTime.Add(1 * time.Minute),
		endTime:       staker3.endTime.Add(-1 * time.Minute),
	}
	staker4 := staker{
		nodeID:        ids.BuildTestNodeID([]byte{0xf4}),
		rewardAddress: ids.ShortID{0xf4},
		startTime:     staker3.startTime,
		endTime:       staker3.endTime,
	}
	staker5 := staker{
		nodeID:        ids.BuildTestNodeID([]byte{0xf5}),
		rewardAddress: ids.ShortID{0xf5},
		startTime:     staker2.endTime,
		endTime:       staker2.endTime.Add(defaultMinStakingDuration),
	}

	tests := []test{
		{
			description:   "advance time to staker 1 start with subnet",
			stakers:       []staker{staker1, staker2, staker3, staker4, staker5},
			subnetStakers: []staker{staker1},
			advanceTimeTo: []time.Time{staker1.startTime},
			expectedStakers: map[ids.NodeID]stakerStatus{
				staker1.nodeID: current,
				staker2.nodeID: pending,
				staker3.nodeID: pending,
				staker4.nodeID: pending,
				staker5.nodeID: pending,
			},
			expectedSubnetStakers: map[ids.NodeID]stakerStatus{
				staker1.nodeID: current,
				staker2.nodeID: pending,
				staker3.nodeID: pending,
				staker4.nodeID: pending,
				staker5.nodeID: pending,
			},
		},
		{
			description:   "advance time to the staker2 start",
			stakers:       []staker{staker1, staker2, staker3, staker4, staker5},
			advanceTimeTo: []time.Time{staker1.startTime, staker2.startTime},
			expectedStakers: map[ids.NodeID]stakerStatus{
				staker1.nodeID: current,
				staker2.nodeID: current,
				staker3.nodeID: pending,
				staker4.nodeID: pending,
				staker5.nodeID: pending,
			},
		},
		{
			description:   "staker3 should validate only primary network",
			stakers:       []staker{staker1, staker2, staker3, staker4, staker5},
			subnetStakers: []staker{staker1, staker2, staker3Sub, staker4, staker5},
			advanceTimeTo: []time.Time{staker1.startTime, staker2.startTime, staker3.startTime},
			expectedStakers: map[ids.NodeID]stakerStatus{
				staker1.nodeID: current,
				staker2.nodeID: current,
				staker3.nodeID: current,
				staker4.nodeID: current,
				staker5.nodeID: pending,
			},
			expectedSubnetStakers: map[ids.NodeID]stakerStatus{
				staker1.nodeID:    current,
				staker2.nodeID:    current,
				staker3Sub.nodeID: pending,
				staker4.nodeID:    current,
				staker5.nodeID:    pending,
			},
		},
		{
			description:   "advance time to staker3 start with subnet",
			stakers:       []staker{staker1, staker2, staker3, staker4, staker5},
			subnetStakers: []staker{staker1, staker2, staker3Sub, staker4, staker5},
			advanceTimeTo: []time.Time{staker1.startTime, staker2.startTime, staker3.startTime, staker3Sub.startTime},
			expectedStakers: map[ids.NodeID]stakerStatus{
				staker1.nodeID: current,
				staker2.nodeID: current,
				staker3.nodeID: current,
				staker4.nodeID: current,
				staker5.nodeID: pending,
			},
			expectedSubnetStakers: map[ids.NodeID]stakerStatus{
				staker1.nodeID: current,
				staker2.nodeID: current,
				staker3.nodeID: current,
				staker4.nodeID: current,
				staker5.nodeID: pending,
			},
		},
		{
			description:   "advance time to staker5 start",
			stakers:       []staker{staker1, staker2, staker3, staker4, staker5},
			advanceTimeTo: []time.Time{staker1.startTime, staker2.startTime, staker3.startTime, staker5.startTime},
			expectedStakers: map[ids.NodeID]stakerStatus{
				staker1.nodeID: current,

				// Staker2's end time matches staker5's start time, so typically
				// the block builder would produce a ProposalBlock to remove
				// staker2 when advancing the time. However, it is valid to only
				// advance the time with a StandardBlock and not remove staker2,
				// which is what this test does.
				staker2.nodeID: current,
				staker3.nodeID: current,
				staker4.nodeID: current,
				staker5.nodeID: current,
			},
		},
	}

	for _, test := range tests {
		t.Run(test.description, func(t *testing.T) {
			require := require.New(t)
			env := newEnvironment(t, nil)
			env.config.BanffTime = time.Time{} // activate Banff

			subnetID := testSubnet1.ID()
			env.config.TrackedSubnets.Add(subnetID)

			for _, staker := range test.stakers {
				_, err := addPendingValidator(
					env,
					staker.startTime,
					staker.endTime,
					staker.nodeID,
					staker.rewardAddress,
					[]*secp256k1.PrivateKey{preFundedKeys[0]},
				)
				require.NoError(err)
			}

			for _, staker := range test.subnetStakers {
				tx, err := env.txBuilder.NewAddSubnetValidatorTx(
					10, // Weight
					uint64(staker.startTime.Unix()),
					uint64(staker.endTime.Unix()),
					staker.nodeID, // validator ID
					subnetID,      // Subnet ID
					[]*secp256k1.PrivateKey{preFundedKeys[0], preFundedKeys[1]},
					ids.ShortEmpty,
				)
				require.NoError(err)

				staker, err := state.NewPendingStaker(
					tx.ID(),
					tx.Unsigned.(*txs.AddSubnetValidatorTx),
				)
				require.NoError(err)

				env.state.PutPendingValidator(staker)
				env.state.AddTx(tx, status.Committed)
			}
			env.state.SetHeight( /*dummyHeight*/ 1)
			require.NoError(env.state.Commit())

			for _, newTime := range test.advanceTimeTo {
				env.clk.Set(newTime)

				// build standard block moving ahead chain time
				preferredID := env.state.GetLastAccepted()
				parentBlk, err := env.state.GetStatelessBlock(preferredID)
				require.NoError(err)
				statelessStandardBlock, err := block.NewBanffStandardBlock(
					newTime,
					parentBlk.ID(),
					parentBlk.Height()+1,
					nil, // txs nulled to simplify test
				)
				block := env.blkManager.NewBlock(statelessStandardBlock)

				require.NoError(err)

				// update staker set
				require.NoError(block.Verify(context.Background()))
				require.NoError(block.Accept(context.Background()))
			}

			for stakerNodeID, status := range test.expectedStakers {
				switch status {
				case pending:
					_, err := env.state.GetPendingValidator(constants.PrimaryNetworkID, stakerNodeID)
					require.NoError(err)
					_, ok := env.config.Validators.GetValidator(constants.PrimaryNetworkID, stakerNodeID)
					require.False(ok)
				case current:
					_, err := env.state.GetCurrentValidator(constants.PrimaryNetworkID, stakerNodeID)
					require.NoError(err)
					_, ok := env.config.Validators.GetValidator(constants.PrimaryNetworkID, stakerNodeID)
					require.True(ok)
				}
			}

			for stakerNodeID, status := range test.expectedSubnetStakers {
				switch status {
				case pending:
					_, ok := env.config.Validators.GetValidator(subnetID, stakerNodeID)
					require.False(ok)
				case current:
					_, ok := env.config.Validators.GetValidator(subnetID, stakerNodeID)
					require.True(ok)
				}
			}
		})
	}
}

// Regression test for https://github.com/ava-labs/avalanchego/pull/584
// that ensures it fixes a bug where subnet validators are not removed
// when timestamp is advanced and there is a pending staker whose start time
// is after the new timestamp
func TestBanffStandardBlockRemoveSubnetValidator(t *testing.T) {
	require := require.New(t)
	env := newEnvironment(t, nil)
	env.config.BanffTime = time.Time{} // activate Banff

	subnetID := testSubnet1.ID()
	env.config.TrackedSubnets.Add(subnetID)

	// Add a subnet validator to the staker set
	subnetValidatorNodeID := genesisNodeIDs[0]
	subnetVdr1StartTime := defaultValidateStartTime
	subnetVdr1EndTime := defaultValidateStartTime.Add(defaultMinStakingDuration)
	tx, err := env.txBuilder.NewAddSubnetValidatorTx(
		1,                                  // Weight
		uint64(subnetVdr1StartTime.Unix()), // Start time
		uint64(subnetVdr1EndTime.Unix()),   // end time
		subnetValidatorNodeID,              // Node ID
		subnetID,                           // Subnet ID
		[]*secp256k1.PrivateKey{preFundedKeys[0], preFundedKeys[1]},
		ids.ShortEmpty,
	)
	require.NoError(err)

	addSubnetValTx := tx.Unsigned.(*txs.AddSubnetValidatorTx)
	staker, err := state.NewCurrentStaker(
		tx.ID(),
		addSubnetValTx,
		addSubnetValTx.StartTime(),
		0,
	)
	require.NoError(err)

	env.state.PutCurrentValidator(staker)
	env.state.AddTx(tx, status.Committed)
	require.NoError(env.state.Commit())

	// The above validator is now part of the staking set

	// Queue a staker that joins the staker set after the above validator leaves
	subnetVdr2NodeID := genesisNodeIDs[1]
	tx, err = env.txBuilder.NewAddSubnetValidatorTx(
		1, // Weight
		uint64(subnetVdr1EndTime.Add(time.Second).Unix()),                                // Start time
		uint64(subnetVdr1EndTime.Add(time.Second).Add(defaultMinStakingDuration).Unix()), // end time
		subnetVdr2NodeID, // Node ID
		subnetID,         // Subnet ID
		[]*secp256k1.PrivateKey{preFundedKeys[0], preFundedKeys[1]},
		ids.ShortEmpty,
	)
	require.NoError(err)

	staker, err = state.NewPendingStaker(
		tx.ID(),
		tx.Unsigned.(*txs.AddSubnetValidatorTx),
	)
	require.NoError(err)

	env.state.PutPendingValidator(staker)
	env.state.AddTx(tx, status.Committed)
	require.NoError(env.state.Commit())

	// The above validator is now in the pending staker set

	// Advance time to the first staker's end time.
	env.clk.Set(subnetVdr1EndTime)
	// build standard block moving ahead chain time
	preferredID := env.state.GetLastAccepted()
	parentBlk, err := env.state.GetStatelessBlock(preferredID)
	require.NoError(err)
	statelessStandardBlock, err := block.NewBanffStandardBlock(
		subnetVdr1EndTime,
		parentBlk.ID(),
		parentBlk.Height()+1,
		nil, // txs nulled to simplify test
	)
	require.NoError(err)
	block := env.blkManager.NewBlock(statelessStandardBlock)

	// update staker set
	require.NoError(block.Verify(context.Background()))

	blkStateMap := env.blkManager.(*manager).blkIDToState
	updatedState := blkStateMap[block.ID()].onAcceptState
	_, err = updatedState.GetCurrentValidator(subnetID, subnetValidatorNodeID)
	require.ErrorIs(err, database.ErrNotFound)

	// Check VM Validators are removed successfully
	require.NoError(block.Accept(context.Background()))
	_, ok := env.config.Validators.GetValidator(subnetID, subnetVdr2NodeID)
	require.False(ok)
	_, ok = env.config.Validators.GetValidator(subnetID, subnetValidatorNodeID)
	require.False(ok)
}

func TestBanffStandardBlockTrackedSubnet(t *testing.T) {
	for _, tracked := range []bool{true, false} {
		t.Run(fmt.Sprintf("tracked %t", tracked), func(t *testing.T) {
			require := require.New(t)
			env := newEnvironment(t, nil)
			env.config.BanffTime = time.Time{} // activate Banff

			subnetID := testSubnet1.ID()
			if tracked {
				env.config.TrackedSubnets.Add(subnetID)
			}

			// Add a subnet validator to the staker set
			subnetValidatorNodeID := genesisNodeIDs[0]
			subnetVdr1StartTime := defaultGenesisTime.Add(1 * time.Minute)
			subnetVdr1EndTime := defaultGenesisTime.Add(10 * defaultMinStakingDuration).Add(1 * time.Minute)
			tx, err := env.txBuilder.NewAddSubnetValidatorTx(
				1,                                  // Weight
				uint64(subnetVdr1StartTime.Unix()), // Start time
				uint64(subnetVdr1EndTime.Unix()),   // end time
				subnetValidatorNodeID,              // Node ID
				subnetID,                           // Subnet ID
				[]*secp256k1.PrivateKey{preFundedKeys[0], preFundedKeys[1]},
				ids.ShortEmpty,
			)
			require.NoError(err)

			staker, err := state.NewPendingStaker(
				tx.ID(),
				tx.Unsigned.(*txs.AddSubnetValidatorTx),
			)
			require.NoError(err)

			env.state.PutPendingValidator(staker)
			env.state.AddTx(tx, status.Committed)
			require.NoError(env.state.Commit())

			// Advance time to the staker's start time.
			env.clk.Set(subnetVdr1StartTime)

			// build standard block moving ahead chain time
			preferredID := env.state.GetLastAccepted()
			parentBlk, err := env.state.GetStatelessBlock(preferredID)
			require.NoError(err)
			statelessStandardBlock, err := block.NewBanffStandardBlock(
				subnetVdr1StartTime,
				parentBlk.ID(),
				parentBlk.Height()+1,
				nil, // txs nulled to simplify test
			)
			require.NoError(err)
			block := env.blkManager.NewBlock(statelessStandardBlock)

			// update staker set
			require.NoError(block.Verify(context.Background()))
			require.NoError(block.Accept(context.Background()))
			_, ok := env.config.Validators.GetValidator(subnetID, subnetValidatorNodeID)
			require.True(ok)
		})
	}
}

func TestBanffStandardBlockDelegatorStakerWeight(t *testing.T) {
	require := require.New(t)
	env := newEnvironment(t, nil)
	env.config.BanffTime = time.Time{} // activate Banff

	// Case: Timestamp is after next validator start time
	// Add a pending validator
	pendingValidatorStartTime := defaultGenesisTime.Add(1 * time.Second)
	pendingValidatorEndTime := pendingValidatorStartTime.Add(defaultMaxStakingDuration)
	nodeID := ids.GenerateTestNodeID()
	rewardAddress := ids.GenerateTestShortID()
	_, err := addPendingValidator(
		env,
		pendingValidatorStartTime,
		pendingValidatorEndTime,
		nodeID,
		rewardAddress,
		[]*secp256k1.PrivateKey{preFundedKeys[0]},
	)
	require.NoError(err)

	// build standard block moving ahead chain time
	preferredID := env.state.GetLastAccepted()
	parentBlk, err := env.state.GetStatelessBlock(preferredID)
	require.NoError(err)
	statelessStandardBlock, err := block.NewBanffStandardBlock(
		pendingValidatorStartTime,
		parentBlk.ID(),
		parentBlk.Height()+1,
		nil, // txs nulled to simplify test
	)
	require.NoError(err)
	blk := env.blkManager.NewBlock(statelessStandardBlock)
	require.NoError(blk.Verify(context.Background()))
	require.NoError(blk.Accept(context.Background()))
	require.NoError(env.state.Commit())

	// Test validator weight before delegation
	vdrWeight := env.config.Validators.GetWeight(constants.PrimaryNetworkID, nodeID)
	require.Equal(env.config.MinValidatorStake, vdrWeight)

	// Add delegator
	pendingDelegatorStartTime := pendingValidatorStartTime.Add(1 * time.Second)
	pendingDelegatorEndTime := pendingDelegatorStartTime.Add(1 * time.Second)

	addDelegatorTx, err := env.txBuilder.NewAddDelegatorTx(
		env.config.MinDelegatorStake,
		uint64(pendingDelegatorStartTime.Unix()),
		uint64(pendingDelegatorEndTime.Unix()),
		nodeID,
		preFundedKeys[0].PublicKey().Address(),
		[]*secp256k1.PrivateKey{
			preFundedKeys[0],
			preFundedKeys[1],
			preFundedKeys[4],
		},
		ids.ShortEmpty,
	)
	require.NoError(err)

	staker, err := state.NewPendingStaker(
		addDelegatorTx.ID(),
		addDelegatorTx.Unsigned.(*txs.AddDelegatorTx),
	)
	require.NoError(err)

	env.state.PutPendingDelegator(staker)
	env.state.AddTx(addDelegatorTx, status.Committed)
	env.state.SetHeight( /*dummyHeight*/ uint64(1))
	require.NoError(env.state.Commit())

	// Advance Time
	preferredID = env.state.GetLastAccepted()
	parentBlk, err = env.state.GetStatelessBlock(preferredID)
	require.NoError(err)
	statelessStandardBlock, err = block.NewBanffStandardBlock(
		pendingDelegatorStartTime,
		parentBlk.ID(),
		parentBlk.Height()+1,
		nil, // txs nulled to simplify test
	)
	require.NoError(err)
	blk = env.blkManager.NewBlock(statelessStandardBlock)
	require.NoError(blk.Verify(context.Background()))
	require.NoError(blk.Accept(context.Background()))
	require.NoError(env.state.Commit())

	// Test validator weight after delegation
	vdrWeight = env.config.Validators.GetWeight(constants.PrimaryNetworkID, nodeID)
	require.Equal(env.config.MinDelegatorStake+env.config.MinValidatorStake, vdrWeight)
}<|MERGE_RESOLUTION|>--- conflicted
+++ resolved
@@ -90,11 +90,7 @@
 	env.clk.Set(now)
 	env.config.BanffTime = time.Time{} // activate Banff
 	env.config.DurangoTime = time.Time{}
-<<<<<<< HEAD
-	env.config.EForkTime = time.Time{}
-=======
 	env.config.EUpgradeTime = time.Time{}
->>>>>>> 3afc8e47
 
 	// setup and store parent block
 	// it's a standard block for simplicity
