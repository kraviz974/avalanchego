--- conflicted
+++ resolved
@@ -33,10 +33,7 @@
 	"github.com/ava-labs/avalanchego/vms/platformvm/txs"
 	"github.com/ava-labs/avalanchego/vms/platformvm/txs/executor"
 	"github.com/ava-labs/avalanchego/vms/platformvm/txs/mempool"
-<<<<<<< HEAD
-=======
 	"github.com/ava-labs/avalanchego/vms/secp256k1fx"
->>>>>>> e8c33b8d
 
 	commonfees "github.com/ava-labs/avalanchego/vms/components/fees"
 )
@@ -382,7 +379,7 @@
 
 				tx := tt.setupTest(env)
 
-				nextBlkTime, _, err := executor.NextBlockTime(env.state, env.clk)
+				nextBlkTime, _, err := state.NextBlockTime(env.state, env.clk)
 				require.NoError(err)
 
 				parentBlkID := env.state.GetLastAccepted()
