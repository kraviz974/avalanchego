// Copyright (C) 2019-2024, Ava Labs, Inc. All rights reserved.
// See the file LICENSE for licensing terms.

package executor

import (
	"context"
	"testing"
	"time"

	"github.com/stretchr/testify/require"
	"go.uber.org/mock/gomock"

	"github.com/ava-labs/avalanchego/chains/atomic"
	"github.com/ava-labs/avalanchego/database"
	"github.com/ava-labs/avalanchego/ids"
	"github.com/ava-labs/avalanchego/snow"
	"github.com/ava-labs/avalanchego/utils/constants"
	"github.com/ava-labs/avalanchego/utils/crypto/bls"
	"github.com/ava-labs/avalanchego/utils/crypto/secp256k1"
	"github.com/ava-labs/avalanchego/utils/logging"
	"github.com/ava-labs/avalanchego/utils/set"
	"github.com/ava-labs/avalanchego/utils/timer/mockable"
	"github.com/ava-labs/avalanchego/utils/units"
	"github.com/ava-labs/avalanchego/vms/components/avax"
	"github.com/ava-labs/avalanchego/vms/components/verify"
	"github.com/ava-labs/avalanchego/vms/platformvm/block"
	"github.com/ava-labs/avalanchego/vms/platformvm/config"
	"github.com/ava-labs/avalanchego/vms/platformvm/reward"
	"github.com/ava-labs/avalanchego/vms/platformvm/signer"
	"github.com/ava-labs/avalanchego/vms/platformvm/state"
	"github.com/ava-labs/avalanchego/vms/platformvm/status"
	"github.com/ava-labs/avalanchego/vms/platformvm/txs"
	"github.com/ava-labs/avalanchego/vms/platformvm/txs/executor"
	"github.com/ava-labs/avalanchego/vms/platformvm/txs/mempool"
	"github.com/ava-labs/avalanchego/vms/platformvm/upgrade"
	"github.com/ava-labs/avalanchego/vms/secp256k1fx"

	commonfees "github.com/ava-labs/avalanchego/vms/components/fees"
)

// Check that complexity of standard blocks is duly calculated once block is verified
// Only transactions active post E upgrade are considered and tested pre and post E upgrade.
func TestStandardBlockComplexity(t *testing.T) {
	type test struct {
		name      string
		setupTest func(env *environment) *txs.Tx
	}

	tests := []test{
		{
			name: "AddPermissionlessValidatorTx",
			setupTest: func(env *environment) *txs.Tx {
				var (
					nodeID    = ids.GenerateTestNodeID()
					chainTime = env.state.GetTimestamp()
					endTime   = chainTime.Add(defaultMaxStakingDuration)
				)
				sk, err := bls.NewSecretKey()
				require.NoError(t, err)

				tx, err := env.txBuilder.NewAddPermissionlessValidatorTx(
					&txs.SubnetValidator{
						Validator: txs.Validator{
							NodeID: nodeID,
							End:    uint64(endTime.Unix()),
							Wght:   env.config.MinValidatorStake,
						},
						Subnet: constants.PrimaryNetworkID,
					},
					signer.NewProofOfPossession(sk),
					env.ctx.AVAXAssetID,
					&secp256k1fx.OutputOwners{
						Threshold: 1,
						Addrs:     []ids.ShortID{ids.ShortEmpty},
					},
					&secp256k1fx.OutputOwners{
						Threshold: 1,
						Addrs:     []ids.ShortID{ids.ShortEmpty},
					},
					reward.PercentDenominator,
					preFundedKeys,
				)
				require.NoError(t, err)

				return tx
			},
		},
		{
			name: "AddPermissionlessDelegatorTx",
			setupTest: func(env *environment) *txs.Tx {
				var primaryValidator *state.Staker
				it, err := env.state.GetCurrentStakerIterator()
				require.NoError(t, err)
				for it.Next() {
					staker := it.Value()
					if staker.Priority != txs.PrimaryNetworkValidatorCurrentPriority {
						continue
					}
					primaryValidator = staker
					break
				}
				it.Release()

				tx, err := env.txBuilder.NewAddPermissionlessDelegatorTx(
					&txs.SubnetValidator{
						Validator: txs.Validator{
							NodeID: primaryValidator.NodeID,
							End:    uint64(primaryValidator.EndTime.Unix()),
							Wght:   env.config.MinDelegatorStake,
						},
						Subnet: constants.PrimaryNetworkID,
					},
					env.ctx.AVAXAssetID,
					&secp256k1fx.OutputOwners{
						Threshold: 1,
						Addrs:     []ids.ShortID{ids.ShortEmpty},
					},
					preFundedKeys,
				)
				require.NoError(t, err)

				return tx
			},
		},
		{
			name: "AddSubnetValidatorTx",
			setupTest: func(env *environment) *txs.Tx {
				var primaryValidator *state.Staker
				it, err := env.state.GetCurrentStakerIterator()
				require.NoError(t, err)
				for it.Next() {
					staker := it.Value()
					if staker.Priority != txs.PrimaryNetworkValidatorCurrentPriority {
						continue
					}
					primaryValidator = staker
					break
				}
				it.Release()

				tx, err := env.txBuilder.NewAddSubnetValidatorTx(
					&txs.SubnetValidator{
						Validator: txs.Validator{
							NodeID: primaryValidator.NodeID,
							End:    uint64(primaryValidator.EndTime.Unix()),
							Wght:   defaultMinValidatorStake,
						},
						Subnet: testSubnet1.TxID,
					},
					preFundedKeys,
				)
				require.NoError(t, err)

				return tx
			},
		},
		{
			name: "CreateChainTx",
			setupTest: func(env *environment) *txs.Tx {
				createChainTx, err := env.txBuilder.NewCreateChainTx(
					testSubnet1.TxID,
					[]byte{},             // genesisData
					ids.GenerateTestID(), // vmID
					[]ids.ID{},           // fxIDs
					"aaa",                // chain name
					preFundedKeys,
				)
				require.NoError(t, err)
				return createChainTx
			},
		},
		{
			name: "CreateSubnetTx",
			setupTest: func(env *environment) *txs.Tx {
				tx, err := env.txBuilder.NewCreateSubnetTx(
					&secp256k1fx.OutputOwners{
						Threshold: 1,
						Addrs:     []ids.ShortID{ids.GenerateTestShortID()},
					},
					preFundedKeys,
				)
				require.NoError(t, err)
				return tx
			},
		},
		{
			name: "RemoveSubnetValidatorTx",
			setupTest: func(env *environment) *txs.Tx {
				var primaryValidator *state.Staker
				it, err := env.state.GetCurrentStakerIterator()
				require.NoError(t, err)
				for it.Next() {
					staker := it.Value()
					if staker.Priority != txs.PrimaryNetworkValidatorCurrentPriority {
						continue
					}
					primaryValidator = staker
					break
				}
				it.Release()

				endTime := primaryValidator.EndTime
				subnetValTx, err := env.txBuilder.NewAddSubnetValidatorTx(
					&txs.SubnetValidator{
						Validator: txs.Validator{
							NodeID: primaryValidator.NodeID,
							Start:  0,
							End:    uint64(endTime.Unix()),
							Wght:   defaultWeight,
						},
						Subnet: testSubnet1.ID(),
					},
					[]*secp256k1.PrivateKey{preFundedKeys[0], preFundedKeys[1]},
				)
				require.NoError(t, err)

				onAcceptState, err := state.NewDiffOn(env.state)
				require.NoError(t, err)

<<<<<<< HEAD
				require.NoError(t, subnetValTx.Unsigned.Visit(&executor.StandardTxExecutor{
					Backend: env.backend,
					State:   onAcceptState,
					Tx:      subnetValTx,
=======
				feeCalculator := config.PickFeeCalculator(env.backend.Config, onAcceptState.GetTimestamp())
				require.NoError(t, subnetValTx.Unsigned.Visit(&executor.StandardTxExecutor{
					Backend:       env.backend,
					State:         onAcceptState,
					FeeCalculator: feeCalculator,
					Tx:            subnetValTx,
>>>>>>> 65f00e90
				}))

				require.NoError(t, onAcceptState.Apply(env.state))
				require.NoError(t, env.state.Commit())

				tx, err := env.txBuilder.NewRemoveSubnetValidatorTx(
					primaryValidator.NodeID,
					testSubnet1.ID(),
					preFundedKeys,
				)
				require.NoError(t, err)

				return tx
			},
		},
		{
			name: "TransformSubnetTx",
			setupTest: func(env *environment) *txs.Tx {
				tx, err := env.txBuilder.NewTransformSubnetTx(
					testSubnet1.TxID,          // subnetID
					ids.GenerateTestID(),      // assetID
					10,                        // initial supply
					10,                        // max supply
					0,                         // min consumption rate
					reward.PercentDenominator, // max consumption rate
					2,                         // min validator stake
					10,                        // max validator stake
					time.Minute,               // min stake duration
					time.Hour,                 // max stake duration
					1,                         // min delegation fees
					10,                        // min delegator stake
					1,                         // max validator weight factor
					80,                        // uptime requirement
					preFundedKeys,
				)
				require.NoError(t, err)

				return tx
			},
		},
		{
			name: "TransferSubnetOwnershipTx",
			setupTest: func(env *environment) *txs.Tx {
				tx, err := env.txBuilder.NewTransferSubnetOwnershipTx(
					testSubnet1.TxID,
					&secp256k1fx.OutputOwners{
						Threshold: 1,
						Addrs:     []ids.ShortID{ids.ShortEmpty},
					},
					preFundedKeys,
				)
				require.NoError(t, err)

				return tx
			},
		},
		{
			name: "ImportTx",
			setupTest: func(env *environment) *txs.Tx {
				// Skip shared memory checks
				env.backend.Bootstrapped.Set(false)

				var (
					sourceChain  = env.ctx.XChainID
					sourceKey    = preFundedKeys[1]
					sourceAmount = 10 * units.Avax
				)

				sharedMemory := fundedSharedMemory(
					t,
					env,
					sourceKey,
					sourceChain,
					map[ids.ID]uint64{
						env.ctx.AVAXAssetID: sourceAmount,
					},
				)
				env.msm.SharedMemory = sharedMemory

				tx, err := env.txBuilder.NewImportTx(
					sourceChain,
					&secp256k1fx.OutputOwners{
						Locktime:  0,
						Threshold: 1,
						Addrs:     []ids.ShortID{sourceKey.PublicKey().Address()},
					},
					preFundedKeys,
				)
				require.NoError(t, err)

				// reactivate checks
				env.backend.Bootstrapped.Set(true)
				return tx
			},
		},
		{
			name: "ExportTx",
			setupTest: func(env *environment) *txs.Tx {
				tx, err := env.txBuilder.NewExportTx(
					env.ctx.XChainID,
					[]*avax.TransferableOutput{{
						Asset: avax.Asset{ID: env.ctx.AVAXAssetID},
						Out: &secp256k1fx.TransferOutput{
							Amt: units.Avax,
							OutputOwners: secp256k1fx.OutputOwners{
								Locktime:  0,
								Threshold: 1,
								Addrs:     []ids.ShortID{ids.GenerateTestShortID()},
							},
						},
					}},
					preFundedKeys,
				)
				require.NoError(t, err)

				return tx
			},
		},
		{
			name: "BaseTx",
			setupTest: func(env *environment) *txs.Tx {
				tx, err := env.txBuilder.NewBaseTx(
					[]*avax.TransferableOutput{
						{
							Asset: avax.Asset{ID: env.ctx.AVAXAssetID},
							Out: &secp256k1fx.TransferOutput{
								Amt: 1,
								OutputOwners: secp256k1fx.OutputOwners{
									Threshold: 1,
									Addrs:     []ids.ShortID{ids.ShortEmpty},
								},
							},
						},
					},
					preFundedKeys,
				)
				require.NoError(t, err)

				return tx
			},
		},
	}

	for _, tt := range tests {
		for _, dynamicFeesActive := range []bool{false, true} {
			t.Run(tt.name, func(t *testing.T) {
				require := require.New(t)

				f := latestFork
				if !dynamicFeesActive {
					f = durango
				}
				env := newEnvironment(t, nil, f)
				env.ctx.Lock.Lock()
				defer env.ctx.Lock.Unlock()

				tx := tt.setupTest(env)

				nextBlkTime, _, err := executor.NextBlockTime(env.state, env.clk)
				require.NoError(err)

				parentBlkID := env.state.GetLastAccepted()
				parentBlk, err := env.state.GetStatelessBlock(parentBlkID)
				require.NoError(err)

				statelessBlk, err := block.NewBanffStandardBlock(
					nextBlkTime,
					parentBlkID,
					parentBlk.Height()+1,
					[]*txs.Tx{tx},
				)
				require.NoError(err)

				blk := env.blkManager.NewBlock(statelessBlk)
				require.NoError(blk.Verify(context.Background()))

				// check that metered complexity is non-zero post E upgrade and zero pre E upgrade
				blkState, found := env.blkManager.(*manager).blkIDToState[blk.ID()]
				require.True(found)

				if dynamicFeesActive {
					require.NotEqual(commonfees.Empty, blkState.blockComplexity)
				} else {
					require.Equal(commonfees.Empty, blkState.blockComplexity)
				}
			})
		}
	}
}

func TestVerifierVisitProposalBlock(t *testing.T) {
	require := require.New(t)
	ctrl := gomock.NewController(t)

	s := state.NewMockState(ctrl)
	mempool := mempool.NewMockMempool(ctrl)
	parentID := ids.GenerateTestID()
	parentStatelessBlk := block.NewMockBlock(ctrl)
	parentOnAcceptState := state.NewMockDiff(ctrl)
	timestamp := time.Now()
	// One call for each of onCommitState and onAbortState.
	parentOnAcceptState.EXPECT().GetTimestamp().Return(timestamp).Times(2)

	backend := &backend{
		lastAccepted: parentID,
		blkIDToState: map[ids.ID]*blockState{
			parentID: {
				statelessBlock: parentStatelessBlk,
				onAcceptState:  parentOnAcceptState,
			},
		},
		Mempool: mempool,
		state:   s,
		ctx: &snow.Context{
			Log: logging.NoLog{},
		},
	}
	verifier := &verifier{
		txExecutorBackend: &executor.Backend{
			Config: &config.Config{
				UpgradeConfig: upgrade.Config{
					BanffTime: mockable.MaxTime, // banff is not activated
				},
			},
			Clk: &mockable.Clock{},
		},
		backend: backend,
	}
	manager := &manager{
		backend:  backend,
		verifier: verifier,
	}

	blkTx := txs.NewMockUnsignedTx(ctrl)
	blkTx.EXPECT().Visit(gomock.AssignableToTypeOf(&executor.ProposalTxExecutor{})).Return(nil).Times(1)

	// We can't serialize [blkTx] because it isn't
	// registered with the blocks.Codec.
	// Serialize this block with a dummy tx
	// and replace it after creation with the mock tx.
	// TODO allow serialization of mock txs.
	apricotBlk, err := block.NewApricotProposalBlock(
		parentID,
		2,
		&txs.Tx{
			Unsigned: &txs.AdvanceTimeTx{},
			Creds:    []verify.Verifiable{},
		},
	)
	require.NoError(err)
	apricotBlk.Tx.Unsigned = blkTx

	// Set expectations for dependencies.
	tx := apricotBlk.Txs()[0]
	parentStatelessBlk.EXPECT().Height().Return(uint64(1)).Times(1)
	mempool.EXPECT().Remove([]*txs.Tx{tx}).Times(1)

	// Visit the block
	blk := manager.NewBlock(apricotBlk)
	require.NoError(blk.Verify(context.Background()))
	require.Contains(verifier.backend.blkIDToState, apricotBlk.ID())
	gotBlkState := verifier.backend.blkIDToState[apricotBlk.ID()]
	require.Equal(apricotBlk, gotBlkState.statelessBlock)
	require.Equal(timestamp, gotBlkState.timestamp)

	// Assert that the expected tx statuses are set.
	_, gotStatus, err := gotBlkState.onCommitState.GetTx(tx.ID())
	require.NoError(err)
	require.Equal(status.Committed, gotStatus)

	_, gotStatus, err = gotBlkState.onAbortState.GetTx(tx.ID())
	require.NoError(err)
	require.Equal(status.Aborted, gotStatus)

	// Visiting again should return nil without using dependencies.
	require.NoError(blk.Verify(context.Background()))
}

func TestVerifierVisitAtomicBlock(t *testing.T) {
	require := require.New(t)
	ctrl := gomock.NewController(t)

	// Create mocked dependencies.
	s := state.NewMockState(ctrl)
	mempool := mempool.NewMockMempool(ctrl)
	parentID := ids.GenerateTestID()
	parentStatelessBlk := block.NewMockBlock(ctrl)
	grandparentID := ids.GenerateTestID()
	parentState := state.NewMockDiff(ctrl)

	backend := &backend{
		blkIDToState: map[ids.ID]*blockState{
			parentID: {
				statelessBlock: parentStatelessBlk,
				onAcceptState:  parentState,
			},
		},
		Mempool: mempool,
		state:   s,
		ctx: &snow.Context{
			Log: logging.NoLog{},
		},
	}
	verifier := &verifier{
		txExecutorBackend: &executor.Backend{
			Config: &config.Config{
				UpgradeConfig: upgrade.Config{
					ApricotPhase5Time: time.Now().Add(time.Hour),
					BanffTime:         mockable.MaxTime, // banff is not activated
				},
			},
			Clk: &mockable.Clock{},
		},
		backend: backend,
	}
	manager := &manager{
		backend:  backend,
		verifier: verifier,
	}

	onAccept := state.NewMockDiff(ctrl)
	blkTx := txs.NewMockUnsignedTx(ctrl)
	inputs := set.Of(ids.GenerateTestID())
	blkTx.EXPECT().Visit(gomock.AssignableToTypeOf(&executor.AtomicTxExecutor{})).DoAndReturn(
		func(e *executor.AtomicTxExecutor) error {
			e.OnAccept = onAccept
			e.Inputs = inputs
			return nil
		},
	).Times(1)

	// We can't serialize [blkTx] because it isn't registered with blocks.Codec.
	// Serialize this block with a dummy tx and replace it after creation with
	// the mock tx.
	// TODO allow serialization of mock txs.
	apricotBlk, err := block.NewApricotAtomicBlock(
		parentID,
		2,
		&txs.Tx{
			Unsigned: &txs.AdvanceTimeTx{},
			Creds:    []verify.Verifiable{},
		},
	)
	require.NoError(err)
	apricotBlk.Tx.Unsigned = blkTx

	// Set expectations for dependencies.
	timestamp := time.Now()
	parentStatelessBlk.EXPECT().Height().Return(uint64(1)).Times(1)
	parentStatelessBlk.EXPECT().Parent().Return(grandparentID).Times(1)
	mempool.EXPECT().Remove([]*txs.Tx{apricotBlk.Tx}).Times(1)
	onAccept.EXPECT().AddTx(apricotBlk.Tx, status.Committed).Times(1)
	onAccept.EXPECT().GetTimestamp().Return(timestamp).Times(1)

	blk := manager.NewBlock(apricotBlk)
	require.NoError(blk.Verify(context.Background()))

	require.Contains(verifier.backend.blkIDToState, apricotBlk.ID())
	gotBlkState := verifier.backend.blkIDToState[apricotBlk.ID()]
	require.Equal(apricotBlk, gotBlkState.statelessBlock)
	require.Equal(onAccept, gotBlkState.onAcceptState)
	require.Equal(inputs, gotBlkState.inputs)
	require.Equal(timestamp, gotBlkState.timestamp)

	// Visiting again should return nil without using dependencies.
	require.NoError(blk.Verify(context.Background()))
}

func TestVerifierVisitStandardBlock(t *testing.T) {
	require := require.New(t)
	ctrl := gomock.NewController(t)

	// Create mocked dependencies.
	s := state.NewMockState(ctrl)
	mempool := mempool.NewMockMempool(ctrl)
	parentID := ids.GenerateTestID()
	parentStatelessBlk := block.NewMockBlock(ctrl)
	parentState := state.NewMockDiff(ctrl)

	backend := &backend{
		blkIDToState: map[ids.ID]*blockState{
			parentID: {
				statelessBlock: parentStatelessBlk,
				onAcceptState:  parentState,
			},
		},
		Mempool: mempool,
		state:   s,
		ctx: &snow.Context{
			Log: logging.NoLog{},
		},
	}
	verifier := &verifier{
		txExecutorBackend: &executor.Backend{
			Config: &config.Config{
				UpgradeConfig: upgrade.Config{
					ApricotPhase5Time: time.Now().Add(time.Hour),
					BanffTime:         mockable.MaxTime, // banff is not activated
					CortinaTime:       mockable.MaxTime,
					DurangoTime:       mockable.MaxTime,
					EUpgradeTime:      mockable.MaxTime,
				},
			},
			Clk: &mockable.Clock{},
		},
		backend: backend,
	}
	manager := &manager{
		backend:  backend,
		verifier: verifier,
	}

	blkTx := txs.NewMockUnsignedTx(ctrl)
	atomicRequests := map[ids.ID]*atomic.Requests{
		ids.GenerateTestID(): {
			RemoveRequests: [][]byte{{1}, {2}},
			PutRequests: []*atomic.Element{
				{
					Key:    []byte{3},
					Value:  []byte{4},
					Traits: [][]byte{{5}, {6}},
				},
			},
		},
	}
	blkTx.EXPECT().Visit(gomock.AssignableToTypeOf(&executor.StandardTxExecutor{})).DoAndReturn(
		func(e *executor.StandardTxExecutor) error {
			e.OnAccept = func() {}
			e.Inputs = set.Set[ids.ID]{}
			e.AtomicRequests = atomicRequests
			return nil
		},
	).Times(1)

	// We can't serialize [blkTx] because it isn't
	// registered with the blocks.Codec.
	// Serialize this block with a dummy tx
	// and replace it after creation with the mock tx.
	// TODO allow serialization of mock txs.
	apricotBlk, err := block.NewApricotStandardBlock(
		parentID,
		2, /*height*/
		[]*txs.Tx{
			{
				Unsigned: &txs.AdvanceTimeTx{},
				Creds:    []verify.Verifiable{},
			},
		},
	)
	require.NoError(err)
	apricotBlk.Transactions[0].Unsigned = blkTx

	// Set expectations for dependencies.
	timestamp := time.Now()
	parentState.EXPECT().GetTimestamp().Return(timestamp).Times(1)
	parentStatelessBlk.EXPECT().Height().Return(uint64(1)).Times(1)
	mempool.EXPECT().Remove(apricotBlk.Txs()).Times(1)

	blk := manager.NewBlock(apricotBlk)
	require.NoError(blk.Verify(context.Background()))

	// Assert expected state.
	require.Contains(verifier.backend.blkIDToState, apricotBlk.ID())
	gotBlkState := verifier.backend.blkIDToState[apricotBlk.ID()]
	require.Equal(apricotBlk, gotBlkState.statelessBlock)
	require.Equal(set.Set[ids.ID]{}, gotBlkState.inputs)
	require.Equal(timestamp, gotBlkState.timestamp)

	// Visiting again should return nil without using dependencies.
	require.NoError(blk.Verify(context.Background()))
}

func TestVerifierVisitCommitBlock(t *testing.T) {
	require := require.New(t)
	ctrl := gomock.NewController(t)

	// Create mocked dependencies.
	s := state.NewMockState(ctrl)
	mempool := mempool.NewMockMempool(ctrl)
	parentID := ids.GenerateTestID()
	parentStatelessBlk := block.NewMockBlock(ctrl)
	parentOnDecisionState := state.NewMockDiff(ctrl)
	parentOnCommitState := state.NewMockDiff(ctrl)
	parentOnAbortState := state.NewMockDiff(ctrl)

	backend := &backend{
		blkIDToState: map[ids.ID]*blockState{
			parentID: {
				statelessBlock: parentStatelessBlk,
				proposalBlockState: proposalBlockState{
					onDecisionState: parentOnDecisionState,
					onCommitState:   parentOnCommitState,
					onAbortState:    parentOnAbortState,
				},
			},
		},
		Mempool: mempool,
		state:   s,
		ctx: &snow.Context{
			Log: logging.NoLog{},
		},
	}
	verifier := &verifier{
		txExecutorBackend: &executor.Backend{
			Config: &config.Config{
				UpgradeConfig: upgrade.Config{
					BanffTime: mockable.MaxTime, // banff is not activated
				},
			},
			Clk: &mockable.Clock{},
		},
		backend: backend,
	}
	manager := &manager{
		backend:  backend,
		verifier: verifier,
	}

	apricotBlk, err := block.NewApricotCommitBlock(
		parentID,
		2,
	)
	require.NoError(err)

	// Set expectations for dependencies.
	timestamp := time.Now()
	gomock.InOrder(
		parentStatelessBlk.EXPECT().Height().Return(uint64(1)).Times(1),
		parentOnCommitState.EXPECT().GetTimestamp().Return(timestamp).Times(1),
	)

	// Verify the block.
	blk := manager.NewBlock(apricotBlk)
	require.NoError(blk.Verify(context.Background()))

	// Assert expected state.
	require.Contains(verifier.backend.blkIDToState, apricotBlk.ID())
	gotBlkState := verifier.backend.blkIDToState[apricotBlk.ID()]
	require.Equal(parentOnAbortState, gotBlkState.onAcceptState)
	require.Equal(timestamp, gotBlkState.timestamp)

	// Visiting again should return nil without using dependencies.
	require.NoError(blk.Verify(context.Background()))
}

func TestVerifierVisitAbortBlock(t *testing.T) {
	require := require.New(t)
	ctrl := gomock.NewController(t)

	// Create mocked dependencies.
	s := state.NewMockState(ctrl)
	mempool := mempool.NewMockMempool(ctrl)
	parentID := ids.GenerateTestID()
	parentStatelessBlk := block.NewMockBlock(ctrl)
	parentOnDecisionState := state.NewMockDiff(ctrl)
	parentOnCommitState := state.NewMockDiff(ctrl)
	parentOnAbortState := state.NewMockDiff(ctrl)

	backend := &backend{
		blkIDToState: map[ids.ID]*blockState{
			parentID: {
				statelessBlock: parentStatelessBlk,
				proposalBlockState: proposalBlockState{
					onDecisionState: parentOnDecisionState,
					onCommitState:   parentOnCommitState,
					onAbortState:    parentOnAbortState,
				},
			},
		},
		Mempool: mempool,
		state:   s,
		ctx: &snow.Context{
			Log: logging.NoLog{},
		},
	}
	verifier := &verifier{
		txExecutorBackend: &executor.Backend{
			Config: &config.Config{
				UpgradeConfig: upgrade.Config{
					BanffTime: mockable.MaxTime, // banff is not activated
				},
			},
			Clk: &mockable.Clock{},
		},
		backend: backend,
	}
	manager := &manager{
		backend:  backend,
		verifier: verifier,
	}

	apricotBlk, err := block.NewApricotAbortBlock(
		parentID,
		2,
	)
	require.NoError(err)

	// Set expectations for dependencies.
	timestamp := time.Now()
	gomock.InOrder(
		parentStatelessBlk.EXPECT().Height().Return(uint64(1)).Times(1),
		parentOnAbortState.EXPECT().GetTimestamp().Return(timestamp).Times(1),
	)

	// Verify the block.
	blk := manager.NewBlock(apricotBlk)
	require.NoError(blk.Verify(context.Background()))

	// Assert expected state.
	require.Contains(verifier.backend.blkIDToState, apricotBlk.ID())
	gotBlkState := verifier.backend.blkIDToState[apricotBlk.ID()]
	require.Equal(parentOnAbortState, gotBlkState.onAcceptState)
	require.Equal(timestamp, gotBlkState.timestamp)

	// Visiting again should return nil without using dependencies.
	require.NoError(blk.Verify(context.Background()))
}

// Assert that a block with an unverified parent fails verification.
func TestVerifyUnverifiedParent(t *testing.T) {
	require := require.New(t)
	ctrl := gomock.NewController(t)

	// Create mocked dependencies.
	s := state.NewMockState(ctrl)
	mempool := mempool.NewMockMempool(ctrl)
	parentID := ids.GenerateTestID()

	backend := &backend{
		blkIDToState: map[ids.ID]*blockState{},
		Mempool:      mempool,
		state:        s,
		ctx: &snow.Context{
			Log: logging.NoLog{},
		},
	}
	verifier := &verifier{
		txExecutorBackend: &executor.Backend{
			Config: &config.Config{
				UpgradeConfig: upgrade.Config{
					BanffTime: mockable.MaxTime, // banff is not activated
				},
			},
			Clk: &mockable.Clock{},
		},
		backend: backend,
	}

	blk, err := block.NewApricotAbortBlock(parentID /*not in memory or persisted state*/, 2 /*height*/)
	require.NoError(err)

	// Set expectations for dependencies.
	s.EXPECT().GetTimestamp().Return(time.Now()).Times(1)
	s.EXPECT().GetStatelessBlock(parentID).Return(nil, database.ErrNotFound).Times(1)

	// Verify the block.
	err = blk.Visit(verifier)
	require.ErrorIs(err, database.ErrNotFound)
}

func TestBanffAbortBlockTimestampChecks(t *testing.T) {
	ctrl := gomock.NewController(t)

	now := defaultGenesisTime.Add(time.Hour)

	tests := []struct {
		description string
		parentTime  time.Time
		childTime   time.Time
		result      error
	}{
		{
			description: "abort block timestamp matching parent's one",
			parentTime:  now,
			childTime:   now,
			result:      nil,
		},
		{
			description: "abort block timestamp before parent's one",
			childTime:   now.Add(-1 * time.Second),
			parentTime:  now,
			result:      errOptionBlockTimestampNotMatchingParent,
		},
		{
			description: "abort block timestamp after parent's one",
			parentTime:  now,
			childTime:   now.Add(time.Second),
			result:      errOptionBlockTimestampNotMatchingParent,
		},
	}

	for _, test := range tests {
		t.Run(test.description, func(t *testing.T) {
			require := require.New(t)

			// Create mocked dependencies.
			s := state.NewMockState(ctrl)
			mempool := mempool.NewMockMempool(ctrl)
			parentID := ids.GenerateTestID()
			parentStatelessBlk := block.NewMockBlock(ctrl)
			parentHeight := uint64(1)

			backend := &backend{
				blkIDToState: make(map[ids.ID]*blockState),
				Mempool:      mempool,
				state:        s,
				ctx: &snow.Context{
					Log: logging.NoLog{},
				},
			}
			verifier := &verifier{
				txExecutorBackend: &executor.Backend{
					Config: &config.Config{
						UpgradeConfig: upgrade.Config{
							BanffTime: time.Time{}, // banff is activated
						},
					},
					Clk: &mockable.Clock{},
				},
				backend: backend,
			}

			// build and verify child block
			childHeight := parentHeight + 1
			statelessAbortBlk, err := block.NewBanffAbortBlock(test.childTime, parentID, childHeight)
			require.NoError(err)

			// setup parent state
			parentTime := defaultGenesisTime
			s.EXPECT().GetLastAccepted().Return(parentID).Times(3)
			s.EXPECT().GetTimestamp().Return(parentTime).Times(3)

			onDecisionState, err := state.NewDiff(parentID, backend)
			require.NoError(err)
			onCommitState, err := state.NewDiff(parentID, backend)
			require.NoError(err)
			onAbortState, err := state.NewDiff(parentID, backend)
			require.NoError(err)
			backend.blkIDToState[parentID] = &blockState{
				timestamp:      test.parentTime,
				statelessBlock: parentStatelessBlk,
				proposalBlockState: proposalBlockState{
					onDecisionState: onDecisionState,
					onCommitState:   onCommitState,
					onAbortState:    onAbortState,
				},
			}

			// Set expectations for dependencies.
			parentStatelessBlk.EXPECT().Height().Return(uint64(1)).Times(1)

			err = statelessAbortBlk.Visit(verifier)
			require.ErrorIs(err, test.result)
		})
	}
}

// TODO combine with TestApricotCommitBlockTimestampChecks
func TestBanffCommitBlockTimestampChecks(t *testing.T) {
	ctrl := gomock.NewController(t)

	now := defaultGenesisTime.Add(time.Hour)

	tests := []struct {
		description string
		parentTime  time.Time
		childTime   time.Time
		result      error
	}{
		{
			description: "commit block timestamp matching parent's one",
			parentTime:  now,
			childTime:   now,
			result:      nil,
		},
		{
			description: "commit block timestamp before parent's one",
			childTime:   now.Add(-1 * time.Second),
			parentTime:  now,
			result:      errOptionBlockTimestampNotMatchingParent,
		},
		{
			description: "commit block timestamp after parent's one",
			parentTime:  now,
			childTime:   now.Add(time.Second),
			result:      errOptionBlockTimestampNotMatchingParent,
		},
	}

	for _, test := range tests {
		t.Run(test.description, func(t *testing.T) {
			require := require.New(t)

			// Create mocked dependencies.
			s := state.NewMockState(ctrl)
			mempool := mempool.NewMockMempool(ctrl)
			parentID := ids.GenerateTestID()
			parentStatelessBlk := block.NewMockBlock(ctrl)
			parentHeight := uint64(1)

			backend := &backend{
				blkIDToState: make(map[ids.ID]*blockState),
				Mempool:      mempool,
				state:        s,
				ctx: &snow.Context{
					Log: logging.NoLog{},
				},
			}
			verifier := &verifier{
				txExecutorBackend: &executor.Backend{
					Config: &config.Config{
						UpgradeConfig: upgrade.Config{
							BanffTime: time.Time{}, // banff is activated
						},
					},
					Clk: &mockable.Clock{},
				},
				backend: backend,
			}

			// build and verify child block
			childHeight := parentHeight + 1
			statelessCommitBlk, err := block.NewBanffCommitBlock(test.childTime, parentID, childHeight)
			require.NoError(err)

			// setup parent state
			parentTime := defaultGenesisTime
			s.EXPECT().GetLastAccepted().Return(parentID).Times(3)
			s.EXPECT().GetTimestamp().Return(parentTime).Times(3)

			onDecisionState, err := state.NewDiff(parentID, backend)
			require.NoError(err)
			onCommitState, err := state.NewDiff(parentID, backend)
			require.NoError(err)
			onAbortState, err := state.NewDiff(parentID, backend)
			require.NoError(err)
			backend.blkIDToState[parentID] = &blockState{
				timestamp:      test.parentTime,
				statelessBlock: parentStatelessBlk,
				proposalBlockState: proposalBlockState{
					onDecisionState: onDecisionState,
					onCommitState:   onCommitState,
					onAbortState:    onAbortState,
				},
			}

			// Set expectations for dependencies.
			parentStatelessBlk.EXPECT().Height().Return(uint64(1)).Times(1)

			err = statelessCommitBlk.Visit(verifier)
			require.ErrorIs(err, test.result)
		})
	}
}

func TestVerifierVisitStandardBlockWithDuplicateInputs(t *testing.T) {
	require := require.New(t)
	ctrl := gomock.NewController(t)

	// Create mocked dependencies.
	s := state.NewMockState(ctrl)
	mempool := mempool.NewMockMempool(ctrl)

	grandParentID := ids.GenerateTestID()
	grandParentStatelessBlk := block.NewMockBlock(ctrl)
	grandParentState := state.NewMockDiff(ctrl)
	parentID := ids.GenerateTestID()
	parentStatelessBlk := block.NewMockBlock(ctrl)
	parentState := state.NewMockDiff(ctrl)
	atomicInputs := set.Of(ids.GenerateTestID())

	backend := &backend{
		blkIDToState: map[ids.ID]*blockState{
			grandParentID: {
				statelessBlock: grandParentStatelessBlk,
				onAcceptState:  grandParentState,
				inputs:         atomicInputs,
			},
			parentID: {
				statelessBlock: parentStatelessBlk,
				onAcceptState:  parentState,
			},
		},
		Mempool: mempool,
		state:   s,
		ctx: &snow.Context{
			Log: logging.NoLog{},
		},
	}
	verifier := &verifier{
		txExecutorBackend: &executor.Backend{
			Config: &config.Config{
				UpgradeConfig: upgrade.Config{
					ApricotPhase5Time: time.Now().Add(time.Hour),
					BanffTime:         mockable.MaxTime, // banff is not activated
					CortinaTime:       mockable.MaxTime,
					DurangoTime:       mockable.MaxTime,
					EUpgradeTime:      mockable.MaxTime,
				},
			},
			Clk: &mockable.Clock{},
		},
		backend: backend,
	}

	blkTx := txs.NewMockUnsignedTx(ctrl)
	atomicRequests := map[ids.ID]*atomic.Requests{
		ids.GenerateTestID(): {
			RemoveRequests: [][]byte{{1}, {2}},
			PutRequests: []*atomic.Element{
				{
					Key:    []byte{3},
					Value:  []byte{4},
					Traits: [][]byte{{5}, {6}},
				},
			},
		},
	}
	blkTx.EXPECT().Visit(gomock.AssignableToTypeOf(&executor.StandardTxExecutor{})).DoAndReturn(
		func(e *executor.StandardTxExecutor) error {
			e.OnAccept = func() {}
			e.Inputs = atomicInputs
			e.AtomicRequests = atomicRequests
			return nil
		},
	).Times(1)

	// We can't serialize [blkTx] because it isn't
	// registered with the blocks.Codec.
	// Serialize this block with a dummy tx
	// and replace it after creation with the mock tx.
	// TODO allow serialization of mock txs.
	blk, err := block.NewApricotStandardBlock(
		parentID,
		2,
		[]*txs.Tx{
			{
				Unsigned: &txs.AdvanceTimeTx{},
				Creds:    []verify.Verifiable{},
			},
		},
	)
	require.NoError(err)
	blk.Transactions[0].Unsigned = blkTx

	// Set expectations for dependencies.
	timestamp := time.Now()
	parentStatelessBlk.EXPECT().Height().Return(uint64(1)).Times(1)
	parentState.EXPECT().GetTimestamp().Return(timestamp).Times(1)
	parentStatelessBlk.EXPECT().Parent().Return(grandParentID).Times(1)

	err = verifier.ApricotStandardBlock(blk)
	require.ErrorIs(err, errConflictingParentTxs)
}

func TestVerifierVisitApricotStandardBlockWithProposalBlockParent(t *testing.T) {
	require := require.New(t)
	ctrl := gomock.NewController(t)

	// Create mocked dependencies.
	s := state.NewMockState(ctrl)
	mempool := mempool.NewMockMempool(ctrl)
	parentID := ids.GenerateTestID()
	parentStatelessBlk := block.NewMockBlock(ctrl)
	parentOnCommitState := state.NewMockDiff(ctrl)
	parentOnAbortState := state.NewMockDiff(ctrl)

	backend := &backend{
		blkIDToState: map[ids.ID]*blockState{
			parentID: {
				statelessBlock: parentStatelessBlk,
				proposalBlockState: proposalBlockState{
					onCommitState: parentOnCommitState,
					onAbortState:  parentOnAbortState,
				},
			},
		},
		Mempool: mempool,
		state:   s,
		ctx: &snow.Context{
			Log: logging.NoLog{},
		},
	}
	verifier := &verifier{
		txExecutorBackend: &executor.Backend{
			Config: &config.Config{
				UpgradeConfig: upgrade.Config{
					BanffTime: mockable.MaxTime, // banff is not activated
				},
			},
			Clk: &mockable.Clock{},
		},
		backend: backend,
	}

	blk, err := block.NewApricotStandardBlock(
		parentID,
		2,
		[]*txs.Tx{
			{
				Unsigned: &txs.AdvanceTimeTx{},
				Creds:    []verify.Verifiable{},
			},
		},
	)
	require.NoError(err)

	parentStatelessBlk.EXPECT().Height().Return(uint64(1)).Times(1)

	err = verifier.ApricotStandardBlock(blk)
	require.ErrorIs(err, state.ErrMissingParentState)
}

func TestVerifierVisitBanffStandardBlockWithProposalBlockParent(t *testing.T) {
	require := require.New(t)
	ctrl := gomock.NewController(t)

	// Create mocked dependencies.
	s := state.NewMockState(ctrl)
	mempool := mempool.NewMockMempool(ctrl)
	parentID := ids.GenerateTestID()
	parentStatelessBlk := block.NewMockBlock(ctrl)
	parentTime := time.Now()
	parentOnCommitState := state.NewMockDiff(ctrl)
	parentOnAbortState := state.NewMockDiff(ctrl)

	backend := &backend{
		blkIDToState: map[ids.ID]*blockState{
			parentID: {
				statelessBlock: parentStatelessBlk,
				proposalBlockState: proposalBlockState{
					onCommitState: parentOnCommitState,
					onAbortState:  parentOnAbortState,
				},
			},
		},
		Mempool: mempool,
		state:   s,
		ctx: &snow.Context{
			Log: logging.NoLog{},
		},
	}
	verifier := &verifier{
		txExecutorBackend: &executor.Backend{
			Config: &config.Config{
				UpgradeConfig: upgrade.Config{
					BanffTime: time.Time{}, // banff is activated
				},
			},
			Clk: &mockable.Clock{},
		},
		backend: backend,
	}

	blk, err := block.NewBanffStandardBlock(
		parentTime.Add(time.Second),
		parentID,
		2,
		[]*txs.Tx{
			{
				Unsigned: &txs.AdvanceTimeTx{},
				Creds:    []verify.Verifiable{},
			},
		},
	)
	require.NoError(err)

	parentStatelessBlk.EXPECT().Height().Return(uint64(1)).Times(1)

	err = verifier.BanffStandardBlock(blk)
	require.ErrorIs(err, state.ErrMissingParentState)
}

func TestVerifierVisitApricotCommitBlockUnexpectedParentState(t *testing.T) {
	require := require.New(t)
	ctrl := gomock.NewController(t)

	// Create mocked dependencies.
	s := state.NewMockState(ctrl)
	parentID := ids.GenerateTestID()
	parentStatelessBlk := block.NewMockBlock(ctrl)
	verifier := &verifier{
		txExecutorBackend: &executor.Backend{
			Config: &config.Config{
				UpgradeConfig: upgrade.Config{
					BanffTime: mockable.MaxTime, // banff is not activated
				},
			},
			Clk: &mockable.Clock{},
		},
		backend: &backend{
			blkIDToState: map[ids.ID]*blockState{
				parentID: {
					statelessBlock: parentStatelessBlk,
				},
			},
			state: s,
			ctx: &snow.Context{
				Log: logging.NoLog{},
			},
		},
	}

	blk, err := block.NewApricotCommitBlock(
		parentID,
		2,
	)
	require.NoError(err)

	// Set expectations for dependencies.
	parentStatelessBlk.EXPECT().Height().Return(uint64(1)).Times(1)

	// Verify the block.
	err = verifier.ApricotCommitBlock(blk)
	require.ErrorIs(err, state.ErrMissingParentState)
}

func TestVerifierVisitBanffCommitBlockUnexpectedParentState(t *testing.T) {
	require := require.New(t)
	ctrl := gomock.NewController(t)

	// Create mocked dependencies.
	s := state.NewMockState(ctrl)
	parentID := ids.GenerateTestID()
	parentStatelessBlk := block.NewMockBlock(ctrl)
	timestamp := time.Unix(12345, 0)
	verifier := &verifier{
		txExecutorBackend: &executor.Backend{
			Config: &config.Config{
				UpgradeConfig: upgrade.Config{
					BanffTime: time.Time{}, // banff is activated
				},
			},
			Clk: &mockable.Clock{},
		},
		backend: &backend{
			blkIDToState: map[ids.ID]*blockState{
				parentID: {
					statelessBlock: parentStatelessBlk,
					timestamp:      timestamp,
				},
			},
			state: s,
			ctx: &snow.Context{
				Log: logging.NoLog{},
			},
		},
	}

	blk, err := block.NewBanffCommitBlock(
		timestamp,
		parentID,
		2,
	)
	require.NoError(err)

	// Set expectations for dependencies.
	parentStatelessBlk.EXPECT().Height().Return(uint64(1)).Times(1)

	// Verify the block.
	err = verifier.BanffCommitBlock(blk)
	require.ErrorIs(err, state.ErrMissingParentState)
}

func TestVerifierVisitApricotAbortBlockUnexpectedParentState(t *testing.T) {
	require := require.New(t)
	ctrl := gomock.NewController(t)

	// Create mocked dependencies.
	s := state.NewMockState(ctrl)
	parentID := ids.GenerateTestID()
	parentStatelessBlk := block.NewMockBlock(ctrl)
	verifier := &verifier{
		txExecutorBackend: &executor.Backend{
			Config: &config.Config{
				UpgradeConfig: upgrade.Config{
					BanffTime: mockable.MaxTime, // banff is not activated
				},
			},
			Clk: &mockable.Clock{},
		},
		backend: &backend{
			blkIDToState: map[ids.ID]*blockState{
				parentID: {
					statelessBlock: parentStatelessBlk,
				},
			},
			state: s,
			ctx: &snow.Context{
				Log: logging.NoLog{},
			},
		},
	}

	blk, err := block.NewApricotAbortBlock(
		parentID,
		2,
	)
	require.NoError(err)

	// Set expectations for dependencies.
	parentStatelessBlk.EXPECT().Height().Return(uint64(1)).Times(1)

	// Verify the block.
	err = verifier.ApricotAbortBlock(blk)
	require.ErrorIs(err, state.ErrMissingParentState)
}

func TestVerifierVisitBanffAbortBlockUnexpectedParentState(t *testing.T) {
	require := require.New(t)
	ctrl := gomock.NewController(t)

	// Create mocked dependencies.
	s := state.NewMockState(ctrl)
	parentID := ids.GenerateTestID()
	parentStatelessBlk := block.NewMockBlock(ctrl)
	timestamp := time.Unix(12345, 0)
	verifier := &verifier{
		txExecutorBackend: &executor.Backend{
			Config: &config.Config{
				UpgradeConfig: upgrade.Config{
					BanffTime: time.Time{}, // banff is activated
				},
			},
			Clk: &mockable.Clock{},
		},
		backend: &backend{
			blkIDToState: map[ids.ID]*blockState{
				parentID: {
					statelessBlock: parentStatelessBlk,
					timestamp:      timestamp,
				},
			},
			state: s,
			ctx: &snow.Context{
				Log: logging.NoLog{},
			},
		},
	}

	blk, err := block.NewBanffAbortBlock(
		timestamp,
		parentID,
		2,
	)
	require.NoError(err)

	// Set expectations for dependencies.
	parentStatelessBlk.EXPECT().Height().Return(uint64(1)).Times(1)

	// Verify the block.
	err = verifier.BanffAbortBlock(blk)
	require.ErrorIs(err, state.ErrMissingParentState)
}<|MERGE_RESOLUTION|>--- conflicted
+++ resolved
@@ -218,19 +218,12 @@
 				onAcceptState, err := state.NewDiffOn(env.state)
 				require.NoError(t, err)
 
-<<<<<<< HEAD
-				require.NoError(t, subnetValTx.Unsigned.Visit(&executor.StandardTxExecutor{
-					Backend: env.backend,
-					State:   onAcceptState,
-					Tx:      subnetValTx,
-=======
 				feeCalculator := config.PickFeeCalculator(env.backend.Config, onAcceptState.GetTimestamp())
 				require.NoError(t, subnetValTx.Unsigned.Visit(&executor.StandardTxExecutor{
 					Backend:       env.backend,
 					State:         onAcceptState,
 					FeeCalculator: feeCalculator,
 					Tx:            subnetValTx,
->>>>>>> 65f00e90
 				}))
 
 				require.NoError(t, onAcceptState.Apply(env.state))
