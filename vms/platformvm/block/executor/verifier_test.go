// Copyright (C) 2019-2024, Ava Labs, Inc. All rights reserved.
// See the file LICENSE for licensing terms.

package executor

import (
	"context"
	"testing"
	"time"

	"github.com/prometheus/client_golang/prometheus"
	"github.com/stretchr/testify/require"
	"go.uber.org/mock/gomock"

	"github.com/ava-labs/avalanchego/chains/atomic"
	"github.com/ava-labs/avalanchego/database"
	"github.com/ava-labs/avalanchego/database/memdb"
	"github.com/ava-labs/avalanchego/database/prefixdb"
	"github.com/ava-labs/avalanchego/genesis"
	"github.com/ava-labs/avalanchego/ids"
	"github.com/ava-labs/avalanchego/snow"
	"github.com/ava-labs/avalanchego/snow/snowtest"
	"github.com/ava-labs/avalanchego/upgrade"
	"github.com/ava-labs/avalanchego/upgrade/upgradetest"
	"github.com/ava-labs/avalanchego/utils"
	"github.com/ava-labs/avalanchego/utils/constants"
	"github.com/ava-labs/avalanchego/utils/crypto/bls"
	"github.com/ava-labs/avalanchego/utils/iterator"
	"github.com/ava-labs/avalanchego/utils/logging"
	"github.com/ava-labs/avalanchego/utils/set"
	"github.com/ava-labs/avalanchego/utils/timer/mockable"
	"github.com/ava-labs/avalanchego/utils/units"
	"github.com/ava-labs/avalanchego/vms/components/avax"
	"github.com/ava-labs/avalanchego/vms/components/gas"
	"github.com/ava-labs/avalanchego/vms/components/verify"
	"github.com/ava-labs/avalanchego/vms/platformvm/block"
	"github.com/ava-labs/avalanchego/vms/platformvm/config"
	"github.com/ava-labs/avalanchego/vms/platformvm/genesis/genesistest"
	"github.com/ava-labs/avalanchego/vms/platformvm/state"
	"github.com/ava-labs/avalanchego/vms/platformvm/state/statetest"
	"github.com/ava-labs/avalanchego/vms/platformvm/status"
	"github.com/ava-labs/avalanchego/vms/platformvm/txs"
	"github.com/ava-labs/avalanchego/vms/platformvm/txs/executor"
	"github.com/ava-labs/avalanchego/vms/platformvm/txs/mempool"
	"github.com/ava-labs/avalanchego/vms/platformvm/txs/mempool/mempoolmock"
	"github.com/ava-labs/avalanchego/vms/platformvm/txs/txstest"
	"github.com/ava-labs/avalanchego/vms/platformvm/utxo"
	"github.com/ava-labs/avalanchego/vms/secp256k1fx"

	txfee "github.com/ava-labs/avalanchego/vms/platformvm/txs/fee"
	validatorfee "github.com/ava-labs/avalanchego/vms/platformvm/validators/fee"
)

type testVerifierConfig struct {
	DB       database.Database
	Upgrades upgrade.Config
	Context  *snow.Context
}

func newTestVerifier(t testing.TB, c testVerifierConfig) *verifier {
	require := require.New(t)

	if c.DB == nil {
		c.DB = memdb.New()
	}
	if c.Upgrades == (upgrade.Config{}) {
		c.Upgrades = upgradetest.GetConfig(upgradetest.Latest)
	}
	if c.Context == nil {
		c.Context = snowtest.Context(t, constants.PlatformChainID)
	}

	mempool, err := mempool.New("", prometheus.NewRegistry(), nil)
	require.NoError(err)

	var (
		state = statetest.New(t, statetest.Config{
			DB:       c.DB,
			Upgrades: c.Upgrades,
			Context:  c.Context,
		})
		clock = &mockable.Clock{}
		fx    = &secp256k1fx.Fx{}
	)
	require.NoError(fx.InitializeVM(&secp256k1fx.TestVM{
		Clk: *clock,
		Log: logging.NoLog{},
	}))

	return &verifier{
		backend: &backend{
			Mempool:      mempool,
			lastAccepted: state.GetLastAccepted(),
			blkIDToState: make(map[ids.ID]*blockState),
			state:        state,
			ctx:          c.Context,
		},
		txExecutorBackend: &executor.Backend{
			Config: &config.Config{
				CreateAssetTxFee:       genesis.LocalParams.CreateAssetTxFee,
				StaticFeeConfig:        genesis.LocalParams.StaticFeeConfig,
				DynamicFeeConfig:       genesis.LocalParams.DynamicFeeConfig,
				ValidatorFeeConfig:     genesis.LocalParams.ValidatorFeeConfig,
				SybilProtectionEnabled: true,
				UpgradeConfig:          c.Upgrades,
			},
			Ctx: c.Context,
			Clk: clock,
			Fx:  fx,
			FlowChecker: utxo.NewVerifier(
				c.Context,
				clock,
				fx,
			),
			Bootstrapped: utils.NewAtomic(true),
		},
	}
}

func TestVerifierVisitProposalBlock(t *testing.T) {
	var (
		require  = require.New(t)
		verifier = newTestVerifier(t, testVerifierConfig{
			Upgrades: upgradetest.GetConfig(upgradetest.ApricotPhasePost6),
		})
		initialTimestamp = verifier.state.GetTimestamp()
		newTimestamp     = initialTimestamp.Add(time.Second)
		proposalTx       = &txs.Tx{
			Unsigned: &txs.AdvanceTimeTx{
				Time: uint64(newTimestamp.Unix()),
			},
		}
	)
	require.NoError(proposalTx.Initialize(txs.Codec))

<<<<<<< HEAD
	blkTx := txsmock.NewUnsignedTx(ctrl)
	blkTx.EXPECT().Visit(gomock.AssignableToTypeOf(&executor.WarpVerifier{})).Return(nil).Times(1)
	blkTx.EXPECT().Visit(gomock.AssignableToTypeOf(&executor.ProposalTxExecutor{})).Return(nil).Times(1)
=======
	// Build the block that will be executed on top of the last accepted block.
	lastAcceptedID := verifier.state.GetLastAccepted()
	lastAccepted, err := verifier.state.GetStatelessBlock(lastAcceptedID)
	require.NoError(err)
>>>>>>> ddd97e36

	proposalBlock, err := block.NewApricotProposalBlock(
		lastAcceptedID,
		lastAccepted.Height()+1,
		proposalTx,
	)
	require.NoError(err)

	// Execute the block.
	require.NoError(proposalBlock.Visit(verifier))

	// Verify that the block's execution was recorded as expected.
	blkID := proposalBlock.ID()
	require.Contains(verifier.blkIDToState, blkID)
	executedBlockState := verifier.blkIDToState[blkID]

	txID := proposalTx.ID()

	onCommit := executedBlockState.onCommitState
	require.NotNil(onCommit)
	acceptedTx, acceptedStatus, err := onCommit.GetTx(txID)
	require.NoError(err)
	require.Equal(proposalTx, acceptedTx)
	require.Equal(status.Committed, acceptedStatus)

	onAbort := executedBlockState.onAbortState
	require.NotNil(onAbort)
	acceptedTx, acceptedStatus, err = onAbort.GetTx(txID)
	require.NoError(err)
	require.Equal(proposalTx, acceptedTx)
	require.Equal(status.Aborted, acceptedStatus)

	require.Equal(
		&blockState{
			proposalBlockState: proposalBlockState{
				onCommitState: onCommit,
				onAbortState:  onAbort,
			},
			statelessBlock: proposalBlock,

			timestamp:       initialTimestamp,
			verifiedHeights: set.Of[uint64](0),
		},
		executedBlockState,
	)
}

func TestVerifierVisitAtomicBlock(t *testing.T) {
	var (
		require  = require.New(t)
		verifier = newTestVerifier(t, testVerifierConfig{
			Upgrades: upgradetest.GetConfig(upgradetest.ApricotPhase4),
		})
		wallet = txstest.NewWallet(
			t,
			verifier.ctx,
			verifier.txExecutorBackend.Config,
			verifier.state,
			secp256k1fx.NewKeychain(genesis.EWOQKey),
			nil, // subnetIDs
			nil, // chainIDs
		)
		exportedOutput = &avax.TransferableOutput{
			Asset: avax.Asset{ID: verifier.ctx.AVAXAssetID},
			Out: &secp256k1fx.TransferOutput{
				Amt:          units.NanoAvax,
				OutputOwners: secp256k1fx.OutputOwners{},
			},
		}
		initialTimestamp = verifier.state.GetTimestamp()
	)

<<<<<<< HEAD
	onAccept := state.NewMockDiff(ctrl)
	blkTx := txsmock.NewUnsignedTx(ctrl)
	inputs := set.Of(ids.GenerateTestID())
	blkTx.EXPECT().Visit(gomock.AssignableToTypeOf(&executor.WarpVerifier{})).Return(nil).Times(1)
	blkTx.EXPECT().Visit(gomock.AssignableToTypeOf(&executor.AtomicTxExecutor{})).DoAndReturn(
		func(e *executor.AtomicTxExecutor) error {
			e.OnAccept = onAccept
			e.Inputs = inputs
			return nil
=======
	// Build the transaction that will be executed.
	atomicTx, err := wallet.IssueExportTx(
		verifier.ctx.XChainID,
		[]*avax.TransferableOutput{
			exportedOutput,
>>>>>>> ddd97e36
		},
	)
	require.NoError(err)

	// Build the block that will be executed on top of the last accepted block.
	lastAcceptedID := verifier.state.GetLastAccepted()
	lastAccepted, err := verifier.state.GetStatelessBlock(lastAcceptedID)
	require.NoError(err)

	atomicBlock, err := block.NewApricotAtomicBlock(
		lastAcceptedID,
		lastAccepted.Height()+1,
		atomicTx,
	)
	require.NoError(err)

	// Execute the block.
	require.NoError(atomicBlock.Visit(verifier))

	// Verify that the block's execution was recorded as expected.
	blkID := atomicBlock.ID()
	require.Contains(verifier.blkIDToState, blkID)
	atomicBlockState := verifier.blkIDToState[blkID]
	onAccept := atomicBlockState.onAcceptState
	require.NotNil(onAccept)

	txID := atomicTx.ID()
	acceptedTx, acceptedStatus, err := onAccept.GetTx(txID)
	require.NoError(err)
	require.Equal(atomicTx, acceptedTx)
	require.Equal(status.Committed, acceptedStatus)

	exportedUTXO := &avax.UTXO{
		UTXOID: avax.UTXOID{
			TxID:        txID,
			OutputIndex: uint32(len(atomicTx.UTXOs())),
		},
		Asset: exportedOutput.Asset,
		Out:   exportedOutput.Out,
	}
	exportedUTXOID := exportedUTXO.InputID()
	exportedUTXOBytes, err := txs.Codec.Marshal(txs.CodecVersion, exportedUTXO)
	require.NoError(err)

	require.Equal(
		&blockState{
			statelessBlock: atomicBlock,

			onAcceptState: onAccept,

			timestamp: initialTimestamp,
			atomicRequests: map[ids.ID]*atomic.Requests{
				verifier.ctx.XChainID: {
					PutRequests: []*atomic.Element{
						{
							Key:    exportedUTXOID[:],
							Value:  exportedUTXOBytes,
							Traits: [][]byte{},
						},
					},
				},
			},
			verifiedHeights: set.Of[uint64](0),
		},
		atomicBlockState,
	)
}

func TestVerifierVisitStandardBlock(t *testing.T) {
	require := require.New(t)

	var (
		ctx = snowtest.Context(t, constants.PlatformChainID)

		baseDB  = memdb.New()
		stateDB = prefixdb.New([]byte{0}, baseDB)
		amDB    = prefixdb.New([]byte{1}, baseDB)

		am       = atomic.NewMemory(amDB)
		sm       = am.NewSharedMemory(ctx.ChainID)
		xChainSM = am.NewSharedMemory(ctx.XChainID)

		owner = secp256k1fx.OutputOwners{
			Threshold: 1,
			Addrs:     []ids.ShortID{genesis.EWOQKey.Address()},
		}
		utxo = &avax.UTXO{
			UTXOID: avax.UTXOID{
				TxID:        ids.GenerateTestID(),
				OutputIndex: 1,
			},
			Asset: avax.Asset{ID: ctx.AVAXAssetID},
			Out: &secp256k1fx.TransferOutput{
				Amt:          units.Avax,
				OutputOwners: owner,
			},
		}
	)

	inputID := utxo.InputID()
	utxoBytes, err := txs.Codec.Marshal(txs.CodecVersion, utxo)
	require.NoError(err)

	require.NoError(xChainSM.Apply(map[ids.ID]*atomic.Requests{
		ctx.ChainID: {
			PutRequests: []*atomic.Element{
				{
					Key:   inputID[:],
					Value: utxoBytes,
					Traits: [][]byte{
						genesis.EWOQKey.Address().Bytes(),
					},
				},
			},
		},
<<<<<<< HEAD
	}
	blkTx.EXPECT().Visit(gomock.AssignableToTypeOf(&executor.WarpVerifier{})).Return(nil).Times(1)
	blkTx.EXPECT().Visit(gomock.AssignableToTypeOf(&executor.StandardTxExecutor{})).DoAndReturn(
		func(e *executor.StandardTxExecutor) error {
			e.OnAccept = func() {}
			e.Inputs = set.Set[ids.ID]{}
			e.AtomicRequests = atomicRequests
			return nil
		},
	).Times(1)

	// We can't serialize [blkTx] because it isn't
	// registered with the blocks.Codec.
	// Serialize this block with a dummy tx
	// and replace it after creation with the mock tx.
	// TODO allow serialization of mock txs.
	apricotBlk, err := block.NewApricotStandardBlock(
		parentID,
		2, /*height*/
		[]*txs.Tx{
			{
				Unsigned: &txs.AdvanceTimeTx{},
				Creds:    []verify.Verifiable{},
			},
		},
=======
	}))

	ctx.SharedMemory = sm

	var (
		verifier = newTestVerifier(t, testVerifierConfig{
			DB:       stateDB,
			Upgrades: upgradetest.GetConfig(upgradetest.ApricotPhase5),
			Context:  ctx,
		})
		wallet = txstest.NewWallet(
			t,
			verifier.ctx,
			verifier.txExecutorBackend.Config,
			verifier.state,
			secp256k1fx.NewKeychain(genesis.EWOQKey),
			nil,                    // subnetIDs
			[]ids.ID{ctx.XChainID}, // Read the UTXO to import
		)
		initialTimestamp = verifier.state.GetTimestamp()
	)

	// Build the transaction that will be executed.
	tx, err := wallet.IssueImportTx(
		verifier.ctx.XChainID,
		&owner,
>>>>>>> ddd97e36
	)
	require.NoError(err)

	// Verify that the transaction is only consuming the imported UTXO.
	require.Len(tx.InputIDs(), 1)

	// Build the block that will be executed on top of the last accepted block.
	lastAcceptedID := verifier.state.GetLastAccepted()
	lastAccepted, err := verifier.state.GetStatelessBlock(lastAcceptedID)
	require.NoError(err)

	firstBlock, err := block.NewApricotStandardBlock(
		lastAcceptedID,
		lastAccepted.Height()+1,
		[]*txs.Tx{tx},
	)
	require.NoError(err)

	// Execute the block.
	require.NoError(firstBlock.Visit(verifier))

	// Verify that the block's execution was recorded as expected.
	firstBlockID := firstBlock.ID()
	{
		require.Contains(verifier.blkIDToState, firstBlockID)
		atomicBlockState := verifier.blkIDToState[firstBlockID]
		onAccept := atomicBlockState.onAcceptState
		require.NotNil(onAccept)

		txID := tx.ID()
		acceptedTx, acceptedStatus, err := onAccept.GetTx(txID)
		require.NoError(err)
		require.Equal(tx, acceptedTx)
		require.Equal(status.Committed, acceptedStatus)

		require.Equal(
			&blockState{
				statelessBlock: firstBlock,

				onAcceptState: onAccept,

				inputs:    tx.InputIDs(),
				timestamp: initialTimestamp,
				atomicRequests: map[ids.ID]*atomic.Requests{
					verifier.ctx.XChainID: {
						RemoveRequests: [][]byte{
							inputID[:],
						},
					},
				},
				verifiedHeights: set.Of[uint64](0),
			},
			atomicBlockState,
		)
	}

	// Verify that the import transaction can not be replayed.
	{
		secondBlock, err := block.NewApricotStandardBlock(
			firstBlockID,
			firstBlock.Height()+1,
			[]*txs.Tx{tx}, // Replay the prior transaction
		)
		require.NoError(err)

		err = secondBlock.Visit(verifier)
		require.ErrorIs(err, errConflictingParentTxs)

		// Verify that the block's execution was not recorded.
		require.NotContains(verifier.blkIDToState, secondBlock.ID())
	}
}

func TestVerifierVisitCommitBlock(t *testing.T) {
	require := require.New(t)
	ctrl := gomock.NewController(t)

	// Create mocked dependencies.
	s := state.NewMockState(ctrl)
	mempool := mempoolmock.NewMempool(ctrl)
	parentID := ids.GenerateTestID()
	parentStatelessBlk := block.NewMockBlock(ctrl)
	parentOnDecisionState := state.NewMockDiff(ctrl)
	parentOnCommitState := state.NewMockDiff(ctrl)
	parentOnAbortState := state.NewMockDiff(ctrl)

	backend := &backend{
		blkIDToState: map[ids.ID]*blockState{
			parentID: {
				statelessBlock: parentStatelessBlk,
				proposalBlockState: proposalBlockState{
					onDecisionState: parentOnDecisionState,
					onCommitState:   parentOnCommitState,
					onAbortState:    parentOnAbortState,
				},
			},
		},
		Mempool: mempool,
		state:   s,
		ctx: &snow.Context{
			Log: logging.NoLog{},
		},
	}
	manager := &manager{
		txExecutorBackend: &executor.Backend{
			Config: &config.Config{
				UpgradeConfig: upgradetest.GetConfig(upgradetest.ApricotPhasePost6),
			},
			Clk: &mockable.Clock{},
		},
		backend: backend,
	}

	apricotBlk, err := block.NewApricotCommitBlock(
		parentID,
		2,
	)
	require.NoError(err)

	// Set expectations for dependencies.
	timestamp := time.Now()
	gomock.InOrder(
		parentStatelessBlk.EXPECT().Height().Return(uint64(1)).Times(1),
		parentOnCommitState.EXPECT().GetTimestamp().Return(timestamp).Times(1),
	)

	// Verify the block.
	blk := manager.NewBlock(apricotBlk)
	require.NoError(blk.Verify(context.Background()))

	// Assert expected state.
	require.Contains(manager.backend.blkIDToState, apricotBlk.ID())
	gotBlkState := manager.backend.blkIDToState[apricotBlk.ID()]
	require.Equal(parentOnAbortState, gotBlkState.onAcceptState)
	require.Equal(timestamp, gotBlkState.timestamp)

	// Visiting again should return nil without using dependencies.
	require.NoError(blk.Verify(context.Background()))
}

func TestVerifierVisitAbortBlock(t *testing.T) {
	require := require.New(t)
	ctrl := gomock.NewController(t)

	// Create mocked dependencies.
	s := state.NewMockState(ctrl)
	mempool := mempoolmock.NewMempool(ctrl)
	parentID := ids.GenerateTestID()
	parentStatelessBlk := block.NewMockBlock(ctrl)
	parentOnDecisionState := state.NewMockDiff(ctrl)
	parentOnCommitState := state.NewMockDiff(ctrl)
	parentOnAbortState := state.NewMockDiff(ctrl)

	backend := &backend{
		blkIDToState: map[ids.ID]*blockState{
			parentID: {
				statelessBlock: parentStatelessBlk,
				proposalBlockState: proposalBlockState{
					onDecisionState: parentOnDecisionState,
					onCommitState:   parentOnCommitState,
					onAbortState:    parentOnAbortState,
				},
			},
		},
		Mempool: mempool,
		state:   s,
		ctx: &snow.Context{
			Log: logging.NoLog{},
		},
	}
	manager := &manager{
		txExecutorBackend: &executor.Backend{
			Config: &config.Config{
				UpgradeConfig: upgradetest.GetConfig(upgradetest.ApricotPhasePost6),
			},
			Clk: &mockable.Clock{},
		},
		backend: backend,
	}

	apricotBlk, err := block.NewApricotAbortBlock(
		parentID,
		2,
	)
	require.NoError(err)

	// Set expectations for dependencies.
	timestamp := time.Now()
	gomock.InOrder(
		parentStatelessBlk.EXPECT().Height().Return(uint64(1)).Times(1),
		parentOnAbortState.EXPECT().GetTimestamp().Return(timestamp).Times(1),
	)

	// Verify the block.
	blk := manager.NewBlock(apricotBlk)
	require.NoError(blk.Verify(context.Background()))

	// Assert expected state.
	require.Contains(manager.backend.blkIDToState, apricotBlk.ID())
	gotBlkState := manager.backend.blkIDToState[apricotBlk.ID()]
	require.Equal(parentOnAbortState, gotBlkState.onAcceptState)
	require.Equal(timestamp, gotBlkState.timestamp)

	// Visiting again should return nil without using dependencies.
	require.NoError(blk.Verify(context.Background()))
}

// Assert that a block with an unverified parent fails verification.
func TestVerifyUnverifiedParent(t *testing.T) {
	require := require.New(t)
	ctrl := gomock.NewController(t)

	// Create mocked dependencies.
	s := state.NewMockState(ctrl)
	mempool := mempoolmock.NewMempool(ctrl)
	parentID := ids.GenerateTestID()

	backend := &backend{
		blkIDToState: map[ids.ID]*blockState{},
		Mempool:      mempool,
		state:        s,
		ctx: &snow.Context{
			Log: logging.NoLog{},
		},
	}
	verifier := &verifier{
		txExecutorBackend: &executor.Backend{
			Config: &config.Config{
				UpgradeConfig: upgradetest.GetConfig(upgradetest.ApricotPhasePost6),
			},
			Clk: &mockable.Clock{},
		},
		backend: backend,
	}

	blk, err := block.NewApricotAbortBlock(parentID /*not in memory or persisted state*/, 2 /*height*/)
	require.NoError(err)

	// Set expectations for dependencies.
	s.EXPECT().GetTimestamp().Return(time.Now()).Times(1)
	s.EXPECT().GetStatelessBlock(parentID).Return(nil, database.ErrNotFound).Times(1)

	// Verify the block.
	err = blk.Visit(verifier)
	require.ErrorIs(err, database.ErrNotFound)
}

func TestBanffAbortBlockTimestampChecks(t *testing.T) {
	ctrl := gomock.NewController(t)

	now := genesistest.DefaultValidatorStartTime.Add(time.Hour)

	tests := []struct {
		description string
		parentTime  time.Time
		childTime   time.Time
		result      error
	}{
		{
			description: "abort block timestamp matching parent's one",
			parentTime:  now,
			childTime:   now,
			result:      nil,
		},
		{
			description: "abort block timestamp before parent's one",
			childTime:   now.Add(-1 * time.Second),
			parentTime:  now,
			result:      errOptionBlockTimestampNotMatchingParent,
		},
		{
			description: "abort block timestamp after parent's one",
			parentTime:  now,
			childTime:   now.Add(time.Second),
			result:      errOptionBlockTimestampNotMatchingParent,
		},
	}

	for _, test := range tests {
		t.Run(test.description, func(t *testing.T) {
			require := require.New(t)

			// Create mocked dependencies.
			s := state.NewMockState(ctrl)
			mempool := mempoolmock.NewMempool(ctrl)
			parentID := ids.GenerateTestID()
			parentStatelessBlk := block.NewMockBlock(ctrl)
			parentHeight := uint64(1)

			backend := &backend{
				blkIDToState: make(map[ids.ID]*blockState),
				Mempool:      mempool,
				state:        s,
				ctx: &snow.Context{
					Log: logging.NoLog{},
				},
			}
			verifier := &verifier{
				txExecutorBackend: &executor.Backend{
					Config: &config.Config{
						UpgradeConfig: upgradetest.GetConfig(upgradetest.Banff),
					},
					Clk: &mockable.Clock{},
				},
				backend: backend,
			}

			// build and verify child block
			childHeight := parentHeight + 1
			statelessAbortBlk, err := block.NewBanffAbortBlock(test.childTime, parentID, childHeight)
			require.NoError(err)

			// setup parent state
			parentTime := genesistest.DefaultValidatorStartTime
			s.EXPECT().GetLastAccepted().Return(parentID).Times(3)
			s.EXPECT().GetTimestamp().Return(parentTime).Times(3)
			s.EXPECT().GetFeeState().Return(gas.State{}).Times(3)
			s.EXPECT().GetSoVExcess().Return(gas.Gas(0)).Times(3)
			s.EXPECT().GetAccruedFees().Return(uint64(0)).Times(3)
			s.EXPECT().NumActiveSubnetOnlyValidators().Return(0).Times(3)

			onDecisionState, err := state.NewDiff(parentID, backend)
			require.NoError(err)
			onCommitState, err := state.NewDiff(parentID, backend)
			require.NoError(err)
			onAbortState, err := state.NewDiff(parentID, backend)
			require.NoError(err)
			backend.blkIDToState[parentID] = &blockState{
				timestamp:      test.parentTime,
				statelessBlock: parentStatelessBlk,
				proposalBlockState: proposalBlockState{
					onDecisionState: onDecisionState,
					onCommitState:   onCommitState,
					onAbortState:    onAbortState,
				},
			}

			// Set expectations for dependencies.
			parentStatelessBlk.EXPECT().Height().Return(uint64(1)).Times(1)

			err = statelessAbortBlk.Visit(verifier)
			require.ErrorIs(err, test.result)
		})
	}
}

// TODO combine with TestApricotCommitBlockTimestampChecks
func TestBanffCommitBlockTimestampChecks(t *testing.T) {
	ctrl := gomock.NewController(t)

	now := genesistest.DefaultValidatorStartTime.Add(time.Hour)

	tests := []struct {
		description string
		parentTime  time.Time
		childTime   time.Time
		result      error
	}{
		{
			description: "commit block timestamp matching parent's one",
			parentTime:  now,
			childTime:   now,
			result:      nil,
		},
		{
			description: "commit block timestamp before parent's one",
			childTime:   now.Add(-1 * time.Second),
			parentTime:  now,
			result:      errOptionBlockTimestampNotMatchingParent,
		},
		{
			description: "commit block timestamp after parent's one",
			parentTime:  now,
			childTime:   now.Add(time.Second),
			result:      errOptionBlockTimestampNotMatchingParent,
		},
	}

	for _, test := range tests {
		t.Run(test.description, func(t *testing.T) {
			require := require.New(t)

			// Create mocked dependencies.
			s := state.NewMockState(ctrl)
			mempool := mempoolmock.NewMempool(ctrl)
			parentID := ids.GenerateTestID()
			parentStatelessBlk := block.NewMockBlock(ctrl)
			parentHeight := uint64(1)

			backend := &backend{
				blkIDToState: make(map[ids.ID]*blockState),
				Mempool:      mempool,
				state:        s,
				ctx: &snow.Context{
					Log: logging.NoLog{},
				},
			}
			verifier := &verifier{
				txExecutorBackend: &executor.Backend{
					Config: &config.Config{
						UpgradeConfig: upgradetest.GetConfig(upgradetest.Banff),
					},
					Clk: &mockable.Clock{},
				},
				backend: backend,
			}

			// build and verify child block
			childHeight := parentHeight + 1
			statelessCommitBlk, err := block.NewBanffCommitBlock(test.childTime, parentID, childHeight)
			require.NoError(err)

			// setup parent state
			parentTime := genesistest.DefaultValidatorStartTime
			s.EXPECT().GetLastAccepted().Return(parentID).Times(3)
			s.EXPECT().GetTimestamp().Return(parentTime).Times(3)
			s.EXPECT().GetFeeState().Return(gas.State{}).Times(3)
			s.EXPECT().GetSoVExcess().Return(gas.Gas(0)).Times(3)
			s.EXPECT().GetAccruedFees().Return(uint64(0)).Times(3)
			s.EXPECT().NumActiveSubnetOnlyValidators().Return(0).Times(3)

			onDecisionState, err := state.NewDiff(parentID, backend)
			require.NoError(err)
			onCommitState, err := state.NewDiff(parentID, backend)
			require.NoError(err)
			onAbortState, err := state.NewDiff(parentID, backend)
			require.NoError(err)
			backend.blkIDToState[parentID] = &blockState{
				timestamp:      test.parentTime,
				statelessBlock: parentStatelessBlk,
				proposalBlockState: proposalBlockState{
					onDecisionState: onDecisionState,
					onCommitState:   onCommitState,
					onAbortState:    onAbortState,
				},
			}

			// Set expectations for dependencies.
			parentStatelessBlk.EXPECT().Height().Return(uint64(1)).Times(1)

			err = statelessCommitBlk.Visit(verifier)
			require.ErrorIs(err, test.result)
		})
	}
}

func TestVerifierVisitApricotStandardBlockWithProposalBlockParent(t *testing.T) {
	require := require.New(t)
	ctrl := gomock.NewController(t)

	// Create mocked dependencies.
	s := state.NewMockState(ctrl)
	mempool := mempoolmock.NewMempool(ctrl)
	parentID := ids.GenerateTestID()
	parentStatelessBlk := block.NewMockBlock(ctrl)
	parentOnCommitState := state.NewMockDiff(ctrl)
	parentOnAbortState := state.NewMockDiff(ctrl)

	backend := &backend{
		blkIDToState: map[ids.ID]*blockState{
			parentID: {
				statelessBlock: parentStatelessBlk,
				proposalBlockState: proposalBlockState{
					onCommitState: parentOnCommitState,
					onAbortState:  parentOnAbortState,
				},
			},
		},
		Mempool: mempool,
		state:   s,
		ctx: &snow.Context{
			Log: logging.NoLog{},
		},
	}
	verifier := &verifier{
		txExecutorBackend: &executor.Backend{
			Config: &config.Config{
				UpgradeConfig: upgradetest.GetConfig(upgradetest.ApricotPhasePost6),
			},
			Clk: &mockable.Clock{},
		},
		backend: backend,
	}

	blk, err := block.NewApricotStandardBlock(
		parentID,
		2,
		[]*txs.Tx{
			{
				Unsigned: &txs.AdvanceTimeTx{},
				Creds:    []verify.Verifiable{},
			},
		},
	)
	require.NoError(err)

	parentStatelessBlk.EXPECT().Height().Return(uint64(1)).Times(1)

	err = verifier.ApricotStandardBlock(blk)
	require.ErrorIs(err, state.ErrMissingParentState)
}

func TestVerifierVisitBanffStandardBlockWithProposalBlockParent(t *testing.T) {
	require := require.New(t)
	ctrl := gomock.NewController(t)

	// Create mocked dependencies.
	s := state.NewMockState(ctrl)
	mempool := mempoolmock.NewMempool(ctrl)
	parentID := ids.GenerateTestID()
	parentStatelessBlk := block.NewMockBlock(ctrl)
	parentTime := time.Now()
	parentOnCommitState := state.NewMockDiff(ctrl)
	parentOnAbortState := state.NewMockDiff(ctrl)

	backend := &backend{
		blkIDToState: map[ids.ID]*blockState{
			parentID: {
				statelessBlock: parentStatelessBlk,
				proposalBlockState: proposalBlockState{
					onCommitState: parentOnCommitState,
					onAbortState:  parentOnAbortState,
				},
			},
		},
		Mempool: mempool,
		state:   s,
		ctx: &snow.Context{
			Log: logging.NoLog{},
		},
	}
	verifier := &verifier{
		txExecutorBackend: &executor.Backend{
			Config: &config.Config{
				UpgradeConfig: upgradetest.GetConfig(upgradetest.Banff),
			},
			Clk: &mockable.Clock{},
		},
		backend: backend,
	}

	blk, err := block.NewBanffStandardBlock(
		parentTime.Add(time.Second),
		parentID,
		2,
		[]*txs.Tx{
			{
				Unsigned: &txs.AdvanceTimeTx{},
				Creds:    []verify.Verifiable{},
			},
		},
	)
	require.NoError(err)

	parentStatelessBlk.EXPECT().Height().Return(uint64(1)).Times(1)

	err = verifier.BanffStandardBlock(blk)
	require.ErrorIs(err, state.ErrMissingParentState)
}

func TestVerifierVisitApricotCommitBlockUnexpectedParentState(t *testing.T) {
	require := require.New(t)
	ctrl := gomock.NewController(t)

	// Create mocked dependencies.
	s := state.NewMockState(ctrl)
	parentID := ids.GenerateTestID()
	parentStatelessBlk := block.NewMockBlock(ctrl)
	verifier := &verifier{
		txExecutorBackend: &executor.Backend{
			Config: &config.Config{
				UpgradeConfig: upgradetest.GetConfig(upgradetest.ApricotPhasePost6),
			},
			Clk: &mockable.Clock{},
		},
		backend: &backend{
			blkIDToState: map[ids.ID]*blockState{
				parentID: {
					statelessBlock: parentStatelessBlk,
				},
			},
			state: s,
			ctx: &snow.Context{
				Log: logging.NoLog{},
			},
		},
	}

	blk, err := block.NewApricotCommitBlock(
		parentID,
		2,
	)
	require.NoError(err)

	// Set expectations for dependencies.
	parentStatelessBlk.EXPECT().Height().Return(uint64(1)).Times(1)

	// Verify the block.
	err = verifier.ApricotCommitBlock(blk)
	require.ErrorIs(err, state.ErrMissingParentState)
}

func TestVerifierVisitBanffCommitBlockUnexpectedParentState(t *testing.T) {
	require := require.New(t)
	ctrl := gomock.NewController(t)

	// Create mocked dependencies.
	s := state.NewMockState(ctrl)
	parentID := ids.GenerateTestID()
	parentStatelessBlk := block.NewMockBlock(ctrl)
	timestamp := time.Unix(12345, 0)
	verifier := &verifier{
		txExecutorBackend: &executor.Backend{
			Config: &config.Config{
				UpgradeConfig: upgradetest.GetConfig(upgradetest.Banff),
			},
			Clk: &mockable.Clock{},
		},
		backend: &backend{
			blkIDToState: map[ids.ID]*blockState{
				parentID: {
					statelessBlock: parentStatelessBlk,
					timestamp:      timestamp,
				},
			},
			state: s,
			ctx: &snow.Context{
				Log: logging.NoLog{},
			},
		},
	}

	blk, err := block.NewBanffCommitBlock(
		timestamp,
		parentID,
		2,
	)
	require.NoError(err)

	// Set expectations for dependencies.
	parentStatelessBlk.EXPECT().Height().Return(uint64(1)).Times(1)

	// Verify the block.
	err = verifier.BanffCommitBlock(blk)
	require.ErrorIs(err, state.ErrMissingParentState)
}

func TestVerifierVisitApricotAbortBlockUnexpectedParentState(t *testing.T) {
	require := require.New(t)
	ctrl := gomock.NewController(t)

	// Create mocked dependencies.
	s := state.NewMockState(ctrl)
	parentID := ids.GenerateTestID()
	parentStatelessBlk := block.NewMockBlock(ctrl)
	verifier := &verifier{
		txExecutorBackend: &executor.Backend{
			Config: &config.Config{
				UpgradeConfig: upgradetest.GetConfig(upgradetest.ApricotPhasePost6),
			},
			Clk: &mockable.Clock{},
		},
		backend: &backend{
			blkIDToState: map[ids.ID]*blockState{
				parentID: {
					statelessBlock: parentStatelessBlk,
				},
			},
			state: s,
			ctx: &snow.Context{
				Log: logging.NoLog{},
			},
		},
	}

	blk, err := block.NewApricotAbortBlock(
		parentID,
		2,
	)
	require.NoError(err)

	// Set expectations for dependencies.
	parentStatelessBlk.EXPECT().Height().Return(uint64(1)).Times(1)

	// Verify the block.
	err = verifier.ApricotAbortBlock(blk)
	require.ErrorIs(err, state.ErrMissingParentState)
}

func TestVerifierVisitBanffAbortBlockUnexpectedParentState(t *testing.T) {
	require := require.New(t)
	ctrl := gomock.NewController(t)

	// Create mocked dependencies.
	s := state.NewMockState(ctrl)
	parentID := ids.GenerateTestID()
	parentStatelessBlk := block.NewMockBlock(ctrl)
	timestamp := time.Unix(12345, 0)
	verifier := &verifier{
		txExecutorBackend: &executor.Backend{
			Config: &config.Config{
				UpgradeConfig: upgradetest.GetConfig(upgradetest.Banff),
			},
			Clk: &mockable.Clock{},
		},
		backend: &backend{
			blkIDToState: map[ids.ID]*blockState{
				parentID: {
					statelessBlock: parentStatelessBlk,
					timestamp:      timestamp,
				},
			},
			state: s,
			ctx: &snow.Context{
				Log: logging.NoLog{},
			},
		},
	}

	blk, err := block.NewBanffAbortBlock(
		timestamp,
		parentID,
		2,
	)
	require.NoError(err)

	// Set expectations for dependencies.
	parentStatelessBlk.EXPECT().Height().Return(uint64(1)).Times(1)

	// Verify the block.
	err = verifier.BanffAbortBlock(blk)
	require.ErrorIs(err, state.ErrMissingParentState)
}

func TestBlockExecutionWithComplexity(t *testing.T) {
	verifier := newTestVerifier(t, testVerifierConfig{})
	wallet := txstest.NewWallet(
		t,
		verifier.ctx,
		verifier.txExecutorBackend.Config,
		verifier.state,
		secp256k1fx.NewKeychain(genesis.EWOQKey),
		nil, // subnetIDs
		nil, // chainIDs
	)

	baseTx0, err := wallet.IssueBaseTx([]*avax.TransferableOutput{})
	require.NoError(t, err)
	baseTx1, err := wallet.IssueBaseTx([]*avax.TransferableOutput{})
	require.NoError(t, err)

	blockComplexity, err := txfee.TxComplexity(baseTx0.Unsigned, baseTx1.Unsigned)
	require.NoError(t, err)
	blockGas, err := blockComplexity.ToGas(verifier.txExecutorBackend.Config.DynamicFeeConfig.Weights)
	require.NoError(t, err)

	const secondsToAdvance = 10

	initialFeeState := gas.State{}
	feeStateAfterTimeAdvanced := initialFeeState.AdvanceTime(
		verifier.txExecutorBackend.Config.DynamicFeeConfig.MaxCapacity,
		verifier.txExecutorBackend.Config.DynamicFeeConfig.MaxPerSecond,
		verifier.txExecutorBackend.Config.DynamicFeeConfig.TargetPerSecond,
		secondsToAdvance,
	)
	feeStateAfterGasConsumed, err := feeStateAfterTimeAdvanced.ConsumeGas(blockGas)
	require.NoError(t, err)

	tests := []struct {
		name             string
		timestamp        time.Time
		expectedErr      error
		expectedFeeState gas.State
	}{
		{
			name:        "no capacity",
			timestamp:   genesistest.DefaultValidatorStartTime,
			expectedErr: gas.ErrInsufficientCapacity,
		},
		{
			name:             "updates fee state",
			timestamp:        genesistest.DefaultValidatorStartTime.Add(secondsToAdvance * time.Second),
			expectedFeeState: feeStateAfterGasConsumed,
		},
	}
	for _, test := range tests {
		t.Run(test.name, func(t *testing.T) {
			require := require.New(t)

			// Clear the state to prevent prior tests from impacting this test.
			clear(verifier.blkIDToState)

			verifier.txExecutorBackend.Clk.Set(test.timestamp)
			timestamp, _, err := state.NextBlockTime(
				verifier.txExecutorBackend.Config.ValidatorFeeConfig,
				verifier.state,
				verifier.txExecutorBackend.Clk,
			)
			require.NoError(err)

			lastAcceptedID := verifier.state.GetLastAccepted()
			lastAccepted, err := verifier.state.GetStatelessBlock(lastAcceptedID)
			require.NoError(err)

			blk, err := block.NewBanffStandardBlock(
				timestamp,
				lastAcceptedID,
				lastAccepted.Height()+1,
				[]*txs.Tx{
					baseTx0,
					baseTx1,
				},
			)
			require.NoError(err)

			blkID := blk.ID()
			err = blk.Visit(verifier)
			require.ErrorIs(err, test.expectedErr)
			if err != nil {
				require.NotContains(verifier.blkIDToState, blkID)
				return
			}

			require.Contains(verifier.blkIDToState, blkID)
			blockState := verifier.blkIDToState[blkID]
			require.Equal(blk, blockState.statelessBlock)
			require.Equal(test.expectedFeeState, blockState.onAcceptState.GetFeeState())
		})
	}
}

func TestDeactivateLowBalanceSoVs(t *testing.T) {
	sk, err := bls.NewSecretKey()
	require.NoError(t, err)

	var (
		pk      = bls.PublicFromSecretKey(sk)
		pkBytes = bls.PublicKeyToUncompressedBytes(pk)

		newSoV = func(endAccumulatedFee uint64) state.SubnetOnlyValidator {
			return state.SubnetOnlyValidator{
				ValidationID:      ids.GenerateTestID(),
				SubnetID:          ids.GenerateTestID(),
				NodeID:            ids.GenerateTestNodeID(),
				PublicKey:         pkBytes,
				Weight:            1,
				EndAccumulatedFee: endAccumulatedFee,
			}
		}
		fractionalTimeSoV0 = newSoV(1 * units.NanoAvax) // lasts .5 seconds
		fractionalTimeSoV1 = newSoV(1 * units.NanoAvax) // lasts .5 seconds
		wholeTimeSoV       = newSoV(2 * units.NanoAvax) // lasts 1 second
	)

	tests := []struct {
		name         string
		initialSoVs  []state.SubnetOnlyValidator
		expectedSoVs []state.SubnetOnlyValidator
	}{
		{
			name: "no SoVs",
		},
		{
			name: "fractional SoV is not undercharged",
			initialSoVs: []state.SubnetOnlyValidator{
				fractionalTimeSoV0,
			},
		},
		{
			name: "fractional SoVs are not undercharged",
			initialSoVs: []state.SubnetOnlyValidator{
				fractionalTimeSoV0,
				fractionalTimeSoV1,
			},
		},
		{
			name: "whole SoVs are not overcharged",
			initialSoVs: []state.SubnetOnlyValidator{
				wholeTimeSoV,
			},
			expectedSoVs: []state.SubnetOnlyValidator{
				wholeTimeSoV,
			},
		},
		{
			name: "partial eviction",
			initialSoVs: []state.SubnetOnlyValidator{
				fractionalTimeSoV0,
				wholeTimeSoV,
			},
			expectedSoVs: []state.SubnetOnlyValidator{
				wholeTimeSoV,
			},
		},
	}
	for _, test := range tests {
		t.Run(test.name, func(t *testing.T) {
			require := require.New(t)

			s := statetest.New(t, statetest.Config{})
			for _, sov := range test.initialSoVs {
				require.NoError(s.PutSubnetOnlyValidator(sov))
			}

			diff, err := state.NewDiffOn(s)
			require.NoError(err)

			config := validatorfee.Config{
				Capacity:                 genesis.LocalParams.ValidatorFeeConfig.Capacity,
				Target:                   genesis.LocalParams.ValidatorFeeConfig.Target,
				MinPrice:                 gas.Price(2 * units.NanoAvax), // Min price is increased to allow fractional fees
				ExcessConversionConstant: genesis.LocalParams.ValidatorFeeConfig.ExcessConversionConstant,
			}
			require.NoError(deactivateLowBalanceSoVs(config, diff))

			sovs, err := diff.GetActiveSubnetOnlyValidatorsIterator()
			require.NoError(err)
			require.Equal(
				test.expectedSoVs,
				iterator.ToSlice(sovs),
			)
		})
	}
}<|MERGE_RESOLUTION|>--- conflicted
+++ resolved
@@ -133,16 +133,10 @@
 	)
 	require.NoError(proposalTx.Initialize(txs.Codec))
 
-<<<<<<< HEAD
-	blkTx := txsmock.NewUnsignedTx(ctrl)
-	blkTx.EXPECT().Visit(gomock.AssignableToTypeOf(&executor.WarpVerifier{})).Return(nil).Times(1)
-	blkTx.EXPECT().Visit(gomock.AssignableToTypeOf(&executor.ProposalTxExecutor{})).Return(nil).Times(1)
-=======
 	// Build the block that will be executed on top of the last accepted block.
 	lastAcceptedID := verifier.state.GetLastAccepted()
 	lastAccepted, err := verifier.state.GetStatelessBlock(lastAcceptedID)
 	require.NoError(err)
->>>>>>> ddd97e36
 
 	proposalBlock, err := block.NewApricotProposalBlock(
 		lastAcceptedID,
@@ -215,23 +209,11 @@
 		initialTimestamp = verifier.state.GetTimestamp()
 	)
 
-<<<<<<< HEAD
-	onAccept := state.NewMockDiff(ctrl)
-	blkTx := txsmock.NewUnsignedTx(ctrl)
-	inputs := set.Of(ids.GenerateTestID())
-	blkTx.EXPECT().Visit(gomock.AssignableToTypeOf(&executor.WarpVerifier{})).Return(nil).Times(1)
-	blkTx.EXPECT().Visit(gomock.AssignableToTypeOf(&executor.AtomicTxExecutor{})).DoAndReturn(
-		func(e *executor.AtomicTxExecutor) error {
-			e.OnAccept = onAccept
-			e.Inputs = inputs
-			return nil
-=======
 	// Build the transaction that will be executed.
 	atomicTx, err := wallet.IssueExportTx(
 		verifier.ctx.XChainID,
 		[]*avax.TransferableOutput{
 			exportedOutput,
->>>>>>> ddd97e36
 		},
 	)
 	require.NoError(err)
@@ -347,33 +329,6 @@
 				},
 			},
 		},
-<<<<<<< HEAD
-	}
-	blkTx.EXPECT().Visit(gomock.AssignableToTypeOf(&executor.WarpVerifier{})).Return(nil).Times(1)
-	blkTx.EXPECT().Visit(gomock.AssignableToTypeOf(&executor.StandardTxExecutor{})).DoAndReturn(
-		func(e *executor.StandardTxExecutor) error {
-			e.OnAccept = func() {}
-			e.Inputs = set.Set[ids.ID]{}
-			e.AtomicRequests = atomicRequests
-			return nil
-		},
-	).Times(1)
-
-	// We can't serialize [blkTx] because it isn't
-	// registered with the blocks.Codec.
-	// Serialize this block with a dummy tx
-	// and replace it after creation with the mock tx.
-	// TODO allow serialization of mock txs.
-	apricotBlk, err := block.NewApricotStandardBlock(
-		parentID,
-		2, /*height*/
-		[]*txs.Tx{
-			{
-				Unsigned: &txs.AdvanceTimeTx{},
-				Creds:    []verify.Verifiable{},
-			},
-		},
-=======
 	}))
 
 	ctx.SharedMemory = sm
@@ -400,7 +355,6 @@
 	tx, err := wallet.IssueImportTx(
 		verifier.ctx.XChainID,
 		&owner,
->>>>>>> ddd97e36
 	)
 	require.NoError(err)
 
