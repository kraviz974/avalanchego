--- conflicted
+++ resolved
@@ -77,13 +77,7 @@
 	testSubnet1  *txs.Tx
 
 	// Node IDs of genesis validators. Initialized in init function
-<<<<<<< HEAD
 	genesisNodeIDs []ids.ShortNodeID
-
-	errMissing = errors.New("missing")
-=======
-	genesisNodeIDs []ids.NodeID
->>>>>>> e26d9c9f
 )
 
 func init() {
