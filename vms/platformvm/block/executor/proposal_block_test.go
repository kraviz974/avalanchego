--- conflicted
+++ resolved
@@ -139,14 +139,7 @@
 	require := require.New(t)
 	ctrl := gomock.NewController(t)
 
-<<<<<<< HEAD
-	env := newEnvironment(t, ctrl)
-	env.clk.Set(genesistest.GenesisTime)
-	env.config.BanffTime = time.Time{}        // activate Banff
-	env.config.DurangoTime = mockable.MaxTime // deactivate Durango
-=======
 	env := newEnvironment(t, ctrl, banff)
->>>>>>> 6dcd8e8a
 
 	// create parentBlock. It's a standard one for simplicity
 	parentTime := genesistest.GenesisTime
@@ -1339,12 +1332,8 @@
 		uint64(validatorStartTime.Unix()),
 		uint64(validatorEndTime.Unix()),
 		nodeID,
-<<<<<<< HEAD
+		signer.NewProofOfPossession(sk),
 		genesistest.Keys[0].PublicKey().Address(),
-=======
-		signer.NewProofOfPossession(sk),
-		preFundedKeys[0].PublicKey().Address(),
->>>>>>> 6dcd8e8a
 		10000,
 		[]*secp256k1.PrivateKey{
 			genesistest.Keys[0],
@@ -1419,12 +1408,8 @@
 		uint64(validatorStartTime.Unix()),
 		uint64(validatorEndTime.Unix()),
 		nodeID,
-<<<<<<< HEAD
+		signer.NewProofOfPossession(sk),
 		genesistest.Keys[0].PublicKey().Address(),
-=======
-		signer.NewProofOfPossession(sk),
-		preFundedKeys[0].PublicKey().Address(),
->>>>>>> 6dcd8e8a
 		10000,
 		[]*secp256k1.PrivateKey{
 			genesistest.Keys[0],
