// Copyright (C) 2019-2024, Ava Labs, Inc. All rights reserved.
// See the file LICENSE for licensing terms.

package executor

import (
	"context"
	"fmt"
	"testing"
	"time"

	"github.com/stretchr/testify/require"
	"go.uber.org/mock/gomock"

	"github.com/ava-labs/avalanchego/database"
	"github.com/ava-labs/avalanchego/ids"
	"github.com/ava-labs/avalanchego/snow/consensus/snowman"
	"github.com/ava-labs/avalanchego/snow/snowtest"
	"github.com/ava-labs/avalanchego/utils/constants"
	"github.com/ava-labs/avalanchego/utils/crypto/bls"
	"github.com/ava-labs/avalanchego/utils/crypto/secp256k1"
	"github.com/ava-labs/avalanchego/vms/components/avax"
	"github.com/ava-labs/avalanchego/vms/platformvm/block"
	"github.com/ava-labs/avalanchego/vms/platformvm/reward"
	"github.com/ava-labs/avalanchego/vms/platformvm/signer"
	"github.com/ava-labs/avalanchego/vms/platformvm/state"
	"github.com/ava-labs/avalanchego/vms/platformvm/status"
	"github.com/ava-labs/avalanchego/vms/platformvm/txs"
	"github.com/ava-labs/avalanchego/vms/platformvm/txs/executor"
	"github.com/ava-labs/avalanchego/vms/secp256k1fx"
)

func TestApricotProposalBlockTimeVerification(t *testing.T) {
	require := require.New(t)
	ctrl := gomock.NewController(t)

	env := newEnvironment(t, ctrl, apricotPhase5)

	// create apricotParentBlk. It's a standard one for simplicity
	parentHeight := uint64(2022)

	apricotParentBlk, err := block.NewApricotStandardBlock(
		ids.Empty, // does not matter
		parentHeight,
		nil, // txs do not matter in this test
	)
	require.NoError(err)
	parentID := apricotParentBlk.ID()

	// store parent block, with relevant quantities
	onParentAccept := state.NewMockDiff(ctrl)
	env.blkManager.(*manager).blkIDToState[parentID] = &blockState{
		statelessBlock: apricotParentBlk,
		onAcceptState:  onParentAccept,
	}
	env.blkManager.(*manager).lastAccepted = parentID
	chainTime := env.clk.Time().Truncate(time.Second)
	env.mockedState.EXPECT().GetTimestamp().Return(chainTime).AnyTimes()
	env.mockedState.EXPECT().GetLastAccepted().Return(parentID).AnyTimes()

	// create a proposal transaction to be included into proposal block
	utx := &txs.AddValidatorTx{
		BaseTx:    txs.BaseTx{},
		Validator: txs.Validator{End: uint64(chainTime.Unix())},
		StakeOuts: []*avax.TransferableOutput{
			{
				Asset: avax.Asset{
					ID: env.ctx.AVAXAssetID,
				},
				Out: &secp256k1fx.TransferOutput{
					Amt: 1,
				},
			},
		},
		RewardsOwner:     &secp256k1fx.OutputOwners{},
		DelegationShares: uint32(defaultTxFee),
	}
	addValTx := &txs.Tx{Unsigned: utx}
	require.NoError(addValTx.Initialize(txs.Codec))
	blkTx := &txs.Tx{
		Unsigned: &txs.RewardValidatorTx{
			TxID: addValTx.ID(),
		},
	}

	// setup state to validate proposal block transaction
	onParentAccept.EXPECT().GetTimestamp().Return(chainTime).AnyTimes()

	currentStakersIt := state.NewMockStakerIterator(ctrl)
	currentStakersIt.EXPECT().Next().Return(true)
	currentStakersIt.EXPECT().Value().Return(&state.Staker{
		TxID:      addValTx.ID(),
		NodeID:    utx.NodeID(),
		SubnetID:  utx.SubnetID(),
		StartTime: utx.StartTime(),
		NextTime:  chainTime,
		EndTime:   chainTime,
	}).Times(2)
	currentStakersIt.EXPECT().Release()
	onParentAccept.EXPECT().GetCurrentStakerIterator().Return(currentStakersIt, nil)
	onParentAccept.EXPECT().GetTx(addValTx.ID()).Return(addValTx, status.Committed, nil)
	onParentAccept.EXPECT().GetCurrentSupply(constants.PrimaryNetworkID).Return(uint64(1000), nil).AnyTimes()
	onParentAccept.EXPECT().GetDelegateeReward(constants.PrimaryNetworkID, utx.NodeID()).Return(uint64(0), nil).AnyTimes()

	env.mockedState.EXPECT().GetUptime(gomock.Any(), constants.PrimaryNetworkID).Return(
		time.Microsecond, /*upDuration*/
		time.Time{},      /*lastUpdated*/
		nil,              /*err*/
	).AnyTimes()

	// wrong height
	statelessProposalBlock, err := block.NewApricotProposalBlock(
		parentID,
		parentHeight,
		blkTx,
	)
	require.NoError(err)

	proposalBlock := env.blkManager.NewBlock(statelessProposalBlock)

	err = proposalBlock.Verify(context.Background())
	require.ErrorIs(err, errIncorrectBlockHeight)

	// valid
	statelessProposalBlock, err = block.NewApricotProposalBlock(
		parentID,
		parentHeight+1,
		blkTx,
	)
	require.NoError(err)

	proposalBlock = env.blkManager.NewBlock(statelessProposalBlock)
	require.NoError(proposalBlock.Verify(context.Background()))
}

func TestBanffProposalBlockTimeVerification(t *testing.T) {
	require := require.New(t)
	ctrl := gomock.NewController(t)

<<<<<<< HEAD
	env := newEnvironment(t, ctrl, banffFork)
	env.clk.Set(defaultGenesisTime)
	env.config.BanffTime = time.Time{}        // activate Banff
	env.config.DurangoTime = mockable.MaxTime // deactivate Durango
=======
	env := newEnvironment(t, ctrl, banff)
>>>>>>> 1c92a173

	// create parentBlock. It's a standard one for simplicity
	parentTime := defaultGenesisTime
	parentHeight := uint64(2022)

	banffParentBlk, err := block.NewApricotStandardBlock(
		genesisBlkID, // does not matter
		parentHeight,
		nil, // txs do not matter in this test
	)
	require.NoError(err)
	parentID := banffParentBlk.ID()

	// store parent block, with relevant quantities
	chainTime := parentTime
	env.mockedState.EXPECT().GetTimestamp().Return(chainTime).AnyTimes()

	onParentAccept := state.NewMockDiff(ctrl)
	onParentAccept.EXPECT().GetTimestamp().Return(parentTime).AnyTimes()
	onParentAccept.EXPECT().GetCurrentSupply(constants.PrimaryNetworkID).Return(uint64(1000), nil).AnyTimes()

	env.blkManager.(*manager).blkIDToState[parentID] = &blockState{
		statelessBlock: banffParentBlk,
		onAcceptState:  onParentAccept,
		timestamp:      parentTime,
	}
	env.blkManager.(*manager).lastAccepted = parentID
	env.mockedState.EXPECT().GetLastAccepted().Return(parentID).AnyTimes()
	env.mockedState.EXPECT().GetStatelessBlock(gomock.Any()).DoAndReturn(
		func(blockID ids.ID) (block.Block, error) {
			if blockID == parentID {
				return banffParentBlk, nil
			}
			return nil, database.ErrNotFound
		}).AnyTimes()

	// setup state to validate proposal block transaction
	nextStakerTime := chainTime.Add(executor.SyncBound).Add(-1 * time.Second)
	unsignedNextStakerTx := &txs.AddValidatorTx{
		BaseTx:    txs.BaseTx{},
		Validator: txs.Validator{End: uint64(nextStakerTime.Unix())},
		StakeOuts: []*avax.TransferableOutput{
			{
				Asset: avax.Asset{
					ID: env.ctx.AVAXAssetID,
				},
				Out: &secp256k1fx.TransferOutput{
					Amt: 1,
				},
			},
		},
		RewardsOwner:     &secp256k1fx.OutputOwners{},
		DelegationShares: uint32(defaultTxFee),
	}
	nextStakerTx := &txs.Tx{Unsigned: unsignedNextStakerTx}
	require.NoError(nextStakerTx.Initialize(txs.Codec))

	nextStakerTxID := nextStakerTx.ID()
	onParentAccept.EXPECT().GetTx(nextStakerTxID).Return(nextStakerTx, status.Processing, nil)

	currentStakersIt := state.NewMockStakerIterator(ctrl)
	currentStakersIt.EXPECT().Next().Return(true).AnyTimes()
	currentStakersIt.EXPECT().Value().Return(&state.Staker{
		TxID:     nextStakerTxID,
		EndTime:  nextStakerTime,
		NextTime: nextStakerTime,
		Priority: txs.PrimaryNetworkValidatorCurrentPriority,
	}).AnyTimes()
	currentStakersIt.EXPECT().Release().AnyTimes()
	onParentAccept.EXPECT().GetCurrentStakerIterator().Return(currentStakersIt, nil).AnyTimes()

	onParentAccept.EXPECT().GetDelegateeReward(constants.PrimaryNetworkID, unsignedNextStakerTx.NodeID()).Return(uint64(0), nil).AnyTimes()

	pendingStakersIt := state.NewMockStakerIterator(ctrl)
	pendingStakersIt.EXPECT().Next().Return(false).AnyTimes() // no pending stakers
	pendingStakersIt.EXPECT().Release().AnyTimes()
	onParentAccept.EXPECT().GetPendingStakerIterator().Return(pendingStakersIt, nil).AnyTimes()

	env.mockedState.EXPECT().GetUptime(gomock.Any(), gomock.Any()).Return(
		time.Microsecond, /*upDuration*/
		time.Time{},      /*lastUpdated*/
		nil,              /*err*/
	).AnyTimes()

	// create proposal tx to be included in the proposal block
	blkTx := &txs.Tx{
		Unsigned: &txs.RewardValidatorTx{
			TxID: nextStakerTxID,
		},
	}
	require.NoError(blkTx.Initialize(txs.Codec))

	{
		// wrong height
		statelessProposalBlock, err := block.NewBanffProposalBlock(
			parentTime.Add(time.Second),
			parentID,
			banffParentBlk.Height(),
			blkTx,
			[]*txs.Tx{},
		)
		require.NoError(err)

		block := env.blkManager.NewBlock(statelessProposalBlock)
		err = block.Verify(context.Background())
		require.ErrorIs(err, errIncorrectBlockHeight)
	}

	{
		// wrong block version
		statelessProposalBlock, err := block.NewApricotProposalBlock(
			parentID,
			banffParentBlk.Height()+1,
			blkTx,
		)
		require.NoError(err)

		block := env.blkManager.NewBlock(statelessProposalBlock)
		err = block.Verify(context.Background())
		require.ErrorIs(err, errApricotBlockIssuedAfterFork)
	}

	{
		// wrong timestamp, earlier than parent
		statelessProposalBlock, err := block.NewBanffProposalBlock(
			parentTime.Add(-1*time.Second),
			parentID,
			banffParentBlk.Height()+1,
			blkTx,
			[]*txs.Tx{},
		)
		require.NoError(err)

		block := env.blkManager.NewBlock(statelessProposalBlock)
		err = block.Verify(context.Background())
		require.ErrorIs(err, errChildBlockEarlierThanParent)
	}

	{
		// wrong timestamp, violated synchrony bound
		initClkTime := env.clk.Time()
		env.clk.Set(parentTime.Add(-executor.SyncBound))
		statelessProposalBlock, err := block.NewBanffProposalBlock(
			parentTime.Add(time.Second),
			parentID,
			banffParentBlk.Height()+1,
			blkTx,
			[]*txs.Tx{},
		)
		require.NoError(err)

		block := env.blkManager.NewBlock(statelessProposalBlock)
		err = block.Verify(context.Background())
		require.ErrorIs(err, executor.ErrChildBlockBeyondSyncBound)
		env.clk.Set(initClkTime)
	}

	{
		// wrong timestamp, skipped staker set change event
		skippedStakerEventTimeStamp := nextStakerTime.Add(time.Second)
		statelessProposalBlock, err := block.NewBanffProposalBlock(
			skippedStakerEventTimeStamp,
			parentID,
			banffParentBlk.Height()+1,
			blkTx,
			[]*txs.Tx{},
		)
		require.NoError(err)

		block := env.blkManager.NewBlock(statelessProposalBlock)
		err = block.Verify(context.Background())
		require.ErrorIs(err, executor.ErrChildBlockAfterStakerChangeTime)
	}

	{
		// wrong tx content (no advance time txs)
		invalidTx := &txs.Tx{
			Unsigned: &txs.AdvanceTimeTx{
				Time: uint64(nextStakerTime.Unix()),
			},
		}
		require.NoError(invalidTx.Initialize(txs.Codec))
		statelessProposalBlock, err := block.NewBanffProposalBlock(
			parentTime.Add(time.Second),
			parentID,
			banffParentBlk.Height()+1,
			invalidTx,
			[]*txs.Tx{},
		)
		require.NoError(err)

		block := env.blkManager.NewBlock(statelessProposalBlock)
		err = block.Verify(context.Background())
		require.ErrorIs(err, executor.ErrAdvanceTimeTxIssuedAfterBanff)
	}

	{
		// include too many transactions
		statelessProposalBlock, err := block.NewBanffProposalBlock(
			nextStakerTime,
			parentID,
			banffParentBlk.Height()+1,
			blkTx,
			[]*txs.Tx{},
		)
		require.NoError(err)

		statelessProposalBlock.Transactions = []*txs.Tx{blkTx}
		block := env.blkManager.NewBlock(statelessProposalBlock)
		err = block.Verify(context.Background())
		require.ErrorIs(err, errBanffProposalBlockWithMultipleTransactions)
	}

	{
		// valid
		statelessProposalBlock, err := block.NewBanffProposalBlock(
			nextStakerTime,
			parentID,
			banffParentBlk.Height()+1,
			blkTx,
			[]*txs.Tx{},
		)
		require.NoError(err)

		block := env.blkManager.NewBlock(statelessProposalBlock)
		require.NoError(block.Verify(context.Background()))
	}
}

func TestBanffProposalBlockUpdateStakers(t *testing.T) {
	// Chronological order (not in scale):
	// Staker0:    |--- ??? // Staker0 end time depends on the test
	// Staker1:        |------------------------------------------------------|
	// Staker2:            |------------------------|
	// Staker3:                |------------------------|
	// Staker3sub:                 |----------------|
	// Staker4:                |------------------------|
	// Staker5:                                     |--------------------|

	// Staker0 it's here just to allow to issue a proposal block with the chosen endTime.

	// In this test multiple stakers may join and leave the staker set at the same time.
	// The order in which they do it is asserted; the order may depend on the staker.TxID,
	// which in turns depend on every feature of the transaction creating the staker.
	// So in this test we avoid ids.GenerateTestNodeID, in favour of ids.BuildTestNodeID
	// so that TxID does not depend on the order we run tests.
	staker0 := staker{
		nodeID:        ids.BuildTestNodeID([]byte{0xf0}),
		rewardAddress: ids.ShortID{0xf0},
		startTime:     defaultGenesisTime,
		endTime:       time.Time{}, // actual endTime depends on specific test
	}

	staker1 := staker{
		nodeID:        ids.BuildTestNodeID([]byte{0xf1}),
		rewardAddress: ids.ShortID{0xf1},
		startTime:     defaultGenesisTime.Add(1 * time.Minute),
		endTime:       defaultGenesisTime.Add(10 * defaultMinStakingDuration).Add(1 * time.Minute),
	}
	staker2 := staker{
		nodeID:        ids.BuildTestNodeID([]byte{0xf2}),
		rewardAddress: ids.ShortID{0xf2},
		startTime:     staker1.startTime.Add(1 * time.Minute),
		endTime:       staker1.startTime.Add(1 * time.Minute).Add(defaultMinStakingDuration),
	}
	staker3 := staker{
		nodeID:        ids.BuildTestNodeID([]byte{0xf3}),
		rewardAddress: ids.ShortID{0xf3},
		startTime:     staker2.startTime.Add(1 * time.Minute),
		endTime:       staker2.endTime.Add(1 * time.Minute),
	}
	staker3Sub := staker{
		nodeID:        ids.BuildTestNodeID([]byte{0xf3}),
		rewardAddress: ids.ShortID{0xff},
		startTime:     staker3.startTime.Add(1 * time.Minute),
		endTime:       staker3.endTime.Add(-1 * time.Minute),
	}
	staker4 := staker{
		nodeID:        ids.BuildTestNodeID([]byte{0xf4}),
		rewardAddress: ids.ShortID{0xf4},
		startTime:     staker3.startTime,
		endTime:       staker3.endTime,
	}
	staker5 := staker{
		nodeID:        ids.BuildTestNodeID([]byte{0xf5}),
		rewardAddress: ids.ShortID{0xf5},
		startTime:     staker2.endTime,
		endTime:       staker2.endTime.Add(defaultMinStakingDuration),
	}

	tests := []test{
		{
			description:   "advance time to before staker1 start with subnet",
			stakers:       []staker{staker1, staker2, staker3, staker4, staker5},
			subnetStakers: []staker{staker1, staker2, staker3, staker4, staker5},
			advanceTimeTo: []time.Time{staker1.startTime.Add(-1 * time.Second)},
			expectedStakers: map[ids.NodeID]stakerStatus{
				staker1.nodeID: pending,
				staker2.nodeID: pending,
				staker3.nodeID: pending,
				staker4.nodeID: pending,
				staker5.nodeID: pending,
			},
			expectedSubnetStakers: map[ids.NodeID]stakerStatus{
				staker1.nodeID: pending,
				staker2.nodeID: pending,
				staker3.nodeID: pending,
				staker4.nodeID: pending,
				staker5.nodeID: pending,
			},
		},
		{
			description:   "advance time to staker 1 start with subnet",
			stakers:       []staker{staker1, staker2, staker3, staker4, staker5},
			subnetStakers: []staker{staker1},
			advanceTimeTo: []time.Time{staker1.startTime},
			expectedStakers: map[ids.NodeID]stakerStatus{
				staker1.nodeID: current,
				staker2.nodeID: pending,
				staker3.nodeID: pending,
				staker4.nodeID: pending,
				staker5.nodeID: pending,
			},
			expectedSubnetStakers: map[ids.NodeID]stakerStatus{
				staker1.nodeID: current,
				staker2.nodeID: pending,
				staker3.nodeID: pending,
				staker4.nodeID: pending,
				staker5.nodeID: pending,
			},
		},
		{
			description:   "advance time to the staker2 start",
			stakers:       []staker{staker1, staker2, staker3, staker4, staker5},
			advanceTimeTo: []time.Time{staker1.startTime, staker2.startTime},
			expectedStakers: map[ids.NodeID]stakerStatus{
				staker1.nodeID: current,
				staker2.nodeID: current,
				staker3.nodeID: pending,
				staker4.nodeID: pending,
				staker5.nodeID: pending,
			},
		},
		{
			description:   "staker3 should validate only primary network",
			stakers:       []staker{staker1, staker2, staker3, staker4, staker5},
			subnetStakers: []staker{staker1, staker2, staker3Sub, staker4, staker5},
			advanceTimeTo: []time.Time{staker1.startTime, staker2.startTime, staker3.startTime},
			expectedStakers: map[ids.NodeID]stakerStatus{
				staker1.nodeID: current,
				staker2.nodeID: current,
				staker3.nodeID: current,
				staker4.nodeID: current,
				staker5.nodeID: pending,
			},
			expectedSubnetStakers: map[ids.NodeID]stakerStatus{
				staker1.nodeID:    current,
				staker2.nodeID:    current,
				staker3Sub.nodeID: pending,
				staker4.nodeID:    current,
				staker5.nodeID:    pending,
			},
		},
		{
			description:   "advance time to staker3 start with subnet",
			stakers:       []staker{staker1, staker2, staker3, staker4, staker5},
			subnetStakers: []staker{staker1, staker2, staker3Sub, staker4, staker5},
			advanceTimeTo: []time.Time{staker1.startTime, staker2.startTime, staker3.startTime, staker3Sub.startTime},
			expectedStakers: map[ids.NodeID]stakerStatus{
				staker1.nodeID: current,
				staker2.nodeID: current,
				staker3.nodeID: current,
				staker4.nodeID: current,
				staker5.nodeID: pending,
			},
			expectedSubnetStakers: map[ids.NodeID]stakerStatus{
				staker1.nodeID: current,
				staker2.nodeID: current,
				staker3.nodeID: current,
				staker4.nodeID: current,
				staker5.nodeID: pending,
			},
		},
		{
			description:   "advance time to staker5 start",
			stakers:       []staker{staker1, staker2, staker3, staker4, staker5},
			advanceTimeTo: []time.Time{staker1.startTime, staker2.startTime, staker3.startTime, staker5.startTime},
			expectedStakers: map[ids.NodeID]stakerStatus{
				staker1.nodeID: current,

				// Staker2's end time matches staker5's start time, so typically
				// the block builder would produce a ProposalBlock to remove
				// staker2 when advancing the time. However, this test injects
				// staker0 into the staker set artificially to advance the time.
				// This means that staker2 is not removed by the ProposalBlock
				// when advancing the time.
				staker2.nodeID: current,
				staker3.nodeID: current,
				staker4.nodeID: current,
				staker5.nodeID: current,
			},
		},
	}

	for _, test := range tests {
		t.Run(test.description, func(t *testing.T) {
			require := require.New(t)
<<<<<<< HEAD
			env := newEnvironment(t, nil, banffFork)
			env.config.BanffTime = time.Time{} // activate Banff
=======
			env := newEnvironment(t, nil, banff)
>>>>>>> 1c92a173

			subnetID := testSubnet1.ID()
			env.config.TrackedSubnets.Add(subnetID)

			for _, staker := range test.stakers {
				tx, err := env.txBuilder.NewAddValidatorTx(
					env.config.MinValidatorStake,
					uint64(staker.startTime.Unix()),
					uint64(staker.endTime.Unix()),
					staker.nodeID,
					staker.rewardAddress,
					reward.PercentDenominator,
					[]*secp256k1.PrivateKey{preFundedKeys[0]},
					ids.ShortEmpty,
					nil,
				)
				require.NoError(err)

				staker, err := state.NewPendingStaker(
					tx.ID(),
					tx.Unsigned.(*txs.AddValidatorTx),
				)
				require.NoError(err)

				env.state.PutPendingValidator(staker)
				env.state.AddTx(tx, status.Committed)
				require.NoError(env.state.Commit())
			}

			for _, subStaker := range test.subnetStakers {
				tx, err := env.txBuilder.NewAddSubnetValidatorTx(
					10, // Weight
					uint64(subStaker.startTime.Unix()),
					uint64(subStaker.endTime.Unix()),
					subStaker.nodeID, // validator ID
					subnetID,         // Subnet ID
					[]*secp256k1.PrivateKey{preFundedKeys[0], preFundedKeys[1]},
					ids.ShortEmpty,
					nil,
				)
				require.NoError(err)

				subnetStaker, err := state.NewPendingStaker(
					tx.ID(),
					tx.Unsigned.(*txs.AddSubnetValidatorTx),
				)
				require.NoError(err)

				env.state.PutPendingValidator(subnetStaker)
				env.state.AddTx(tx, status.Committed)
				require.NoError(env.state.Commit())
			}

			for _, newTime := range test.advanceTimeTo {
				env.clk.Set(newTime)

				// add Staker0 (with the right end time) to state
				// so to allow proposalBlk issuance
				staker0.endTime = newTime
				addStaker0, err := env.txBuilder.NewAddValidatorTx(
					10,
					uint64(staker0.startTime.Unix()),
					uint64(staker0.endTime.Unix()),
					staker0.nodeID,
					staker0.rewardAddress,
					reward.PercentDenominator,
					[]*secp256k1.PrivateKey{preFundedKeys[0], preFundedKeys[1]},
					ids.ShortEmpty,
					nil,
				)
				require.NoError(err)

				// store Staker0 to state
				addValTx := addStaker0.Unsigned.(*txs.AddValidatorTx)
				staker0, err := state.NewCurrentStaker(
					addStaker0.ID(),
					addValTx,
					addValTx.StartTime(),
					0,
				)
				require.NoError(err)

				env.state.PutCurrentValidator(staker0)
				env.state.AddTx(addStaker0, status.Committed)
				require.NoError(env.state.Commit())

				s0RewardTx := &txs.Tx{
					Unsigned: &txs.RewardValidatorTx{
						TxID: staker0.TxID,
					},
				}
				require.NoError(s0RewardTx.Initialize(txs.Codec))

				// build proposal block moving ahead chain time
				// as well as rewarding staker0
				preferredID := env.state.GetLastAccepted()
				parentBlk, err := env.state.GetStatelessBlock(preferredID)
				require.NoError(err)
				statelessProposalBlock, err := block.NewBanffProposalBlock(
					newTime,
					parentBlk.ID(),
					parentBlk.Height()+1,
					s0RewardTx,
					[]*txs.Tx{},
				)
				require.NoError(err)

				// verify and accept the block
				block := env.blkManager.NewBlock(statelessProposalBlock)
				require.NoError(block.Verify(context.Background()))
				options, err := block.(snowman.OracleBlock).Options(context.Background())
				require.NoError(err)

				require.NoError(options[0].Verify(context.Background()))

				require.NoError(block.Accept(context.Background()))
				require.NoError(options[0].Accept(context.Background()))
			}
			require.NoError(env.state.Commit())

			for stakerNodeID, status := range test.expectedStakers {
				switch status {
				case pending:
					_, err := env.state.GetPendingValidator(constants.PrimaryNetworkID, stakerNodeID)
					require.NoError(err)
					_, ok := env.config.Validators.GetValidator(constants.PrimaryNetworkID, stakerNodeID)
					require.False(ok)
				case current:
					_, err := env.state.GetCurrentValidator(constants.PrimaryNetworkID, stakerNodeID)
					require.NoError(err)
					_, ok := env.config.Validators.GetValidator(constants.PrimaryNetworkID, stakerNodeID)
					require.True(ok)
				}
			}

			for stakerNodeID, status := range test.expectedSubnetStakers {
				switch status {
				case pending:
					_, ok := env.config.Validators.GetValidator(subnetID, stakerNodeID)
					require.False(ok)
				case current:
					_, ok := env.config.Validators.GetValidator(subnetID, stakerNodeID)
					require.True(ok)
				}
			}
		})
	}
}

func TestBanffProposalBlockRemoveSubnetValidator(t *testing.T) {
	require := require.New(t)
<<<<<<< HEAD
	env := newEnvironment(t, nil, banffFork)
	env.config.BanffTime = time.Time{} // activate Banff
=======
	env := newEnvironment(t, nil, banff)
>>>>>>> 1c92a173

	subnetID := testSubnet1.ID()
	env.config.TrackedSubnets.Add(subnetID)

	// Add a subnet validator to the staker set
	subnetValidatorNodeID := genesisNodeIDs[0]
	subnetVdr1StartTime := defaultValidateStartTime
	subnetVdr1EndTime := defaultValidateStartTime.Add(defaultMinStakingDuration)
	tx, err := env.txBuilder.NewAddSubnetValidatorTx(
		1,                                  // Weight
		uint64(subnetVdr1StartTime.Unix()), // Start time
		uint64(subnetVdr1EndTime.Unix()),   // end time
		subnetValidatorNodeID,              // Node ID
		subnetID,                           // Subnet ID
		[]*secp256k1.PrivateKey{preFundedKeys[0], preFundedKeys[1]},
		ids.ShortEmpty,
		nil,
	)
	require.NoError(err)

	addSubnetValTx := tx.Unsigned.(*txs.AddSubnetValidatorTx)
	staker, err := state.NewCurrentStaker(
		tx.ID(),
		addSubnetValTx,
		addSubnetValTx.StartTime(),
		0,
	)
	require.NoError(err)

	env.state.PutCurrentValidator(staker)
	env.state.AddTx(tx, status.Committed)
	require.NoError(env.state.Commit())

	// The above validator is now part of the staking set

	// Queue a staker that joins the staker set after the above validator leaves
	subnetVdr2NodeID := genesisNodeIDs[1]
	tx, err = env.txBuilder.NewAddSubnetValidatorTx(
		1, // Weight
		uint64(subnetVdr1EndTime.Add(time.Second).Unix()),                                // Start time
		uint64(subnetVdr1EndTime.Add(time.Second).Add(defaultMinStakingDuration).Unix()), // end time
		subnetVdr2NodeID, // Node ID
		subnetID,         // Subnet ID
		[]*secp256k1.PrivateKey{preFundedKeys[0], preFundedKeys[1]},
		ids.ShortEmpty,
		nil,
	)
	require.NoError(err)

	staker, err = state.NewPendingStaker(
		tx.ID(),
		tx.Unsigned.(*txs.AddSubnetValidatorTx),
	)
	require.NoError(err)

	env.state.PutPendingValidator(staker)
	env.state.AddTx(tx, status.Committed)
	require.NoError(env.state.Commit())

	// The above validator is now in the pending staker set

	// Advance time to the first staker's end time.
	env.clk.Set(subnetVdr1EndTime)

	// add Staker0 (with the right end time) to state
	// so to allow proposalBlk issuance
	staker0StartTime := defaultValidateStartTime
	staker0EndTime := subnetVdr1EndTime
	addStaker0, err := env.txBuilder.NewAddValidatorTx(
		10,
		uint64(staker0StartTime.Unix()),
		uint64(staker0EndTime.Unix()),
		ids.GenerateTestNodeID(),
		ids.GenerateTestShortID(),
		reward.PercentDenominator,
		[]*secp256k1.PrivateKey{preFundedKeys[0], preFundedKeys[1]},
		ids.ShortEmpty,
		nil,
	)
	require.NoError(err)

	// store Staker0 to state
	addValTx := addStaker0.Unsigned.(*txs.AddValidatorTx)
	staker, err = state.NewCurrentStaker(
		addStaker0.ID(),
		addValTx,
		addValTx.StartTime(),
		0,
	)
	require.NoError(err)

	env.state.PutCurrentValidator(staker)
	env.state.AddTx(addStaker0, status.Committed)
	require.NoError(env.state.Commit())

	// create rewardTx for staker0
	s0RewardTx := &txs.Tx{
		Unsigned: &txs.RewardValidatorTx{
			TxID: addStaker0.ID(),
		},
	}
	require.NoError(s0RewardTx.Initialize(txs.Codec))

	// build proposal block moving ahead chain time
	preferredID := env.state.GetLastAccepted()
	parentBlk, err := env.state.GetStatelessBlock(preferredID)
	require.NoError(err)
	statelessProposalBlock, err := block.NewBanffProposalBlock(
		subnetVdr1EndTime,
		parentBlk.ID(),
		parentBlk.Height()+1,
		s0RewardTx,
		[]*txs.Tx{},
	)
	require.NoError(err)
	propBlk := env.blkManager.NewBlock(statelessProposalBlock)
	require.NoError(propBlk.Verify(context.Background())) // verify and update staker set

	options, err := propBlk.(snowman.OracleBlock).Options(context.Background())
	require.NoError(err)
	commitBlk := options[0]
	require.NoError(commitBlk.Verify(context.Background()))

	blkStateMap := env.blkManager.(*manager).blkIDToState
	updatedState := blkStateMap[commitBlk.ID()].onAcceptState
	_, err = updatedState.GetCurrentValidator(subnetID, subnetValidatorNodeID)
	require.ErrorIs(err, database.ErrNotFound)

	// Check VM Validators are removed successfully
	require.NoError(propBlk.Accept(context.Background()))
	require.NoError(commitBlk.Accept(context.Background()))
	_, ok := env.config.Validators.GetValidator(subnetID, subnetVdr2NodeID)
	require.False(ok)
	_, ok = env.config.Validators.GetValidator(subnetID, subnetValidatorNodeID)
	require.False(ok)
}

func TestBanffProposalBlockTrackedSubnet(t *testing.T) {
	for _, tracked := range []bool{true, false} {
		t.Run(fmt.Sprintf("tracked %t", tracked), func(t *testing.T) {
			require := require.New(t)
<<<<<<< HEAD
			env := newEnvironment(t, nil, banffFork)
			env.config.BanffTime = time.Time{} // activate Banff
=======
			env := newEnvironment(t, nil, banff)
>>>>>>> 1c92a173

			subnetID := testSubnet1.ID()
			if tracked {
				env.config.TrackedSubnets.Add(subnetID)
			}

			// Add a subnet validator to the staker set
			subnetValidatorNodeID := genesisNodeIDs[0]
			subnetVdr1StartTime := defaultGenesisTime.Add(1 * time.Minute)
			subnetVdr1EndTime := defaultGenesisTime.Add(10 * defaultMinStakingDuration).Add(1 * time.Minute)
			tx, err := env.txBuilder.NewAddSubnetValidatorTx(
				1,                                  // Weight
				uint64(subnetVdr1StartTime.Unix()), // Start time
				uint64(subnetVdr1EndTime.Unix()),   // end time
				subnetValidatorNodeID,              // Node ID
				subnetID,                           // Subnet ID
				[]*secp256k1.PrivateKey{preFundedKeys[0], preFundedKeys[1]},
				ids.ShortEmpty,
				nil,
			)
			require.NoError(err)

			staker, err := state.NewPendingStaker(
				tx.ID(),
				tx.Unsigned.(*txs.AddSubnetValidatorTx),
			)
			require.NoError(err)

			env.state.PutPendingValidator(staker)
			env.state.AddTx(tx, status.Committed)
			require.NoError(env.state.Commit())

			// Advance time to the staker's start time.
			env.clk.Set(subnetVdr1StartTime)

			// add Staker0 (with the right end time) to state
			// so to allow proposalBlk issuance
			staker0StartTime := defaultGenesisTime
			staker0EndTime := subnetVdr1StartTime
			addStaker0, err := env.txBuilder.NewAddValidatorTx(
				10,
				uint64(staker0StartTime.Unix()),
				uint64(staker0EndTime.Unix()),
				ids.GenerateTestNodeID(),
				ids.GenerateTestShortID(),
				reward.PercentDenominator,
				[]*secp256k1.PrivateKey{preFundedKeys[0], preFundedKeys[1]},
				ids.ShortEmpty,
				nil,
			)
			require.NoError(err)

			// store Staker0 to state
			addValTx := addStaker0.Unsigned.(*txs.AddValidatorTx)
			staker, err = state.NewCurrentStaker(
				addStaker0.ID(),
				addValTx,
				addValTx.StartTime(),
				0,
			)
			require.NoError(err)

			env.state.PutCurrentValidator(staker)
			env.state.AddTx(addStaker0, status.Committed)
			require.NoError(env.state.Commit())

			// create rewardTx for staker0
			s0RewardTx := &txs.Tx{
				Unsigned: &txs.RewardValidatorTx{
					TxID: addStaker0.ID(),
				},
			}
			require.NoError(s0RewardTx.Initialize(txs.Codec))

			// build proposal block moving ahead chain time
			preferredID := env.state.GetLastAccepted()
			parentBlk, err := env.state.GetStatelessBlock(preferredID)
			require.NoError(err)
			statelessProposalBlock, err := block.NewBanffProposalBlock(
				subnetVdr1StartTime,
				parentBlk.ID(),
				parentBlk.Height()+1,
				s0RewardTx,
				[]*txs.Tx{},
			)
			require.NoError(err)
			propBlk := env.blkManager.NewBlock(statelessProposalBlock)
			require.NoError(propBlk.Verify(context.Background())) // verify update staker set
			options, err := propBlk.(snowman.OracleBlock).Options(context.Background())
			require.NoError(err)
			commitBlk := options[0]
			require.NoError(commitBlk.Verify(context.Background()))

			require.NoError(propBlk.Accept(context.Background()))
			require.NoError(commitBlk.Accept(context.Background()))
			_, ok := env.config.Validators.GetValidator(subnetID, subnetValidatorNodeID)
			require.True(ok)
		})
	}
}

func TestBanffProposalBlockDelegatorStakerWeight(t *testing.T) {
	require := require.New(t)
<<<<<<< HEAD
	env := newEnvironment(t, nil, banffFork)
	env.config.BanffTime = time.Time{} // activate Banff
=======
	env := newEnvironment(t, nil, banff)
>>>>>>> 1c92a173

	// Case: Timestamp is after next validator start time
	// Add a pending validator
	pendingValidatorStartTime := defaultGenesisTime.Add(1 * time.Second)
	pendingValidatorEndTime := pendingValidatorStartTime.Add(defaultMaxStakingDuration)
	nodeID := ids.GenerateTestNodeID()
	rewardAddress := ids.GenerateTestShortID()
	_, err := addPendingValidator(
		env,
		pendingValidatorStartTime,
		pendingValidatorEndTime,
		nodeID,
		rewardAddress,
		[]*secp256k1.PrivateKey{preFundedKeys[0]},
	)
	require.NoError(err)

	// add Staker0 (with the right end time) to state
	// just to allow proposalBlk issuance (with a reward Tx)
	staker0StartTime := defaultGenesisTime
	staker0EndTime := pendingValidatorStartTime
	addStaker0, err := env.txBuilder.NewAddValidatorTx(
		10,
		uint64(staker0StartTime.Unix()),
		uint64(staker0EndTime.Unix()),
		ids.GenerateTestNodeID(),
		ids.GenerateTestShortID(),
		reward.PercentDenominator,
		[]*secp256k1.PrivateKey{preFundedKeys[0], preFundedKeys[1]},
		ids.ShortEmpty,
		nil,
	)
	require.NoError(err)

	// store Staker0 to state
	addValTx := addStaker0.Unsigned.(*txs.AddValidatorTx)
	staker, err := state.NewCurrentStaker(
		addStaker0.ID(),
		addValTx,
		addValTx.StartTime(),
		0,
	)
	require.NoError(err)

	env.state.PutCurrentValidator(staker)
	env.state.AddTx(addStaker0, status.Committed)
	require.NoError(env.state.Commit())

	// create rewardTx for staker0
	s0RewardTx := &txs.Tx{
		Unsigned: &txs.RewardValidatorTx{
			TxID: addStaker0.ID(),
		},
	}
	require.NoError(s0RewardTx.Initialize(txs.Codec))

	// build proposal block moving ahead chain time
	preferredID := env.state.GetLastAccepted()
	parentBlk, err := env.state.GetStatelessBlock(preferredID)
	require.NoError(err)
	statelessProposalBlock, err := block.NewBanffProposalBlock(
		pendingValidatorStartTime,
		parentBlk.ID(),
		parentBlk.Height()+1,
		s0RewardTx,
		[]*txs.Tx{},
	)
	require.NoError(err)
	propBlk := env.blkManager.NewBlock(statelessProposalBlock)
	require.NoError(propBlk.Verify(context.Background()))

	options, err := propBlk.(snowman.OracleBlock).Options(context.Background())
	require.NoError(err)
	commitBlk := options[0]
	require.NoError(commitBlk.Verify(context.Background()))

	require.NoError(propBlk.Accept(context.Background()))
	require.NoError(commitBlk.Accept(context.Background()))

	// Test validator weight before delegation
	vdrWeight := env.config.Validators.GetWeight(constants.PrimaryNetworkID, nodeID)
	require.Equal(env.config.MinValidatorStake, vdrWeight)

	// Add delegator
	pendingDelegatorStartTime := pendingValidatorStartTime.Add(1 * time.Second)
	pendingDelegatorEndTime := pendingDelegatorStartTime.Add(1 * time.Second)

	addDelegatorTx, err := env.txBuilder.NewAddDelegatorTx(
		env.config.MinDelegatorStake,
		uint64(pendingDelegatorStartTime.Unix()),
		uint64(pendingDelegatorEndTime.Unix()),
		nodeID,
		preFundedKeys[0].PublicKey().Address(),
		[]*secp256k1.PrivateKey{
			preFundedKeys[0],
			preFundedKeys[1],
			preFundedKeys[4],
		},
		ids.ShortEmpty,
		nil,
	)
	require.NoError(err)

	staker, err = state.NewPendingStaker(
		addDelegatorTx.ID(),
		addDelegatorTx.Unsigned.(*txs.AddDelegatorTx),
	)
	require.NoError(err)

	env.state.PutPendingDelegator(staker)
	env.state.AddTx(addDelegatorTx, status.Committed)
	env.state.SetHeight( /*dummyHeight*/ uint64(1))
	require.NoError(env.state.Commit())

	// add Staker0 (with the right end time) to state
	// so to allow proposalBlk issuance
	staker0EndTime = pendingDelegatorStartTime
	addStaker0, err = env.txBuilder.NewAddValidatorTx(
		10,
		uint64(staker0StartTime.Unix()),
		uint64(staker0EndTime.Unix()),
		ids.GenerateTestNodeID(),
		ids.GenerateTestShortID(),
		reward.PercentDenominator,
		[]*secp256k1.PrivateKey{preFundedKeys[0], preFundedKeys[1]},
		ids.ShortEmpty,
		nil,
	)
	require.NoError(err)

	// store Staker0 to state
	addValTx = addStaker0.Unsigned.(*txs.AddValidatorTx)
	staker, err = state.NewCurrentStaker(
		addStaker0.ID(),
		addValTx,
		addValTx.StartTime(),
		0,
	)
	require.NoError(err)

	env.state.PutCurrentValidator(staker)
	env.state.AddTx(addStaker0, status.Committed)
	require.NoError(env.state.Commit())

	// create rewardTx for staker0
	s0RewardTx = &txs.Tx{
		Unsigned: &txs.RewardValidatorTx{
			TxID: addStaker0.ID(),
		},
	}
	require.NoError(s0RewardTx.Initialize(txs.Codec))

	// Advance Time
	preferredID = env.state.GetLastAccepted()
	parentBlk, err = env.state.GetStatelessBlock(preferredID)
	require.NoError(err)
	statelessProposalBlock, err = block.NewBanffProposalBlock(
		pendingDelegatorStartTime,
		parentBlk.ID(),
		parentBlk.Height()+1,
		s0RewardTx,
		[]*txs.Tx{},
	)
	require.NoError(err)

	propBlk = env.blkManager.NewBlock(statelessProposalBlock)
	require.NoError(propBlk.Verify(context.Background()))

	options, err = propBlk.(snowman.OracleBlock).Options(context.Background())
	require.NoError(err)
	commitBlk = options[0]
	require.NoError(commitBlk.Verify(context.Background()))

	require.NoError(propBlk.Accept(context.Background()))
	require.NoError(commitBlk.Accept(context.Background()))

	// Test validator weight after delegation
	vdrWeight = env.config.Validators.GetWeight(constants.PrimaryNetworkID, nodeID)
	require.Equal(env.config.MinDelegatorStake+env.config.MinValidatorStake, vdrWeight)
}

func TestBanffProposalBlockDelegatorStakers(t *testing.T) {
	require := require.New(t)
<<<<<<< HEAD
	env := newEnvironment(t, nil, banffFork)
	env.config.BanffTime = time.Time{} // activate Banff
=======
	env := newEnvironment(t, nil, banff)
>>>>>>> 1c92a173

	// Case: Timestamp is after next validator start time
	// Add a pending validator
	pendingValidatorStartTime := defaultGenesisTime.Add(1 * time.Second)
	pendingValidatorEndTime := pendingValidatorStartTime.Add(defaultMinStakingDuration)
	nodeIDKey, _ := secp256k1.NewPrivateKey()
	rewardAddress := nodeIDKey.PublicKey().Address()
	nodeID := ids.BuildTestNodeID(rewardAddress[:])

	_, err := addPendingValidator(
		env,
		pendingValidatorStartTime,
		pendingValidatorEndTime,
		nodeID,
		rewardAddress,
		[]*secp256k1.PrivateKey{preFundedKeys[0]},
	)
	require.NoError(err)

	// add Staker0 (with the right end time) to state
	// so to allow proposalBlk issuance
	staker0StartTime := defaultGenesisTime
	staker0EndTime := pendingValidatorStartTime
	addStaker0, err := env.txBuilder.NewAddValidatorTx(
		10,
		uint64(staker0StartTime.Unix()),
		uint64(staker0EndTime.Unix()),
		ids.GenerateTestNodeID(),
		ids.GenerateTestShortID(),
		reward.PercentDenominator,
		[]*secp256k1.PrivateKey{preFundedKeys[0], preFundedKeys[1]},
		ids.ShortEmpty,
		nil,
	)
	require.NoError(err)

	// store Staker0 to state
	addValTx := addStaker0.Unsigned.(*txs.AddValidatorTx)
	staker, err := state.NewCurrentStaker(
		addStaker0.ID(),
		addValTx,
		addValTx.StartTime(),
		0,
	)
	require.NoError(err)

	env.state.PutCurrentValidator(staker)
	env.state.AddTx(addStaker0, status.Committed)
	require.NoError(env.state.Commit())

	// create rewardTx for staker0
	s0RewardTx := &txs.Tx{
		Unsigned: &txs.RewardValidatorTx{
			TxID: addStaker0.ID(),
		},
	}
	require.NoError(s0RewardTx.Initialize(txs.Codec))

	// build proposal block moving ahead chain time
	preferredID := env.state.GetLastAccepted()
	parentBlk, err := env.state.GetStatelessBlock(preferredID)
	require.NoError(err)
	statelessProposalBlock, err := block.NewBanffProposalBlock(
		pendingValidatorStartTime,
		parentBlk.ID(),
		parentBlk.Height()+1,
		s0RewardTx,
		[]*txs.Tx{},
	)
	require.NoError(err)
	propBlk := env.blkManager.NewBlock(statelessProposalBlock)
	require.NoError(propBlk.Verify(context.Background()))

	options, err := propBlk.(snowman.OracleBlock).Options(context.Background())
	require.NoError(err)
	commitBlk := options[0]
	require.NoError(commitBlk.Verify(context.Background()))

	require.NoError(propBlk.Accept(context.Background()))
	require.NoError(commitBlk.Accept(context.Background()))

	// Test validator weight before delegation
	vdrWeight := env.config.Validators.GetWeight(constants.PrimaryNetworkID, nodeID)
	require.Equal(env.config.MinValidatorStake, vdrWeight)

	// Add delegator
	pendingDelegatorStartTime := pendingValidatorStartTime.Add(1 * time.Second)
	pendingDelegatorEndTime := pendingDelegatorStartTime.Add(defaultMinStakingDuration)
	addDelegatorTx, err := env.txBuilder.NewAddDelegatorTx(
		env.config.MinDelegatorStake,
		uint64(pendingDelegatorStartTime.Unix()),
		uint64(pendingDelegatorEndTime.Unix()),
		nodeID,
		preFundedKeys[0].PublicKey().Address(),
		[]*secp256k1.PrivateKey{
			preFundedKeys[0],
			preFundedKeys[1],
			preFundedKeys[4],
		},
		ids.ShortEmpty,
		nil,
	)
	require.NoError(err)

	staker, err = state.NewPendingStaker(
		addDelegatorTx.ID(),
		addDelegatorTx.Unsigned.(*txs.AddDelegatorTx),
	)
	require.NoError(err)

	env.state.PutPendingDelegator(staker)
	env.state.AddTx(addDelegatorTx, status.Committed)
	env.state.SetHeight( /*dummyHeight*/ uint64(1))
	require.NoError(env.state.Commit())

	// add Staker0 (with the right end time) to state
	// so to allow proposalBlk issuance
	staker0EndTime = pendingDelegatorStartTime
	addStaker0, err = env.txBuilder.NewAddValidatorTx(
		10,
		uint64(staker0StartTime.Unix()),
		uint64(staker0EndTime.Unix()),
		ids.GenerateTestNodeID(),
		ids.GenerateTestShortID(),
		reward.PercentDenominator,
		[]*secp256k1.PrivateKey{preFundedKeys[0], preFundedKeys[1]},
		ids.ShortEmpty,
		nil,
	)
	require.NoError(err)

	// store Staker0 to state
	addValTx = addStaker0.Unsigned.(*txs.AddValidatorTx)
	staker, err = state.NewCurrentStaker(
		addStaker0.ID(),
		addValTx,
		addValTx.StartTime(),
		0,
	)
	require.NoError(err)

	env.state.PutCurrentValidator(staker)
	env.state.AddTx(addStaker0, status.Committed)
	require.NoError(env.state.Commit())

	// create rewardTx for staker0
	s0RewardTx = &txs.Tx{
		Unsigned: &txs.RewardValidatorTx{
			TxID: addStaker0.ID(),
		},
	}
	require.NoError(s0RewardTx.Initialize(txs.Codec))

	// Advance Time
	preferredID = env.state.GetLastAccepted()
	parentBlk, err = env.state.GetStatelessBlock(preferredID)
	require.NoError(err)
	statelessProposalBlock, err = block.NewBanffProposalBlock(
		pendingDelegatorStartTime,
		parentBlk.ID(),
		parentBlk.Height()+1,
		s0RewardTx,
		[]*txs.Tx{},
	)
	require.NoError(err)
	propBlk = env.blkManager.NewBlock(statelessProposalBlock)
	require.NoError(propBlk.Verify(context.Background()))

	options, err = propBlk.(snowman.OracleBlock).Options(context.Background())
	require.NoError(err)
	commitBlk = options[0]
	require.NoError(commitBlk.Verify(context.Background()))

	require.NoError(propBlk.Accept(context.Background()))
	require.NoError(commitBlk.Accept(context.Background()))

	// Test validator weight after delegation
	vdrWeight = env.config.Validators.GetWeight(constants.PrimaryNetworkID, nodeID)
	require.Equal(env.config.MinDelegatorStake+env.config.MinValidatorStake, vdrWeight)
}

func TestAddValidatorProposalBlock(t *testing.T) {
	require := require.New(t)
<<<<<<< HEAD
	env := newEnvironment(t, nil, apricotPhase5)
	env.config.BanffTime = time.Time{}   // activate Banff
	env.config.DurangoTime = time.Time{} // activate Durango
=======
	env := newEnvironment(t, nil, durango)
>>>>>>> 1c92a173

	now := env.clk.Time()

	// Create validator tx
	var (
		validatorStartTime = now.Add(2 * executor.SyncBound)
		validatorEndTime   = validatorStartTime.Add(env.config.MinStakeDuration)
		nodeID             = ids.GenerateTestNodeID()
	)

	sk, err := bls.NewSecretKey()
	require.NoError(err)

	addValidatorTx, err := env.txBuilder.NewAddPermissionlessValidatorTx(
		env.config.MinValidatorStake,
		uint64(validatorStartTime.Unix()),
		uint64(validatorEndTime.Unix()),
		nodeID,
		signer.NewProofOfPossession(sk),
		preFundedKeys[0].PublicKey().Address(),
		10000,
		[]*secp256k1.PrivateKey{
			preFundedKeys[0],
			preFundedKeys[1],
			preFundedKeys[4],
		},
		ids.ShortEmpty,
		nil,
	)
	require.NoError(err)

	// Add validator through a [StandardBlock]
	preferredID := env.blkManager.Preferred()
	preferred, err := env.blkManager.GetStatelessBlock(preferredID)
	require.NoError(err)

	statelessBlk, err := block.NewBanffStandardBlock(
		now.Add(executor.SyncBound),
		preferredID,
		preferred.Height()+1,
		[]*txs.Tx{addValidatorTx},
	)
	require.NoError(err)
	blk := env.blkManager.NewBlock(statelessBlk)
	require.NoError(blk.Verify(context.Background()))
	require.NoError(blk.Accept(context.Background()))
	require.True(env.blkManager.SetPreference(statelessBlk.ID()))

	// Should be current
	staker, err := env.state.GetCurrentValidator(constants.PrimaryNetworkID, nodeID)
	require.NoError(err)
	require.NotNil(staker)

	// Advance time until next staker change time is [validatorEndTime]
	for {
		nextStakerChangeTime, err := executor.GetNextStakerChangeTime(env.state)
		require.NoError(err)
		if nextStakerChangeTime.Equal(validatorEndTime) {
			break
		}

		preferredID = env.blkManager.Preferred()
		preferred, err = env.blkManager.GetStatelessBlock(preferredID)
		require.NoError(err)

		statelessBlk, err = block.NewBanffStandardBlock(
			nextStakerChangeTime,
			preferredID,
			preferred.Height()+1,
			nil,
		)
		require.NoError(err)
		blk = env.blkManager.NewBlock(statelessBlk)
		require.NoError(blk.Verify(context.Background()))
		require.NoError(blk.Accept(context.Background()))
		require.True(env.blkManager.SetPreference(statelessBlk.ID()))
	}

	env.clk.Set(validatorEndTime)
	now = env.clk.Time()

	// Create another validator tx
	validatorStartTime = now.Add(2 * executor.SyncBound)
	validatorEndTime = validatorStartTime.Add(env.config.MinStakeDuration)
	nodeID = ids.GenerateTestNodeID()

	sk, err = bls.NewSecretKey()
	require.NoError(err)

	addValidatorTx2, err := env.txBuilder.NewAddPermissionlessValidatorTx(
		env.config.MinValidatorStake,
		uint64(validatorStartTime.Unix()),
		uint64(validatorEndTime.Unix()),
		nodeID,
		signer.NewProofOfPossession(sk),
		preFundedKeys[0].PublicKey().Address(),
		10000,
		[]*secp256k1.PrivateKey{
			preFundedKeys[0],
			preFundedKeys[1],
			preFundedKeys[4],
		},
		ids.ShortEmpty,
		nil,
	)
	require.NoError(err)

	// Add validator through a [ProposalBlock] and reward the last one
	preferredID = env.blkManager.Preferred()
	preferred, err = env.blkManager.GetStatelessBlock(preferredID)
	require.NoError(err)

	rewardValidatorTx, err := newRewardValidatorTx(t, addValidatorTx.ID())
	require.NoError(err)

	statelessProposalBlk, err := block.NewBanffProposalBlock(
		now,
		preferredID,
		preferred.Height()+1,
		rewardValidatorTx,
		[]*txs.Tx{addValidatorTx2},
	)
	require.NoError(err)
	blk = env.blkManager.NewBlock(statelessProposalBlk)
	require.NoError(blk.Verify(context.Background()))

	options, err := blk.(snowman.OracleBlock).Options(context.Background())
	require.NoError(err)
	commitBlk := options[0]
	require.NoError(commitBlk.Verify(context.Background()))

	require.NoError(blk.Accept(context.Background()))
	require.NoError(commitBlk.Accept(context.Background()))

	// Should be current
	staker, err = env.state.GetCurrentValidator(constants.PrimaryNetworkID, nodeID)
	require.NoError(err)
	require.NotNil(staker)

	rewardUTXOs, err := env.state.GetRewardUTXOs(addValidatorTx.ID())
	require.NoError(err)
	require.NotEmpty(rewardUTXOs)
}

func newRewardValidatorTx(t testing.TB, txID ids.ID) (*txs.Tx, error) {
	utx := &txs.RewardValidatorTx{TxID: txID}
	tx, err := txs.NewSigned(utx, txs.Codec, nil)
	if err != nil {
		return nil, err
	}
	return tx, tx.SyntacticVerify(snowtest.Context(t, snowtest.PChainID))
}<|MERGE_RESOLUTION|>--- conflicted
+++ resolved
@@ -137,14 +137,7 @@
 	require := require.New(t)
 	ctrl := gomock.NewController(t)
 
-<<<<<<< HEAD
-	env := newEnvironment(t, ctrl, banffFork)
-	env.clk.Set(defaultGenesisTime)
-	env.config.BanffTime = time.Time{}        // activate Banff
-	env.config.DurangoTime = mockable.MaxTime // deactivate Durango
-=======
 	env := newEnvironment(t, ctrl, banff)
->>>>>>> 1c92a173
 
 	// create parentBlock. It's a standard one for simplicity
 	parentTime := defaultGenesisTime
@@ -552,12 +545,7 @@
 	for _, test := range tests {
 		t.Run(test.description, func(t *testing.T) {
 			require := require.New(t)
-<<<<<<< HEAD
-			env := newEnvironment(t, nil, banffFork)
-			env.config.BanffTime = time.Time{} // activate Banff
-=======
 			env := newEnvironment(t, nil, banff)
->>>>>>> 1c92a173
 
 			subnetID := testSubnet1.ID()
 			env.config.TrackedSubnets.Add(subnetID)
@@ -709,12 +697,7 @@
 
 func TestBanffProposalBlockRemoveSubnetValidator(t *testing.T) {
 	require := require.New(t)
-<<<<<<< HEAD
-	env := newEnvironment(t, nil, banffFork)
-	env.config.BanffTime = time.Time{} // activate Banff
-=======
 	env := newEnvironment(t, nil, banff)
->>>>>>> 1c92a173
 
 	subnetID := testSubnet1.ID()
 	env.config.TrackedSubnets.Add(subnetID)
@@ -856,12 +839,7 @@
 	for _, tracked := range []bool{true, false} {
 		t.Run(fmt.Sprintf("tracked %t", tracked), func(t *testing.T) {
 			require := require.New(t)
-<<<<<<< HEAD
-			env := newEnvironment(t, nil, banffFork)
-			env.config.BanffTime = time.Time{} // activate Banff
-=======
 			env := newEnvironment(t, nil, banff)
->>>>>>> 1c92a173
 
 			subnetID := testSubnet1.ID()
 			if tracked {
@@ -965,12 +943,7 @@
 
 func TestBanffProposalBlockDelegatorStakerWeight(t *testing.T) {
 	require := require.New(t)
-<<<<<<< HEAD
-	env := newEnvironment(t, nil, banffFork)
-	env.config.BanffTime = time.Time{} // activate Banff
-=======
 	env := newEnvironment(t, nil, banff)
->>>>>>> 1c92a173
 
 	// Case: Timestamp is after next validator start time
 	// Add a pending validator
@@ -1154,12 +1127,7 @@
 
 func TestBanffProposalBlockDelegatorStakers(t *testing.T) {
 	require := require.New(t)
-<<<<<<< HEAD
-	env := newEnvironment(t, nil, banffFork)
-	env.config.BanffTime = time.Time{} // activate Banff
-=======
 	env := newEnvironment(t, nil, banff)
->>>>>>> 1c92a173
 
 	// Case: Timestamp is after next validator start time
 	// Add a pending validator
@@ -1343,13 +1311,7 @@
 
 func TestAddValidatorProposalBlock(t *testing.T) {
 	require := require.New(t)
-<<<<<<< HEAD
-	env := newEnvironment(t, nil, apricotPhase5)
-	env.config.BanffTime = time.Time{}   // activate Banff
-	env.config.DurangoTime = time.Time{} // activate Durango
-=======
 	env := newEnvironment(t, nil, durango)
->>>>>>> 1c92a173
 
 	now := env.clk.Time()
 
