--- conflicted
+++ resolved
@@ -35,12 +35,8 @@
 			RegisterApricotBlockTypes(c),
 			txs.RegisterUnsignedTxsTypes(c),
 			RegisterBanffBlockTypes(c),
-<<<<<<< HEAD
-			txs.RegisterDUnsignedTxsTypes(c),
+			txs.RegisterDurangoUnsignedTxsTypes(c),
 			txs.RegisterEUnsignedTxsTypes(c),
-=======
-			txs.RegisterDurangoUnsignedTxsTypes(c),
->>>>>>> 2ff46f4c
 		)
 	}
 
