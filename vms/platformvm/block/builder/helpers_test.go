// Copyright (C) 2019-2024, Ava Labs, Inc. All rights reserved.
// See the file LICENSE for licensing terms.

package builder

import (
	"context"
	"fmt"
	"testing"
	"time"

	"github.com/prometheus/client_golang/prometheus"

	"github.com/stretchr/testify/require"

	"github.com/ava-labs/avalanchego/chains"
	"github.com/ava-labs/avalanchego/chains/atomic"
	"github.com/ava-labs/avalanchego/codec"
	"github.com/ava-labs/avalanchego/codec/linearcodec"
	"github.com/ava-labs/avalanchego/database"
	"github.com/ava-labs/avalanchego/database/memdb"
	"github.com/ava-labs/avalanchego/database/prefixdb"
	"github.com/ava-labs/avalanchego/database/versiondb"
	"github.com/ava-labs/avalanchego/ids"
	"github.com/ava-labs/avalanchego/snow"
	"github.com/ava-labs/avalanchego/snow/engine/common"
	"github.com/ava-labs/avalanchego/snow/snowtest"
	"github.com/ava-labs/avalanchego/snow/uptime"
	"github.com/ava-labs/avalanchego/snow/validators"
	"github.com/ava-labs/avalanchego/utils"
	"github.com/ava-labs/avalanchego/utils/constants"
	"github.com/ava-labs/avalanchego/utils/crypto/secp256k1"
	"github.com/ava-labs/avalanchego/utils/formatting"
	"github.com/ava-labs/avalanchego/utils/formatting/address"
	"github.com/ava-labs/avalanchego/utils/json"
	"github.com/ava-labs/avalanchego/utils/logging"
	"github.com/ava-labs/avalanchego/utils/timer/mockable"
	"github.com/ava-labs/avalanchego/utils/units"
	"github.com/ava-labs/avalanchego/vms/components/avax"
	"github.com/ava-labs/avalanchego/vms/components/fees"
	"github.com/ava-labs/avalanchego/vms/platformvm/api"
	"github.com/ava-labs/avalanchego/vms/platformvm/config"
	"github.com/ava-labs/avalanchego/vms/platformvm/fx"
	"github.com/ava-labs/avalanchego/vms/platformvm/metrics"
	"github.com/ava-labs/avalanchego/vms/platformvm/network"
	"github.com/ava-labs/avalanchego/vms/platformvm/reward"
	"github.com/ava-labs/avalanchego/vms/platformvm/state"
	"github.com/ava-labs/avalanchego/vms/platformvm/status"
	"github.com/ava-labs/avalanchego/vms/platformvm/txs"
	"github.com/ava-labs/avalanchego/vms/platformvm/txs/mempool"
	"github.com/ava-labs/avalanchego/vms/platformvm/utxo"
	"github.com/ava-labs/avalanchego/vms/secp256k1fx"

	blockexecutor "github.com/ava-labs/avalanchego/vms/platformvm/block/executor"
	txbuilder "github.com/ava-labs/avalanchego/vms/platformvm/txs/builder"
	txexecutor "github.com/ava-labs/avalanchego/vms/platformvm/txs/executor"
	pvalidators "github.com/ava-labs/avalanchego/vms/platformvm/validators"
)

const (
	defaultWeight = 10000
	trackChecksum = false

	apricotPhase3 activeFork = iota
	apricotPhase5
	banffFork
	cortinaFork
	durangoFork
	eUpgradeFork
)

type activeFork uint8

var (
	defaultMinStakingDuration = 24 * time.Hour
	defaultMaxStakingDuration = 365 * 24 * time.Hour
	defaultGenesisTime        = time.Date(1997, 1, 1, 0, 0, 0, 0, time.UTC)
	defaultValidateStartTime  = defaultGenesisTime
	defaultValidateEndTime    = defaultValidateStartTime.Add(10 * defaultMinStakingDuration)
	defaultMinValidatorStake  = 5 * units.MilliAvax
	defaultBalance            = 100 * defaultMinValidatorStake
	preFundedKeys             = secp256k1.TestKeys()
	defaultTxFee              = uint64(100)

	testSubnet1            *txs.Tx
	testSubnet1ControlKeys = preFundedKeys[0:3]

	// Node IDs of genesis validators. Initialized in init function
	genesisNodeIDs []ids.NodeID
)

func init() {
	genesisNodeIDs = make([]ids.NodeID, len(preFundedKeys))
	for i := range preFundedKeys {
		genesisNodeIDs[i] = ids.GenerateTestNodeID()
	}
}

type mutableSharedMemory struct {
	atomic.SharedMemory
}

type environment struct {
	Builder
	blkManager blockexecutor.Manager
	mempool    mempool.Mempool
	network    network.Network
	sender     *common.SenderTest

	isBootstrapped *utils.Atomic[bool]
	config         *config.Config
	clk            *mockable.Clock
	baseDB         *versiondb.Database
	ctx            *snow.Context
	msm            *mutableSharedMemory
	fx             fx.Fx
	state          state.State
	atomicUTXOs    avax.AtomicUTXOManager
	uptimes        uptime.Manager
	utxosHandler   utxo.Handler
	txBuilder      txbuilder.Builder
	backend        txexecutor.Backend
}

func newEnvironment(t *testing.T, fork activeFork) *environment { //nolint:unparam
	require := require.New(t)

	res := &environment{
		isBootstrapped: &utils.Atomic[bool]{},
		config:         defaultConfig(t, fork),
		clk:            defaultClock(),
	}
	res.isBootstrapped.Set(true)

	res.baseDB = versiondb.New(memdb.New())
	atomicDB := prefixdb.New([]byte{1}, res.baseDB)
	m := atomic.NewMemory(atomicDB)

	res.ctx = snowtest.Context(t, snowtest.PChainID)
	res.msm = &mutableSharedMemory{
		SharedMemory: m.NewSharedMemory(res.ctx.ChainID),
	}
	res.ctx.SharedMemory = res.msm

	res.ctx.Lock.Lock()
	defer res.ctx.Lock.Unlock()

	res.fx = defaultFx(t, res.clk, res.ctx.Log, res.isBootstrapped.Get())

	rewardsCalc := reward.NewCalculator(res.config.RewardConfig)
	res.state = defaultState(t, res.config, res.ctx, res.baseDB, rewardsCalc)

	res.atomicUTXOs = avax.NewAtomicUTXOManager(res.ctx.SharedMemory, txs.Codec)
	res.uptimes = uptime.NewManager(res.state, res.clk)
	res.utxosHandler = utxo.NewHandler(res.ctx, res.clk, res.fx)

	res.txBuilder = txbuilder.New(
		res.ctx,
		res.config,
		res.clk,
		res.fx,
		res.state,
		res.atomicUTXOs,
		res.utxosHandler,
	)

	genesisID := res.state.GetLastAccepted()
	res.backend = txexecutor.Backend{
		Config:       res.config,
		Ctx:          res.ctx,
		Clk:          res.clk,
		Bootstrapped: res.isBootstrapped,
		Fx:           res.fx,
		FlowChecker:  res.utxosHandler,
		Uptimes:      res.uptimes,
		Rewards:      rewardsCalc,
	}

	registerer := prometheus.NewRegistry()
	res.sender = &common.SenderTest{T: t}
	res.sender.SendAppGossipF = func(context.Context, []byte) error {
		return nil
	}

	metrics, err := metrics.New("", registerer)
	require.NoError(err)

	res.mempool, err = mempool.New("mempool", registerer, nil)
	require.NoError(err)

	res.blkManager = blockexecutor.NewManager(
		res.mempool,
		metrics,
		res.state,
		&res.backend,
		pvalidators.TestManager,
	)

	txVerifier := network.NewLockedTxVerifier(&res.ctx.Lock, res.blkManager)
	res.network, err = network.New(
		res.backend.Ctx.Log,
		res.backend.Ctx.NodeID,
		res.backend.Ctx.SubnetID,
		res.backend.Ctx.ValidatorState,
		txVerifier,
		res.mempool,
		res.backend.Config.PartialSyncPrimaryNetwork,
		res.sender,
		registerer,
		network.DefaultConfig,
	)
	require.NoError(err)

	res.Builder = New(
		res.mempool,
		&res.backend,
		res.blkManager,
	)
	res.Builder.StartBlockTimer()

	res.blkManager.SetPreference(genesisID)
	addSubnet(t, res)

	t.Cleanup(func() {
		res.ctx.Lock.Lock()
		defer res.ctx.Lock.Unlock()

		res.Builder.ShutdownBlockTimer()

		if res.isBootstrapped.Get() {
			validatorIDs := res.config.Validators.GetValidatorIDs(constants.PrimaryNetworkID)

			require.NoError(res.uptimes.StopTracking(validatorIDs, constants.PrimaryNetworkID))

			require.NoError(res.state.Commit())
		}

		require.NoError(res.state.Close())
		require.NoError(res.baseDB.Close())
	})

	return res
}

func addSubnet(t *testing.T, env *environment) {
	require := require.New(t)

	// Create a subnet
	var err error
	testSubnet1, err = env.txBuilder.NewCreateSubnetTx(
		2, // threshold; 2 sigs from keys[0], keys[1], keys[2] needed to add validator to this subnet
		[]ids.ShortID{ // control keys
			preFundedKeys[0].PublicKey().Address(),
			preFundedKeys[1].PublicKey().Address(),
			preFundedKeys[2].PublicKey().Address(),
		},
		[]*secp256k1.PrivateKey{preFundedKeys[0]},
		preFundedKeys[0].PublicKey().Address(),
		nil,
	)
	require.NoError(err)

	// store it
	genesisID := env.state.GetLastAccepted()
	stateDiff, err := state.NewDiff(genesisID, env.blkManager)
	require.NoError(err)

<<<<<<< HEAD
	var (
		unitFees    = env.state.GetUnitFees()
		unitWindows = env.state.GetFeeWindows()
		unitCaps    = config.EUpgradeDynamicFeesConfig.BlockUnitsCap
	)
=======
	feeCfg := env.config.GetDynamicFeesConfig(env.state.GetTimestamp())
>>>>>>> 1861ce42
	executor := txexecutor.StandardTxExecutor{
		Backend:       &env.backend,
		BlkFeeManager: fees.NewManager(unitFees, unitWindows),
		UnitCaps:      unitCaps,
		State:         stateDiff,
		Tx:            testSubnet1,
	}
	require.NoError(testSubnet1.Unsigned.Visit(&executor))

	stateDiff.AddTx(testSubnet1, status.Committed)
	require.NoError(stateDiff.Apply(env.state))
}

func defaultState(
	t *testing.T,
	cfg *config.Config,
	ctx *snow.Context,
	db database.Database,
	rewards reward.Calculator,
) state.State {
	require := require.New(t)

	execCfg, _ := config.GetExecutionConfig([]byte(`{}`))
	genesisBytes := buildGenesisTest(t, ctx)
	state, err := state.New(
		db,
		genesisBytes,
		prometheus.NewRegistry(),
		cfg,
		execCfg,
		ctx,
		metrics.Noop,
		rewards,
	)
	require.NoError(err)

	// persist and reload to init a bunch of in-memory stuff
	state.SetHeight(0)
	require.NoError(state.Commit())
	return state
}

func defaultConfig(t *testing.T, fork activeFork) *config.Config {
	var (
		apricotPhase3Time = mockable.MaxTime
		apricotPhase5Time = mockable.MaxTime
		banffTime         = mockable.MaxTime
		cortinaTime       = mockable.MaxTime
		durangoTime       = mockable.MaxTime
		eUpgradeTime      = mockable.MaxTime
	)

	switch fork {
	case eUpgradeFork:
		eUpgradeTime = time.Time{} // neglecting fork ordering this for package tests
		fallthrough
	case durangoFork:
		durangoTime = time.Time{} // neglecting fork ordering this for package tests
		fallthrough
	case cortinaFork:
		cortinaTime = time.Time{} // neglecting fork ordering this for package tests
		fallthrough
	case banffFork:
		banffTime = time.Time{} // neglecting fork ordering this for package tests
		fallthrough
	case apricotPhase5:
		apricotPhase5Time = defaultValidateEndTime
		fallthrough
	case apricotPhase3:
		apricotPhase3Time = defaultValidateEndTime
	default:
		require.NoError(t, fmt.Errorf("unhandled fork %d", fork))
	}

	return &config.Config{
		Chains:                 chains.TestManager,
		UptimeLockedCalculator: uptime.NewLockedCalculator(),
		Validators:             validators.NewManager(),
		TxFee:                  defaultTxFee,
		CreateSubnetTxFee:      100 * defaultTxFee,
		CreateBlockchainTxFee:  100 * defaultTxFee,
		MinValidatorStake:      5 * units.MilliAvax,
		MaxValidatorStake:      500 * units.MilliAvax,
		MinDelegatorStake:      1 * units.MilliAvax,
		MinStakeDuration:       defaultMinStakingDuration,
		MaxStakeDuration:       defaultMaxStakingDuration,
		RewardConfig: reward.Config{
			MaxConsumptionRate: .12 * reward.PercentDenominator,
			MinConsumptionRate: .10 * reward.PercentDenominator,
			MintingPeriod:      365 * 24 * time.Hour,
			SupplyCap:          720 * units.MegaAvax,
		},
		ApricotPhase3Time: apricotPhase3Time,
		ApricotPhase5Time: apricotPhase5Time,
		BanffTime:         banffTime,
		CortinaTime:       cortinaTime,
		DurangoTime:       durangoTime,
		EUpgradeTime:      eUpgradeTime,
	}
}

func defaultClock() *mockable.Clock {
	// set time after Banff fork (and before default nextStakerTime)
	clk := &mockable.Clock{}
	clk.Set(defaultGenesisTime)
	return clk
}

type fxVMInt struct {
	registry codec.Registry
	clk      *mockable.Clock
	log      logging.Logger
}

func (fvi *fxVMInt) CodecRegistry() codec.Registry {
	return fvi.registry
}

func (fvi *fxVMInt) Clock() *mockable.Clock {
	return fvi.clk
}

func (fvi *fxVMInt) Logger() logging.Logger {
	return fvi.log
}

func defaultFx(t *testing.T, clk *mockable.Clock, log logging.Logger, isBootstrapped bool) fx.Fx {
	require := require.New(t)

	fxVMInt := &fxVMInt{
		registry: linearcodec.NewDefault(time.Time{}),
		clk:      clk,
		log:      log,
	}
	res := &secp256k1fx.Fx{}
	require.NoError(res.Initialize(fxVMInt))
	if isBootstrapped {
		require.NoError(res.Bootstrapped())
	}
	return res
}

func buildGenesisTest(t *testing.T, ctx *snow.Context) []byte {
	require := require.New(t)

	genesisUTXOs := make([]api.UTXO, len(preFundedKeys))
	for i, key := range preFundedKeys {
		id := key.PublicKey().Address()
		addr, err := address.FormatBech32(constants.UnitTestHRP, id.Bytes())
		require.NoError(err)
		genesisUTXOs[i] = api.UTXO{
			Amount:  json.Uint64(defaultBalance),
			Address: addr,
		}
	}

	genesisValidators := make([]api.GenesisPermissionlessValidator, len(genesisNodeIDs))
	for i, nodeID := range genesisNodeIDs {
		addr, err := address.FormatBech32(constants.UnitTestHRP, nodeID.Bytes())
		require.NoError(err)
		genesisValidators[i] = api.GenesisPermissionlessValidator{
			GenesisValidator: api.GenesisValidator{
				StartTime: json.Uint64(defaultValidateStartTime.Unix()),
				EndTime:   json.Uint64(defaultValidateEndTime.Unix()),
				NodeID:    nodeID,
			},
			RewardOwner: &api.Owner{
				Threshold: 1,
				Addresses: []string{addr},
			},
			Staked: []api.UTXO{{
				Amount:  json.Uint64(defaultWeight),
				Address: addr,
			}},
			DelegationFee: reward.PercentDenominator,
		}
	}

	buildGenesisArgs := api.BuildGenesisArgs{
		NetworkID:     json.Uint32(constants.UnitTestID),
		AvaxAssetID:   ctx.AVAXAssetID,
		UTXOs:         genesisUTXOs,
		Validators:    genesisValidators,
		Chains:        nil,
		Time:          json.Uint64(defaultGenesisTime.Unix()),
		InitialSupply: json.Uint64(360 * units.MegaAvax),
		Encoding:      formatting.Hex,
	}

	buildGenesisResponse := api.BuildGenesisReply{}
	platformvmSS := api.StaticService{}
	require.NoError(platformvmSS.BuildGenesis(nil, &buildGenesisArgs, &buildGenesisResponse))

	genesisBytes, err := formatting.Decode(buildGenesisResponse.Encoding, buildGenesisResponse.Bytes)
	require.NoError(err)

	return genesisBytes
}<|MERGE_RESOLUTION|>--- conflicted
+++ resolved
@@ -265,19 +265,15 @@
 	stateDiff, err := state.NewDiff(genesisID, env.blkManager)
 	require.NoError(err)
 
-<<<<<<< HEAD
 	var (
 		unitFees    = env.state.GetUnitFees()
 		unitWindows = env.state.GetFeeWindows()
-		unitCaps    = config.EUpgradeDynamicFeesConfig.BlockUnitsCap
-	)
-=======
-	feeCfg := env.config.GetDynamicFeesConfig(env.state.GetTimestamp())
->>>>>>> 1861ce42
+		feeCfg      = env.config.GetDynamicFeesConfig(env.state.GetTimestamp())
+	)
 	executor := txexecutor.StandardTxExecutor{
 		Backend:       &env.backend,
 		BlkFeeManager: fees.NewManager(unitFees, unitWindows),
-		UnitCaps:      unitCaps,
+		UnitCaps:      feeCfg.BlockUnitsCap,
 		State:         stateDiff,
 		Tx:            testSubnet1,
 	}
