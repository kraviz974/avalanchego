--- conflicted
+++ resolved
@@ -34,7 +34,6 @@
 	"github.com/ava-labs/avalanchego/utils/logging"
 	"github.com/ava-labs/avalanchego/utils/timer/mockable"
 	"github.com/ava-labs/avalanchego/utils/units"
-	"github.com/ava-labs/avalanchego/vms/components/fees"
 	"github.com/ava-labs/avalanchego/vms/platformvm/api"
 	"github.com/ava-labs/avalanchego/vms/platformvm/config"
 	"github.com/ava-labs/avalanchego/vms/platformvm/fx"
@@ -265,23 +264,12 @@
 	stateDiff, err := state.NewDiff(genesisID, env.blkManager)
 	require.NoError(err)
 
-<<<<<<< HEAD
-	chainTime := env.state.GetTimestamp()
-	feeCfg := fee.GetDynamicConfig(env.config.UpgradeConfig.IsEActivated(chainTime))
-	executor := txexecutor.StandardTxExecutor{
-		Backend:            &env.backend,
-		BlkFeeManager:      fees.NewManager(feeCfg.FeeRate),
-		BlockMaxComplexity: feeCfg.BlockMaxComplexity,
-		State:              stateDiff,
-		Tx:                 testSubnet1,
-=======
 	feeCalculator := config.PickFeeCalculator(env.backend.Config, stateDiff.GetTimestamp())
 	executor := txexecutor.StandardTxExecutor{
 		Backend:       &env.backend,
 		State:         stateDiff,
 		FeeCalculator: feeCalculator,
 		Tx:            testSubnet1,
->>>>>>> 65f00e90
 	}
 	require.NoError(testSubnet1.Unsigned.Visit(&executor))
 
