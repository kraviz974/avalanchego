// Copyright (C) 2019-2023, Ava Labs, Inc. All rights reserved.
// See the file LICENSE for licensing terms.

package builder

import (
	"context"
	"errors"
	"testing"
	"time"

	"github.com/prometheus/client_golang/prometheus"

	"github.com/stretchr/testify/require"

	"github.com/ava-labs/avalanchego/chains"
	"github.com/ava-labs/avalanchego/chains/atomic"
	"github.com/ava-labs/avalanchego/codec"
	"github.com/ava-labs/avalanchego/codec/linearcodec"
	"github.com/ava-labs/avalanchego/database"
	"github.com/ava-labs/avalanchego/database/memdb"
	"github.com/ava-labs/avalanchego/database/prefixdb"
	"github.com/ava-labs/avalanchego/database/versiondb"
	"github.com/ava-labs/avalanchego/ids"
	"github.com/ava-labs/avalanchego/snow"
	"github.com/ava-labs/avalanchego/snow/engine/common"
	"github.com/ava-labs/avalanchego/snow/uptime"
	"github.com/ava-labs/avalanchego/snow/validators"
	"github.com/ava-labs/avalanchego/utils"
	"github.com/ava-labs/avalanchego/utils/constants"
	"github.com/ava-labs/avalanchego/utils/crypto/secp256k1"
	"github.com/ava-labs/avalanchego/utils/formatting"
	"github.com/ava-labs/avalanchego/utils/formatting/address"
	"github.com/ava-labs/avalanchego/utils/json"
	"github.com/ava-labs/avalanchego/utils/logging"
	"github.com/ava-labs/avalanchego/utils/timer/mockable"
	"github.com/ava-labs/avalanchego/utils/units"
	"github.com/ava-labs/avalanchego/vms/components/avax"
	"github.com/ava-labs/avalanchego/vms/platformvm/api"
	"github.com/ava-labs/avalanchego/vms/platformvm/config"
	"github.com/ava-labs/avalanchego/vms/platformvm/fx"
	"github.com/ava-labs/avalanchego/vms/platformvm/metrics"
	"github.com/ava-labs/avalanchego/vms/platformvm/network"
	"github.com/ava-labs/avalanchego/vms/platformvm/reward"
	"github.com/ava-labs/avalanchego/vms/platformvm/state"
	"github.com/ava-labs/avalanchego/vms/platformvm/status"
	"github.com/ava-labs/avalanchego/vms/platformvm/txs"
	"github.com/ava-labs/avalanchego/vms/platformvm/txs/mempool"
	"github.com/ava-labs/avalanchego/vms/platformvm/utxo"
	"github.com/ava-labs/avalanchego/vms/secp256k1fx"

	blockexecutor "github.com/ava-labs/avalanchego/vms/platformvm/block/executor"
	txbuilder "github.com/ava-labs/avalanchego/vms/platformvm/txs/builder"
	txexecutor "github.com/ava-labs/avalanchego/vms/platformvm/txs/executor"
	pvalidators "github.com/ava-labs/avalanchego/vms/platformvm/validators"
)

const (
	defaultWeight = 10000
	trackChecksum = false
)

var (
	defaultMinStakingDuration = 24 * time.Hour
	defaultMaxStakingDuration = 365 * 24 * time.Hour
	defaultGenesisTime        = time.Date(1997, 1, 1, 0, 0, 0, 0, time.UTC)
	defaultValidateStartTime  = defaultGenesisTime
	defaultValidateEndTime    = defaultValidateStartTime.Add(10 * defaultMinStakingDuration)
	defaultMinValidatorStake  = 5 * units.MilliAvax
	defaultBalance            = 100 * defaultMinValidatorStake
	preFundedKeys             = secp256k1.TestKeys()
	avaxAssetID               = ids.ID{'y', 'e', 'e', 't'}
	defaultTxFee              = uint64(100)
	xChainID                  = ids.Empty.Prefix(0)
	cChainID                  = ids.Empty.Prefix(1)

	testSubnet1            *txs.Tx
	testSubnet1ControlKeys = preFundedKeys[0:3]

	// Node IDs of genesis validators. Initialized in init function
<<<<<<< HEAD
	genesisNodeIDs []ids.ShortNodeID
=======
	genesisNodeIDs []ids.NodeID
>>>>>>> fe72c5b9

	errMissing = errors.New("missing")
)

func init() {
<<<<<<< HEAD
	genesisNodeIDs = make([]ids.ShortNodeID, len(preFundedKeys))
	for i := range preFundedKeys {
		genesisNodeIDs[i] = ids.GenerateTestShortNodeID()
=======
	genesisNodeIDs = make([]ids.NodeID, len(preFundedKeys))
	for i := range preFundedKeys {
		genesisNodeIDs[i] = ids.GenerateTestNodeID()
>>>>>>> fe72c5b9
	}
}

type mutableSharedMemory struct {
	atomic.SharedMemory
}

type environment struct {
	Builder
	blkManager blockexecutor.Manager
	mempool    mempool.Mempool
	network    network.Network
	sender     *common.SenderTest

	isBootstrapped *utils.Atomic[bool]
	config         *config.Config
	clk            *mockable.Clock
	baseDB         *versiondb.Database
	ctx            *snow.Context
	msm            *mutableSharedMemory
	fx             fx.Fx
	state          state.State
	atomicUTXOs    avax.AtomicUTXOManager
	uptimes        uptime.Manager
	utxosHandler   utxo.Handler
	txBuilder      txbuilder.Builder
	backend        txexecutor.Backend
}

func newEnvironment(t *testing.T) *environment {
	require := require.New(t)

	res := &environment{
		isBootstrapped: &utils.Atomic[bool]{},
		config:         defaultConfig(),
		clk:            defaultClock(),
	}
	res.isBootstrapped.Set(true)

	res.baseDB = versiondb.New(memdb.New())
	res.ctx, res.msm = defaultCtx(res.baseDB)

	res.ctx.Lock.Lock()
	defer res.ctx.Lock.Unlock()

	res.fx = defaultFx(t, res.clk, res.ctx.Log, res.isBootstrapped.Get())

	rewardsCalc := reward.NewCalculator(res.config.RewardConfig)
	res.state = defaultState(t, res.config, res.ctx, res.baseDB, rewardsCalc)

	res.atomicUTXOs = avax.NewAtomicUTXOManager(res.ctx.SharedMemory, txs.Codec)
	res.uptimes = uptime.NewManager(res.state, res.clk)
	res.utxosHandler = utxo.NewHandler(res.ctx, res.clk, res.fx)

	res.txBuilder = txbuilder.New(
		res.ctx,
		res.config,
		res.clk,
		res.fx,
		res.state,
		res.atomicUTXOs,
		res.utxosHandler,
	)

	genesisID := res.state.GetLastAccepted()
	res.backend = txexecutor.Backend{
		Config:       res.config,
		Ctx:          res.ctx,
		Clk:          res.clk,
		Bootstrapped: res.isBootstrapped,
		Fx:           res.fx,
		FlowChecker:  res.utxosHandler,
		Uptimes:      res.uptimes,
		Rewards:      rewardsCalc,
	}

	registerer := prometheus.NewRegistry()
	res.sender = &common.SenderTest{T: t}

	metrics, err := metrics.New("", registerer)
	require.NoError(err)

	res.mempool, err = mempool.New("mempool", registerer, res)
	require.NoError(err)

	res.blkManager = blockexecutor.NewManager(
		res.mempool,
		metrics,
		res.state,
		&res.backend,
		pvalidators.TestManager,
	)

	res.network = network.New(
		res.backend.Ctx,
		res.blkManager,
		res.mempool,
		res.backend.Config.PartialSyncPrimaryNetwork,
		res.sender,
	)

	res.Builder = New(
		res.mempool,
		res.txBuilder,
		&res.backend,
		res.blkManager,
		nil, // toEngine,
	)

	res.blkManager.SetPreference(genesisID)
	addSubnet(t, res)

	return res
}

func addSubnet(t *testing.T, env *environment) {
	require := require.New(t)

	// Create a subnet
	var err error
	testSubnet1, err = env.txBuilder.NewCreateSubnetTx(
		2, // threshold; 2 sigs from keys[0], keys[1], keys[2] needed to add validator to this subnet
		[]ids.ShortID{ // control keys
			preFundedKeys[0].PublicKey().Address(),
			preFundedKeys[1].PublicKey().Address(),
			preFundedKeys[2].PublicKey().Address(),
		},
		[]*secp256k1.PrivateKey{preFundedKeys[0]},
		preFundedKeys[0].PublicKey().Address(),
	)
	require.NoError(err)

	// store it
	genesisID := env.state.GetLastAccepted()
	stateDiff, err := state.NewDiff(genesisID, env.blkManager)
	require.NoError(err)

	executor := txexecutor.StandardTxExecutor{
		Backend: &env.backend,
		State:   stateDiff,
		Tx:      testSubnet1,
	}
	require.NoError(testSubnet1.Unsigned.Visit(&executor))

	stateDiff.AddTx(testSubnet1, status.Committed)
	require.NoError(stateDiff.Apply(env.state))
}

func defaultState(
	t *testing.T,
	cfg *config.Config,
	ctx *snow.Context,
	db database.Database,
	rewards reward.Calculator,
) state.State {
	require := require.New(t)

	execCfg, _ := config.GetExecutionConfig([]byte(`{}`))
	genesisBytes := buildGenesisTest(t, ctx)
	state, err := state.New(
		db,
		genesisBytes,
		prometheus.NewRegistry(),
		cfg,
		execCfg,
		ctx,
		metrics.Noop,
		rewards,
	)
	require.NoError(err)

	// persist and reload to init a bunch of in-memory stuff
	state.SetHeight(0)
	require.NoError(state.Commit())
	return state
}

func defaultCtx(db database.Database) (*snow.Context, *mutableSharedMemory) {
	ctx := snow.DefaultContextTest()
	ctx.NetworkID = 10
	ctx.XChainID = xChainID
	ctx.CChainID = cChainID
	ctx.AVAXAssetID = avaxAssetID

	atomicDB := prefixdb.New([]byte{1}, db)
	m := atomic.NewMemory(atomicDB)

	msm := &mutableSharedMemory{
		SharedMemory: m.NewSharedMemory(ctx.ChainID),
	}
	ctx.SharedMemory = msm

	ctx.ValidatorState = &validators.TestState{
		GetSubnetIDF: func(_ context.Context, chainID ids.ID) (ids.ID, error) {
			subnetID, ok := map[ids.ID]ids.ID{
				constants.PlatformChainID: constants.PrimaryNetworkID,
				xChainID:                  constants.PrimaryNetworkID,
				cChainID:                  constants.PrimaryNetworkID,
			}[chainID]
			if !ok {
				return ids.Empty, errMissing
			}
			return subnetID, nil
		},
	}

	return ctx, msm
}

func defaultConfig() *config.Config {
	return &config.Config{
		Chains:                 chains.TestManager,
		UptimeLockedCalculator: uptime.NewLockedCalculator(),
		Validators:             validators.NewManager(),
		TxFee:                  defaultTxFee,
		CreateSubnetTxFee:      100 * defaultTxFee,
		CreateBlockchainTxFee:  100 * defaultTxFee,
		MinValidatorStake:      5 * units.MilliAvax,
		MaxValidatorStake:      500 * units.MilliAvax,
		MinDelegatorStake:      1 * units.MilliAvax,
		MinStakeDuration:       defaultMinStakingDuration,
		MaxStakeDuration:       defaultMaxStakingDuration,
		RewardConfig: reward.Config{
			MaxConsumptionRate: .12 * reward.PercentDenominator,
			MinConsumptionRate: .10 * reward.PercentDenominator,
			MintingPeriod:      365 * 24 * time.Hour,
			SupplyCap:          720 * units.MegaAvax,
		},
		ApricotPhase3Time: defaultValidateEndTime,
		ApricotPhase5Time: defaultValidateEndTime,
		BanffTime:         time.Time{}, // neglecting fork ordering this for package tests
	}
}

func defaultClock() *mockable.Clock {
	// set time after Banff fork (and before default nextStakerTime)
	clk := &mockable.Clock{}
	clk.Set(defaultGenesisTime)
	return clk
}

type fxVMInt struct {
	registry codec.Registry
	clk      *mockable.Clock
	log      logging.Logger
}

func (fvi *fxVMInt) CodecRegistry() codec.Registry {
	return fvi.registry
}

func (fvi *fxVMInt) Clock() *mockable.Clock {
	return fvi.clk
}

func (fvi *fxVMInt) Logger() logging.Logger {
	return fvi.log
}

func defaultFx(t *testing.T, clk *mockable.Clock, log logging.Logger, isBootstrapped bool) fx.Fx {
	require := require.New(t)

	fxVMInt := &fxVMInt{
		registry: linearcodec.NewDefault(),
		clk:      clk,
		log:      log,
	}
	res := &secp256k1fx.Fx{}
	require.NoError(res.Initialize(fxVMInt))
	if isBootstrapped {
		require.NoError(res.Bootstrapped())
	}
	return res
}

func buildGenesisTest(t *testing.T, ctx *snow.Context) []byte {
	require := require.New(t)

	genesisUTXOs := make([]api.UTXO, len(preFundedKeys))
	for i, key := range preFundedKeys {
		id := key.PublicKey().Address()
		addr, err := address.FormatBech32(constants.UnitTestHRP, id.Bytes())
		require.NoError(err)
		genesisUTXOs[i] = api.UTXO{
			Amount:  json.Uint64(defaultBalance),
			Address: addr,
		}
	}

	genesisValidators := make([]api.GenesisPermissionlessValidator, len(genesisNodeIDs))
	for i, nodeID := range genesisNodeIDs {
		addr, err := address.FormatBech32(constants.UnitTestHRP, nodeID.Bytes())
		require.NoError(err)
		genesisValidators[i] = api.GenesisPermissionlessValidator{
			GenesisValidator: api.GenesisValidator{
				StartTime: json.Uint64(defaultValidateStartTime.Unix()),
				EndTime:   json.Uint64(defaultValidateEndTime.Unix()),
				NodeID:    nodeID,
			},
			RewardOwner: &api.Owner{
				Threshold: 1,
				Addresses: []string{addr},
			},
			Staked: []api.UTXO{{
				Amount:  json.Uint64(defaultWeight),
				Address: addr,
			}},
			DelegationFee: reward.PercentDenominator,
		}
	}

	buildGenesisArgs := api.BuildGenesisArgs{
		NetworkID:     json.Uint32(constants.UnitTestID),
		AvaxAssetID:   ctx.AVAXAssetID,
		UTXOs:         genesisUTXOs,
		Validators:    genesisValidators,
		Chains:        nil,
		Time:          json.Uint64(defaultGenesisTime.Unix()),
		InitialSupply: json.Uint64(360 * units.MegaAvax),
		Encoding:      formatting.Hex,
	}

	buildGenesisResponse := api.BuildGenesisReply{}
	platformvmSS := api.StaticService{}
	require.NoError(platformvmSS.BuildGenesis(nil, &buildGenesisArgs, &buildGenesisResponse))

	genesisBytes, err := formatting.Decode(buildGenesisResponse.Encoding, buildGenesisResponse.Bytes)
	require.NoError(err)

	return genesisBytes
}

func shutdownEnvironment(env *environment) error {
	env.Builder.Shutdown()

	if env.isBootstrapped.Get() {
		validatorIDs := env.config.Validators.GetValidatorIDs(constants.PrimaryNetworkID)

		if err := env.uptimes.StopTracking(validatorIDs, constants.PrimaryNetworkID); err != nil {
			return err
		}
		if err := env.state.Commit(); err != nil {
			return err
		}
	}

	return utils.Err(
		env.state.Close(),
		env.baseDB.Close(),
	)
}

func getValidTx(txBuilder txbuilder.Builder, t *testing.T) *txs.Tx {
	tx, err := txBuilder.NewCreateChainTx(
		testSubnet1.ID(),
		nil,
		constants.AVMID,
		nil,
		"chain name",
		[]*secp256k1.PrivateKey{testSubnet1ControlKeys[0], testSubnet1ControlKeys[1]},
		ids.ShortEmpty,
	)
	require.NoError(t, err)
	return tx
}<|MERGE_RESOLUTION|>--- conflicted
+++ resolved
@@ -78,25 +78,15 @@
 	testSubnet1ControlKeys = preFundedKeys[0:3]
 
 	// Node IDs of genesis validators. Initialized in init function
-<<<<<<< HEAD
 	genesisNodeIDs []ids.ShortNodeID
-=======
-	genesisNodeIDs []ids.NodeID
->>>>>>> fe72c5b9
 
 	errMissing = errors.New("missing")
 )
 
 func init() {
-<<<<<<< HEAD
 	genesisNodeIDs = make([]ids.ShortNodeID, len(preFundedKeys))
 	for i := range preFundedKeys {
 		genesisNodeIDs[i] = ids.GenerateTestShortNodeID()
-=======
-	genesisNodeIDs = make([]ids.NodeID, len(preFundedKeys))
-	for i := range preFundedKeys {
-		genesisNodeIDs[i] = ids.GenerateTestNodeID()
->>>>>>> fe72c5b9
 	}
 }
 
