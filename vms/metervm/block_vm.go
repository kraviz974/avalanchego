// Copyright (C) 2019-2024, Ava Labs, Inc. All rights reserved.
// See the file LICENSE for licensing terms.

package metervm

import (
	"context"

	"github.com/prometheus/client_golang/prometheus"

	"github.com/ava-labs/avalanchego/database"
	"github.com/ava-labs/avalanchego/ids"
	"github.com/ava-labs/avalanchego/snow"
	"github.com/ava-labs/avalanchego/snow/consensus/snowman"
	"github.com/ava-labs/avalanchego/snow/engine/common"
	"github.com/ava-labs/avalanchego/snow/engine/snowman/block"
	"github.com/ava-labs/avalanchego/utils/timer/mockable"
)

var (
	_ block.ChainVM                      = (*blockVM)(nil)
	_ block.BuildBlockWithContextChainVM = (*blockVM)(nil)
	_ block.BatchedChainVM               = (*blockVM)(nil)
	_ block.StateSyncableVM              = (*blockVM)(nil)
	_ block.GetInitialPreferenceVM       = (*blockVM)(nil)
)

type blockVM struct {
	block.ChainVM
	buildBlockVM           block.BuildBlockWithContextChainVM
	batchedVM              block.BatchedChainVM
	ssVM                   block.StateSyncableVM
	getInitialPreferenceVM block.GetInitialPreferenceVM

	blockMetrics
	registry prometheus.Registerer
	clock    mockable.Clock
}

func NewBlockVM(
	vm block.ChainVM,
	reg prometheus.Registerer,
) block.ChainVM {
	buildBlockVM, _ := vm.(block.BuildBlockWithContextChainVM)
	batchedVM, _ := vm.(block.BatchedChainVM)
	ssVM, _ := vm.(block.StateSyncableVM)
	getInitialPreferenceVM, _ := vm.(block.GetInitialPreferenceVM)
	return &blockVM{
<<<<<<< HEAD
		ChainVM:                vm,
		buildBlockVM:           buildBlockVM,
		batchedVM:              batchedVM,
		ssVM:                   ssVM,
		getInitialPreferenceVM: getInitialPreferenceVM,
=======
		ChainVM:      vm,
		buildBlockVM: buildBlockVM,
		batchedVM:    batchedVM,
		ssVM:         ssVM,
		registry:     reg,
>>>>>>> 318da000
	}
}

func (vm *blockVM) Initialize(
	ctx context.Context,
	chainCtx *snow.Context,
	db database.Database,
	genesisBytes,
	upgradeBytes,
	configBytes []byte,
	toEngine chan<- common.Message,
	fxs []*common.Fx,
	appSender common.AppSender,
) error {
	err := vm.blockMetrics.Initialize(
		vm.buildBlockVM != nil,
		vm.batchedVM != nil,
		vm.ssVM != nil,
		vm.registry,
	)
	if err != nil {
		return err
	}

	return vm.ChainVM.Initialize(ctx, chainCtx, db, genesisBytes, upgradeBytes, configBytes, toEngine, fxs, appSender)
}

func (vm *blockVM) BuildBlock(ctx context.Context) (snowman.Block, error) {
	start := vm.clock.Time()
	blk, err := vm.ChainVM.BuildBlock(ctx)
	end := vm.clock.Time()
	duration := float64(end.Sub(start))
	if err != nil {
		vm.blockMetrics.buildBlockErr.Observe(duration)
		return nil, err
	}
	vm.blockMetrics.buildBlock.Observe(duration)
	return &meterBlock{
		Block: blk,
		vm:    vm,
	}, nil
}

func (vm *blockVM) ParseBlock(ctx context.Context, b []byte) (snowman.Block, error) {
	start := vm.clock.Time()
	blk, err := vm.ChainVM.ParseBlock(ctx, b)
	end := vm.clock.Time()
	duration := float64(end.Sub(start))
	if err != nil {
		vm.blockMetrics.parseBlockErr.Observe(duration)
		return nil, err
	}
	vm.blockMetrics.parseBlock.Observe(duration)
	return &meterBlock{
		Block: blk,
		vm:    vm,
	}, nil
}

func (vm *blockVM) GetBlock(ctx context.Context, id ids.ID) (snowman.Block, error) {
	start := vm.clock.Time()
	blk, err := vm.ChainVM.GetBlock(ctx, id)
	end := vm.clock.Time()
	duration := float64(end.Sub(start))
	if err != nil {
		vm.blockMetrics.getBlockErr.Observe(duration)
		return nil, err
	}
	vm.blockMetrics.getBlock.Observe(duration)
	return &meterBlock{
		Block: blk,
		vm:    vm,
	}, nil
}

func (vm *blockVM) SetPreference(ctx context.Context, id ids.ID) error {
	start := vm.clock.Time()
	err := vm.ChainVM.SetPreference(ctx, id)
	end := vm.clock.Time()
	vm.blockMetrics.setPreference.Observe(float64(end.Sub(start)))
	return err
}

func (vm *blockVM) LastAccepted(ctx context.Context) (ids.ID, error) {
	start := vm.clock.Time()
	lastAcceptedID, err := vm.ChainVM.LastAccepted(ctx)
	end := vm.clock.Time()
	vm.blockMetrics.lastAccepted.Observe(float64(end.Sub(start)))
	return lastAcceptedID, err
}

func (vm *blockVM) GetBlockIDAtHeight(ctx context.Context, height uint64) (ids.ID, error) {
	start := vm.clock.Time()
	blockID, err := vm.ChainVM.GetBlockIDAtHeight(ctx, height)
	end := vm.clock.Time()
	vm.blockMetrics.getBlockIDAtHeight.Observe(float64(end.Sub(start)))
	return blockID, err
}

func (vm *blockVM) GetInitialPreference(ctx context.Context) (ids.ID, error) {
	if vm.getInitialPreferenceVM == nil {
		return vm.ChainVM.LastAccepted(ctx)
	}

	return vm.getInitialPreferenceVM.GetInitialPreference(ctx)
}<|MERGE_RESOLUTION|>--- conflicted
+++ resolved
@@ -46,19 +46,12 @@
 	ssVM, _ := vm.(block.StateSyncableVM)
 	getInitialPreferenceVM, _ := vm.(block.GetInitialPreferenceVM)
 	return &blockVM{
-<<<<<<< HEAD
-		ChainVM:                vm,
-		buildBlockVM:           buildBlockVM,
-		batchedVM:              batchedVM,
-		ssVM:                   ssVM,
-		getInitialPreferenceVM: getInitialPreferenceVM,
-=======
 		ChainVM:      vm,
 		buildBlockVM: buildBlockVM,
 		batchedVM:    batchedVM,
 		ssVM:         ssVM,
+    getInitialPreferenceVM: getInitialPreferenceVM,
 		registry:     reg,
->>>>>>> 318da000
 	}
 }
 
