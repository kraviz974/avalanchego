--- conflicted
+++ resolved
@@ -54,14 +54,7 @@
 					Block: mockBlock,
 					manager: &manager{
 						backend: &executor.Backend{
-<<<<<<< HEAD
-							Config: &config.Config{
-								DurangoTime:  time.Time{},
-								EUpgradeTime: time.Time{},
-							},
-=======
-							Config: noFeesTestConfig,
->>>>>>> d251fe6a
+							Config: noFeesTestConfig,
 						},
 						blkIDToState: map[ids.ID]*blockState{},
 					},
@@ -83,14 +76,7 @@
 					Block: mockBlock,
 					manager: &manager{
 						backend: &executor.Backend{
-<<<<<<< HEAD
-							Config: &config.Config{
-								DurangoTime:  time.Time{},
-								EUpgradeTime: time.Time{},
-							},
-=======
-							Config: noFeesTestConfig,
->>>>>>> d251fe6a
+							Config: noFeesTestConfig,
 						},
 					},
 				}
@@ -112,14 +98,7 @@
 					Block: mockBlock,
 					manager: &manager{
 						backend: &executor.Backend{
-<<<<<<< HEAD
-							Config: &config.Config{
-								DurangoTime:  time.Time{},
-								EUpgradeTime: time.Time{},
-							},
-=======
-							Config: noFeesTestConfig,
->>>>>>> d251fe6a
+							Config: noFeesTestConfig,
 						},
 						clk: clk,
 					},
@@ -139,14 +118,7 @@
 					Block: mockBlock,
 					manager: &manager{
 						backend: &executor.Backend{
-<<<<<<< HEAD
-							Config: &config.Config{
-								DurangoTime:  time.Time{},
-								EUpgradeTime: time.Time{},
-							},
-=======
-							Config: noFeesTestConfig,
->>>>>>> d251fe6a
+							Config: noFeesTestConfig,
 						},
 						blkIDToState: map[ids.ID]*blockState{},
 						clk:          &mockable.Clock{},
@@ -175,14 +147,7 @@
 					Block: mockBlock,
 					manager: &manager{
 						backend: &executor.Backend{
-<<<<<<< HEAD
-							Config: &config.Config{
-								DurangoTime:  time.Time{},
-								EUpgradeTime: time.Time{},
-							},
-=======
-							Config: noFeesTestConfig,
->>>>>>> d251fe6a
+							Config: noFeesTestConfig,
 						},
 						mempool:      mempool,
 						metrics:      metrics.NewMockMetrics(ctrl),
@@ -217,14 +182,7 @@
 					Block: mockBlock,
 					manager: &manager{
 						backend: &executor.Backend{
-<<<<<<< HEAD
-							Config: &config.Config{
-								DurangoTime:  time.Time{},
-								EUpgradeTime: time.Time{},
-							},
-=======
-							Config: noFeesTestConfig,
->>>>>>> d251fe6a
+							Config: noFeesTestConfig,
 						},
 						state:        mockState,
 						blkIDToState: map[ids.ID]*blockState{},
@@ -263,14 +221,7 @@
 					Block: mockBlock,
 					manager: &manager{
 						backend: &executor.Backend{
-<<<<<<< HEAD
-							Config: &config.Config{
-								DurangoTime:  time.Time{},
-								EUpgradeTime: time.Time{},
-							},
-=======
-							Config: noFeesTestConfig,
->>>>>>> d251fe6a
+							Config: noFeesTestConfig,
 						},
 						state:        mockState,
 						blkIDToState: map[ids.ID]*blockState{},
@@ -312,14 +263,7 @@
 					Block: mockBlock,
 					manager: &manager{
 						backend: &executor.Backend{
-<<<<<<< HEAD
-							Config: &config.Config{
-								DurangoTime:  time.Time{},
-								EUpgradeTime: time.Time{},
-							},
-=======
-							Config: noFeesTestConfig,
->>>>>>> d251fe6a
+							Config: noFeesTestConfig,
 						},
 						blkIDToState: map[ids.ID]*blockState{
 							parentID: {
@@ -369,14 +313,7 @@
 					Block: mockBlock,
 					manager: &manager{
 						backend: &executor.Backend{
-<<<<<<< HEAD
-							Config: &config.Config{
-								DurangoTime:  time.Time{},
-								EUpgradeTime: time.Time{},
-							},
-=======
-							Config: noFeesTestConfig,
->>>>>>> d251fe6a
+							Config: noFeesTestConfig,
 						},
 						mempool: mempool,
 						metrics: metrics.NewMockMetrics(ctrl),
@@ -431,14 +368,7 @@
 						mempool: mempool,
 						metrics: metrics.NewMockMetrics(ctrl),
 						backend: &executor.Backend{
-<<<<<<< HEAD
-							Config: &config.Config{
-								DurangoTime:  time.Time{},
-								EUpgradeTime: time.Time{},
-							},
-=======
-							Config: noFeesTestConfig,
->>>>>>> d251fe6a
+							Config: noFeesTestConfig,
 						},
 						blkIDToState: map[ids.ID]*blockState{
 							parentID: {
@@ -518,14 +448,7 @@
 						mempool: mempool,
 						metrics: metrics.NewMockMetrics(ctrl),
 						backend: &executor.Backend{
-<<<<<<< HEAD
-							Config: &config.Config{
-								DurangoTime:  time.Time{},
-								EUpgradeTime: time.Time{},
-							},
-=======
-							Config: noFeesTestConfig,
->>>>>>> d251fe6a
+							Config: noFeesTestConfig,
 						},
 						blkIDToState: map[ids.ID]*blockState{
 							parentID: {
@@ -585,14 +508,7 @@
 					Block: mockBlock,
 					manager: &manager{
 						backend: &executor.Backend{
-<<<<<<< HEAD
-							Config: &config.Config{
-								DurangoTime:  time.Time{},
-								EUpgradeTime: time.Time{},
-							},
-=======
-							Config: noFeesTestConfig,
->>>>>>> d251fe6a
+							Config: noFeesTestConfig,
 						},
 						blkIDToState: map[ids.ID]*blockState{
 							parentID: {
@@ -646,14 +562,7 @@
 						mempool: mockMempool,
 						metrics: metrics.NewMockMetrics(ctrl),
 						backend: &executor.Backend{
-<<<<<<< HEAD
-							Config: &config.Config{
-								DurangoTime:  time.Time{},
-								EUpgradeTime: time.Time{},
-							},
-=======
-							Config: noFeesTestConfig,
->>>>>>> d251fe6a
+							Config: noFeesTestConfig,
 						},
 						blkIDToState: map[ids.ID]*blockState{
 							parentID: {
@@ -732,14 +641,7 @@
 							Ctx: &snow.Context{
 								Log: logging.NoLog{},
 							},
-<<<<<<< HEAD
-							Config: &config.Config{
-								DurangoTime:  time.Time{},
-								EUpgradeTime: time.Time{},
-							},
-=======
-							Config: noFeesTestConfig,
->>>>>>> d251fe6a
+							Config: noFeesTestConfig,
 						},
 						blkIDToState: map[ids.ID]*blockState{},
 					},
@@ -774,14 +676,7 @@
 							Ctx: &snow.Context{
 								Log: logging.NoLog{},
 							},
-<<<<<<< HEAD
-							Config: &config.Config{
-								DurangoTime:  time.Time{},
-								EUpgradeTime: time.Time{},
-							},
-=======
-							Config: noFeesTestConfig,
->>>>>>> d251fe6a
+							Config: noFeesTestConfig,
 						},
 						blkIDToState: map[ids.ID]*blockState{
 							blockID: {
@@ -826,14 +721,7 @@
 								SharedMemory: mockSharedMemory,
 								Log:          logging.NoLog{},
 							},
-<<<<<<< HEAD
-							Config: &config.Config{
-								DurangoTime:  time.Time{},
-								EUpgradeTime: time.Time{},
-							},
-=======
-							Config: noFeesTestConfig,
->>>>>>> d251fe6a
+							Config: noFeesTestConfig,
 						},
 						blkIDToState: map[ids.ID]*blockState{
 							blockID: {
@@ -882,14 +770,7 @@
 								SharedMemory: mockSharedMemory,
 								Log:          logging.NoLog{},
 							},
-<<<<<<< HEAD
-							Config: &config.Config{
-								DurangoTime:  time.Time{},
-								EUpgradeTime: time.Time{},
-							},
-=======
-							Config: noFeesTestConfig,
->>>>>>> d251fe6a
+							Config: noFeesTestConfig,
 						},
 						blkIDToState: map[ids.ID]*blockState{
 							blockID: {
@@ -941,14 +822,7 @@
 								SharedMemory: mockSharedMemory,
 								Log:          logging.NoLog{},
 							},
-<<<<<<< HEAD
-							Config: &config.Config{
-								DurangoTime:  time.Time{},
-								EUpgradeTime: time.Time{},
-							},
-=======
-							Config: noFeesTestConfig,
->>>>>>> d251fe6a
+							Config: noFeesTestConfig,
 						},
 						blkIDToState: map[ids.ID]*blockState{
 							blockID: {
@@ -1046,14 +920,7 @@
 						metrics:      metrics.NewMockMetrics(ctrl),
 						backend: &executor.Backend{
 							Bootstrapped: true,
-<<<<<<< HEAD
-							Config: &config.Config{
-								DurangoTime:  time.Time{},
-								EUpgradeTime: time.Time{},
-							},
-=======
 							Config:       noFeesTestConfig,
->>>>>>> d251fe6a
 							Ctx: &snow.Context{
 								Log: logging.NoLog{},
 							},
@@ -1115,14 +982,7 @@
 							Ctx: &snow.Context{
 								Log: logging.NoLog{},
 							},
-<<<<<<< HEAD
-							Config: &config.Config{
-								DurangoTime:  time.Time{},
-								EUpgradeTime: time.Time{},
-							},
-=======
-							Config: noFeesTestConfig,
->>>>>>> d251fe6a
+							Config: noFeesTestConfig,
 						},
 						state: mockState,
 						blkIDToState: map[ids.ID]*blockState{
@@ -1173,14 +1033,7 @@
 					Block: mockBlock,
 					manager: &manager{
 						backend: &executor.Backend{
-<<<<<<< HEAD
-							Config: &config.Config{
-								DurangoTime:  time.Time{},
-								EUpgradeTime: time.Time{},
-							},
-=======
-							Config: noFeesTestConfig,
->>>>>>> d251fe6a
+							Config: noFeesTestConfig,
 						},
 						lastAccepted: blockID,
 					},
@@ -1198,14 +1051,7 @@
 					Block: mockBlock,
 					manager: &manager{
 						backend: &executor.Backend{
-<<<<<<< HEAD
-							Config: &config.Config{
-								DurangoTime:  time.Time{},
-								EUpgradeTime: time.Time{},
-							},
-=======
-							Config: noFeesTestConfig,
->>>>>>> d251fe6a
+							Config: noFeesTestConfig,
 						},
 						blkIDToState: map[ids.ID]*blockState{
 							blockID: {},
@@ -1229,14 +1075,7 @@
 					Block: mockBlock,
 					manager: &manager{
 						backend: &executor.Backend{
-<<<<<<< HEAD
-							Config: &config.Config{
-								DurangoTime:  time.Time{},
-								EUpgradeTime: time.Time{},
-							},
-=======
-							Config: noFeesTestConfig,
->>>>>>> d251fe6a
+							Config: noFeesTestConfig,
 						},
 						blkIDToState: map[ids.ID]*blockState{},
 						state:        mockState,
@@ -1259,14 +1098,7 @@
 					Block: mockBlock,
 					manager: &manager{
 						backend: &executor.Backend{
-<<<<<<< HEAD
-							Config: &config.Config{
-								DurangoTime:  time.Time{},
-								EUpgradeTime: time.Time{},
-							},
-=======
-							Config: noFeesTestConfig,
->>>>>>> d251fe6a
+							Config: noFeesTestConfig,
 						},
 						blkIDToState: map[ids.ID]*blockState{},
 						state:        mockState,
