// Copyright (C) 2019-2024, Ava Labs, Inc. All rights reserved.
// See the file LICENSE for licensing terms.

package avm

import (
	"context"
	"fmt"

	"github.com/ava-labs/avalanchego/codec"
	"github.com/ava-labs/avalanchego/ids"
	"github.com/ava-labs/avalanchego/utils/set"
	"github.com/ava-labs/avalanchego/vms/avm/config"
	"github.com/ava-labs/avalanchego/vms/avm/state"
	"github.com/ava-labs/avalanchego/vms/avm/txs"
	"github.com/ava-labs/avalanchego/vms/avm/txs/fees"
	"github.com/ava-labs/avalanchego/vms/components/avax"
	"github.com/ava-labs/avalanchego/vms/components/verify"
	"github.com/ava-labs/avalanchego/vms/secp256k1fx"
	"github.com/ava-labs/avalanchego/wallet/chain/x/signer"
	"github.com/ava-labs/avalanchego/wallet/subnet/primary/common"

	commonfees "github.com/ava-labs/avalanchego/vms/components/fees"
	walletbuilder "github.com/ava-labs/avalanchego/wallet/chain/x/builder"
)

type txBuilderBackend interface {
	walletbuilder.Backend
	signer.Backend

	State() state.State
	Config() *config.Config
	Codec() codec.Manager

	Context() *walletbuilder.Context
	ResetAddresses(addrs set.Set[ids.ShortID])
}

func buildCreateAssetTx(
	backend txBuilderBackend,
	name, symbol string,
	denomination byte,
	initialStates map[uint32][]verify.State,
	kc *secp256k1fx.Keychain,
	changeAddr ids.ShortID,
) (*txs.Tx, ids.ShortID, error) {
	feeRates, err := backend.State().GetFeeRates()
	if err != nil {
		return nil, ids.ShortEmpty, fmt.Errorf("failed retrieving unit fees: %w", err)
	}

	var (
		pBuilder, pSigner = builders(backend, kc)
		chainTime         = backend.State().GetTimestamp()
		cfg               = backend.Config()
		isEUpgradeActive  = cfg.IsEActivated(chainTime)
		feeCfg            = config.GetDynamicFeesConfig(isEUpgradeActive)
<<<<<<< HEAD
		feeMan            = commonfees.NewManager(feeRates)
=======
		feeMan            = commonfees.NewManager(feeCfg.FeeRate)
>>>>>>> 9245da36
		feeCalc           = &fees.Calculator{
			IsEUpgradeActive: isEUpgradeActive,
			Config:           cfg,
			FeeManager:       feeMan,
			ConsumedUnitsCap: feeCfg.BlockMaxComplexity,
			Codec:            backend.Codec(),
		}
	)

	utx, err := pBuilder.NewCreateAssetTx(
		name,
		symbol,
		denomination,
		initialStates,
		feeCalc,
		options(changeAddr, nil /*memo*/)...,
	)
	if err != nil {
		return nil, ids.ShortEmpty, fmt.Errorf("failed building base tx: %w", err)
	}

	tx, err := signer.SignUnsigned(context.Background(), pSigner, utx)
	if err != nil {
		return nil, ids.ShortEmpty, err
	}

	return tx, changeAddr, nil
}

func buildBaseTx(
	backend txBuilderBackend,
	outs []*avax.TransferableOutput,
	memo []byte,
	kc *secp256k1fx.Keychain,
	changeAddr ids.ShortID,
) (*txs.Tx, ids.ShortID, error) {
	feeRates, err := backend.State().GetFeeRates()
	if err != nil {
		return nil, ids.ShortEmpty, fmt.Errorf("failed retrieving unit fees: %w", err)
	}

	var (
		pBuilder, pSigner = builders(backend, kc)
		chainTime         = backend.State().GetTimestamp()
		cfg               = backend.Config()
		isEUpgradeActive  = cfg.IsEActivated(chainTime)
		feeCfg            = config.GetDynamicFeesConfig(isEUpgradeActive)
<<<<<<< HEAD
		feeMan            = commonfees.NewManager(feeRates)
=======
		feeMan            = commonfees.NewManager(feeCfg.FeeRate)
>>>>>>> 9245da36
		feeCalc           = &fees.Calculator{
			IsEUpgradeActive: isEUpgradeActive,
			Config:           cfg,
			FeeManager:       feeMan,
			ConsumedUnitsCap: feeCfg.BlockMaxComplexity,
			Codec:            backend.Codec(),
		}
	)

	utx, err := pBuilder.NewBaseTx(
		outs,
		feeCalc,
		options(changeAddr, memo)...,
	)
	if err != nil {
		return nil, ids.ShortEmpty, fmt.Errorf("failed building base tx: %w", err)
	}

	tx, err := signer.SignUnsigned(context.Background(), pSigner, utx)
	if err != nil {
		return nil, ids.ShortEmpty, err
	}

	return tx, changeAddr, nil
}

func mintNFT(
	backend txBuilderBackend,
	assetID ids.ID,
	payload []byte,
	owners []*secp256k1fx.OutputOwners,
	kc *secp256k1fx.Keychain,
	changeAddr ids.ShortID,
) (*txs.Tx, error) {
	feeRates, err := backend.State().GetFeeRates()
	if err != nil {
		return nil, fmt.Errorf("failed retrieving unit fees: %w", err)
	}

	var (
		pBuilder, pSigner = builders(backend, kc)
		chainTime         = backend.State().GetTimestamp()
		cfg               = backend.Config()
		isEUpgradeActive  = cfg.IsEActivated(chainTime)
		feeCfg            = config.GetDynamicFeesConfig(isEUpgradeActive)
<<<<<<< HEAD
		feeMan            = commonfees.NewManager(feeRates)
=======
		feeMan            = commonfees.NewManager(feeCfg.FeeRate)
>>>>>>> 9245da36
		feeCalc           = &fees.Calculator{
			IsEUpgradeActive: isEUpgradeActive,
			Config:           cfg,
			FeeManager:       feeMan,
			ConsumedUnitsCap: feeCfg.BlockMaxComplexity,
			Codec:            backend.Codec(),
		}
	)

	utx, err := pBuilder.NewOperationTxMintNFT(
		assetID,
		payload,
		owners,
		feeCalc,
		options(changeAddr, nil /*memo*/)...,
	)
	if err != nil {
		return nil, fmt.Errorf("failed minting NFTs: %w", err)
	}

	return signer.SignUnsigned(context.Background(), pSigner, utx)
}

func mintFTs(
	backend txBuilderBackend,
	outputs map[ids.ID]*secp256k1fx.TransferOutput,
	kc *secp256k1fx.Keychain,
	changeAddr ids.ShortID,
) (*txs.Tx, error) {
	feeRates, err := backend.State().GetFeeRates()
	if err != nil {
		return nil, fmt.Errorf("failed retrieving unit fees: %w", err)
	}

	var (
		pBuilder, pSigner = builders(backend, kc)
		chainTime         = backend.State().GetTimestamp()
		cfg               = backend.Config()
		isEUpgradeActive  = cfg.IsEActivated(chainTime)
		feeCfg            = config.GetDynamicFeesConfig(isEUpgradeActive)
<<<<<<< HEAD
		feeMan            = commonfees.NewManager(feeRates)
=======
		feeMan            = commonfees.NewManager(feeCfg.FeeRate)
>>>>>>> 9245da36
		feeCalc           = &fees.Calculator{
			IsEUpgradeActive: isEUpgradeActive,
			Config:           cfg,
			FeeManager:       feeMan,
			ConsumedUnitsCap: feeCfg.BlockMaxComplexity,
			Codec:            backend.Codec(),
		}
	)
	utx, err := pBuilder.NewOperationTxMintFT(
		outputs,
		feeCalc,
		options(changeAddr, nil /*memo*/)...,
	)
	if err != nil {
		return nil, fmt.Errorf("failed minting FTs: %w", err)
	}

	return signer.SignUnsigned(context.Background(), pSigner, utx)
}

func buildOperation(
	backend txBuilderBackend,
	ops []*txs.Operation,
	kc *secp256k1fx.Keychain,
	changeAddr ids.ShortID,
) (*txs.Tx, error) {
	feeRates, err := backend.State().GetFeeRates()
	if err != nil {
		return nil, fmt.Errorf("failed retrieving unit fees: %w", err)
	}

	var (
		pBuilder, pSigner = builders(backend, kc)
		chainTime         = backend.State().GetTimestamp()
		cfg               = backend.Config()
		isEUpgradeActive  = cfg.IsEActivated(chainTime)
		feeCfg            = config.GetDynamicFeesConfig(isEUpgradeActive)
<<<<<<< HEAD
		feeMan            = commonfees.NewManager(feeRates)
=======
		feeMan            = commonfees.NewManager(feeCfg.FeeRate)
>>>>>>> 9245da36
		feeCalc           = &fees.Calculator{
			IsEUpgradeActive: isEUpgradeActive,
			Config:           cfg,
			FeeManager:       feeMan,
			ConsumedUnitsCap: feeCfg.BlockMaxComplexity,
			Codec:            backend.Codec(),
		}
	)

	utx, err := pBuilder.NewOperationTx(
		ops,
		feeCalc,
		options(changeAddr, nil /*memo*/)...,
	)
	if err != nil {
		return nil, fmt.Errorf("failed building operation tx: %w", err)
	}

	return signer.SignUnsigned(context.Background(), pSigner, utx)
}

func buildImportTx(
	backend txBuilderBackend,
	sourceChain ids.ID,
	to ids.ShortID,
	kc *secp256k1fx.Keychain,
) (*txs.Tx, error) {
	feeRates, err := backend.State().GetFeeRates()
	if err != nil {
		return nil, fmt.Errorf("failed retrieving unit fees: %w", err)
	}

	var (
		pBuilder, pSigner = builders(backend, kc)
		chainTime         = backend.State().GetTimestamp()
		cfg               = backend.Config()
		isEUpgradeActive  = cfg.IsEActivated(chainTime)
		feeCfg            = config.GetDynamicFeesConfig(isEUpgradeActive)
<<<<<<< HEAD
		feeMan            = commonfees.NewManager(feeRates)
=======
		feeMan            = commonfees.NewManager(feeCfg.FeeRate)
>>>>>>> 9245da36
		feeCalc           = &fees.Calculator{
			IsEUpgradeActive: isEUpgradeActive,
			Config:           cfg,
			FeeManager:       feeMan,
			ConsumedUnitsCap: feeCfg.BlockMaxComplexity,
			Codec:            backend.Codec(),
		}
	)

	outOwner := &secp256k1fx.OutputOwners{
		Locktime:  0,
		Threshold: 1,
		Addrs:     []ids.ShortID{to},
	}

	utx, err := pBuilder.NewImportTx(
		sourceChain,
		outOwner,
		feeCalc,
	)
	if err != nil {
		return nil, fmt.Errorf("failed building import tx: %w", err)
	}

	return signer.SignUnsigned(context.Background(), pSigner, utx)
}

func buildExportTx(
	backend txBuilderBackend,
	destinationChain ids.ID,
	to ids.ShortID,
	exportedAssetID ids.ID,
	exportedAmt uint64,
	kc *secp256k1fx.Keychain,
	changeAddr ids.ShortID,
) (*txs.Tx, ids.ShortID, error) {
	feeRates, err := backend.State().GetFeeRates()
	if err != nil {
		return nil, ids.ShortEmpty, fmt.Errorf("failed retrieving unit fees: %w", err)
	}

	var (
		pBuilder, pSigner = builders(backend, kc)
		chainTime         = backend.State().GetTimestamp()
		cfg               = backend.Config()
		isEUpgradeActive  = cfg.IsEActivated(chainTime)
		feeCfg            = config.GetDynamicFeesConfig(isEUpgradeActive)
<<<<<<< HEAD
		feeMan            = commonfees.NewManager(feeRates)
=======
		feeMan            = commonfees.NewManager(feeCfg.FeeRate)
>>>>>>> 9245da36
		feeCalc           = &fees.Calculator{
			IsEUpgradeActive: isEUpgradeActive,
			Config:           cfg,
			FeeManager:       feeMan,
			ConsumedUnitsCap: feeCfg.BlockMaxComplexity,
			Codec:            backend.Codec(),
		}
	)

	outputs := []*avax.TransferableOutput{{
		Asset: avax.Asset{ID: exportedAssetID},
		Out: &secp256k1fx.TransferOutput{
			Amt: exportedAmt,
			OutputOwners: secp256k1fx.OutputOwners{
				Locktime:  0,
				Threshold: 1,
				Addrs:     []ids.ShortID{to},
			},
		},
	}}

	utx, err := pBuilder.NewExportTx(
		destinationChain,
		outputs,
		feeCalc,
		options(changeAddr, nil /*memo*/)...,
	)
	if err != nil {
		return nil, ids.ShortEmpty, fmt.Errorf("failed building export tx: %w", err)
	}

	tx, err := signer.SignUnsigned(context.Background(), pSigner, utx)
	if err != nil {
		return nil, ids.ShortEmpty, err
	}
	return tx, changeAddr, nil
}

func builders(backend txBuilderBackend, kc *secp256k1fx.Keychain) (walletbuilder.Builder, signer.Signer) {
	var (
		addrs   = kc.Addresses()
		builder = walletbuilder.New(addrs, backend.Context(), backend)
		signer  = signer.New(kc, backend)
	)

	backend.ResetAddresses(addrs)

	return builder, signer
}

func options(changeAddr ids.ShortID, memo []byte) []common.Option {
	return common.UnionOptions(
		[]common.Option{common.WithChangeOwner(&secp256k1fx.OutputOwners{
			Threshold: 1,
			Addrs:     []ids.ShortID{changeAddr},
		})},
		[]common.Option{common.WithMemo(memo)},
	)
}<|MERGE_RESOLUTION|>--- conflicted
+++ resolved
@@ -55,17 +55,13 @@
 		cfg               = backend.Config()
 		isEUpgradeActive  = cfg.IsEActivated(chainTime)
 		feeCfg            = config.GetDynamicFeesConfig(isEUpgradeActive)
-<<<<<<< HEAD
-		feeMan            = commonfees.NewManager(feeRates)
-=======
-		feeMan            = commonfees.NewManager(feeCfg.FeeRate)
->>>>>>> 9245da36
-		feeCalc           = &fees.Calculator{
-			IsEUpgradeActive: isEUpgradeActive,
-			Config:           cfg,
-			FeeManager:       feeMan,
-			ConsumedUnitsCap: feeCfg.BlockMaxComplexity,
-			Codec:            backend.Codec(),
+		feeMan            = commonfees.NewManager(feeRates)
+		feeCalc           = &fees.Calculator{
+			IsEUpgradeActive:   isEUpgradeActive,
+			Config:             cfg,
+			FeeManager:         feeMan,
+			BlockMaxComplexity: feeCfg.BlockMaxComplexity,
+			Codec:              backend.Codec(),
 		}
 	)
 
@@ -107,17 +103,13 @@
 		cfg               = backend.Config()
 		isEUpgradeActive  = cfg.IsEActivated(chainTime)
 		feeCfg            = config.GetDynamicFeesConfig(isEUpgradeActive)
-<<<<<<< HEAD
-		feeMan            = commonfees.NewManager(feeRates)
-=======
-		feeMan            = commonfees.NewManager(feeCfg.FeeRate)
->>>>>>> 9245da36
-		feeCalc           = &fees.Calculator{
-			IsEUpgradeActive: isEUpgradeActive,
-			Config:           cfg,
-			FeeManager:       feeMan,
-			ConsumedUnitsCap: feeCfg.BlockMaxComplexity,
-			Codec:            backend.Codec(),
+		feeMan            = commonfees.NewManager(feeRates)
+		feeCalc           = &fees.Calculator{
+			IsEUpgradeActive:   isEUpgradeActive,
+			Config:             cfg,
+			FeeManager:         feeMan,
+			BlockMaxComplexity: feeCfg.BlockMaxComplexity,
+			Codec:              backend.Codec(),
 		}
 	)
 
@@ -157,17 +149,13 @@
 		cfg               = backend.Config()
 		isEUpgradeActive  = cfg.IsEActivated(chainTime)
 		feeCfg            = config.GetDynamicFeesConfig(isEUpgradeActive)
-<<<<<<< HEAD
-		feeMan            = commonfees.NewManager(feeRates)
-=======
-		feeMan            = commonfees.NewManager(feeCfg.FeeRate)
->>>>>>> 9245da36
-		feeCalc           = &fees.Calculator{
-			IsEUpgradeActive: isEUpgradeActive,
-			Config:           cfg,
-			FeeManager:       feeMan,
-			ConsumedUnitsCap: feeCfg.BlockMaxComplexity,
-			Codec:            backend.Codec(),
+		feeMan            = commonfees.NewManager(feeRates)
+		feeCalc           = &fees.Calculator{
+			IsEUpgradeActive:   isEUpgradeActive,
+			Config:             cfg,
+			FeeManager:         feeMan,
+			BlockMaxComplexity: feeCfg.BlockMaxComplexity,
+			Codec:              backend.Codec(),
 		}
 	)
 
@@ -202,17 +190,13 @@
 		cfg               = backend.Config()
 		isEUpgradeActive  = cfg.IsEActivated(chainTime)
 		feeCfg            = config.GetDynamicFeesConfig(isEUpgradeActive)
-<<<<<<< HEAD
-		feeMan            = commonfees.NewManager(feeRates)
-=======
-		feeMan            = commonfees.NewManager(feeCfg.FeeRate)
->>>>>>> 9245da36
-		feeCalc           = &fees.Calculator{
-			IsEUpgradeActive: isEUpgradeActive,
-			Config:           cfg,
-			FeeManager:       feeMan,
-			ConsumedUnitsCap: feeCfg.BlockMaxComplexity,
-			Codec:            backend.Codec(),
+		feeMan            = commonfees.NewManager(feeRates)
+		feeCalc           = &fees.Calculator{
+			IsEUpgradeActive:   isEUpgradeActive,
+			Config:             cfg,
+			FeeManager:         feeMan,
+			BlockMaxComplexity: feeCfg.BlockMaxComplexity,
+			Codec:              backend.Codec(),
 		}
 	)
 	utx, err := pBuilder.NewOperationTxMintFT(
@@ -244,17 +228,13 @@
 		cfg               = backend.Config()
 		isEUpgradeActive  = cfg.IsEActivated(chainTime)
 		feeCfg            = config.GetDynamicFeesConfig(isEUpgradeActive)
-<<<<<<< HEAD
-		feeMan            = commonfees.NewManager(feeRates)
-=======
-		feeMan            = commonfees.NewManager(feeCfg.FeeRate)
->>>>>>> 9245da36
-		feeCalc           = &fees.Calculator{
-			IsEUpgradeActive: isEUpgradeActive,
-			Config:           cfg,
-			FeeManager:       feeMan,
-			ConsumedUnitsCap: feeCfg.BlockMaxComplexity,
-			Codec:            backend.Codec(),
+		feeMan            = commonfees.NewManager(feeRates)
+		feeCalc           = &fees.Calculator{
+			IsEUpgradeActive:   isEUpgradeActive,
+			Config:             cfg,
+			FeeManager:         feeMan,
+			BlockMaxComplexity: feeCfg.BlockMaxComplexity,
+			Codec:              backend.Codec(),
 		}
 	)
 
@@ -287,17 +267,13 @@
 		cfg               = backend.Config()
 		isEUpgradeActive  = cfg.IsEActivated(chainTime)
 		feeCfg            = config.GetDynamicFeesConfig(isEUpgradeActive)
-<<<<<<< HEAD
-		feeMan            = commonfees.NewManager(feeRates)
-=======
-		feeMan            = commonfees.NewManager(feeCfg.FeeRate)
->>>>>>> 9245da36
-		feeCalc           = &fees.Calculator{
-			IsEUpgradeActive: isEUpgradeActive,
-			Config:           cfg,
-			FeeManager:       feeMan,
-			ConsumedUnitsCap: feeCfg.BlockMaxComplexity,
-			Codec:            backend.Codec(),
+		feeMan            = commonfees.NewManager(feeRates)
+		feeCalc           = &fees.Calculator{
+			IsEUpgradeActive:   isEUpgradeActive,
+			Config:             cfg,
+			FeeManager:         feeMan,
+			BlockMaxComplexity: feeCfg.BlockMaxComplexity,
+			Codec:              backend.Codec(),
 		}
 	)
 
@@ -339,17 +315,13 @@
 		cfg               = backend.Config()
 		isEUpgradeActive  = cfg.IsEActivated(chainTime)
 		feeCfg            = config.GetDynamicFeesConfig(isEUpgradeActive)
-<<<<<<< HEAD
-		feeMan            = commonfees.NewManager(feeRates)
-=======
-		feeMan            = commonfees.NewManager(feeCfg.FeeRate)
->>>>>>> 9245da36
-		feeCalc           = &fees.Calculator{
-			IsEUpgradeActive: isEUpgradeActive,
-			Config:           cfg,
-			FeeManager:       feeMan,
-			ConsumedUnitsCap: feeCfg.BlockMaxComplexity,
-			Codec:            backend.Codec(),
+		feeMan            = commonfees.NewManager(feeRates)
+		feeCalc           = &fees.Calculator{
+			IsEUpgradeActive:   isEUpgradeActive,
+			Config:             cfg,
+			FeeManager:         feeMan,
+			BlockMaxComplexity: feeCfg.BlockMaxComplexity,
+			Codec:              backend.Codec(),
 		}
 	)
 
