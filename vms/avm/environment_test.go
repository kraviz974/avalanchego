// Copyright (C) 2019-2024, Ava Labs, Inc. All rights reserved.
// See the file LICENSE for licensing terms.

package avm

import (
	"context"
	"encoding/json"
	"fmt"
	"math/rand"
	"testing"
	"time"

	"github.com/stretchr/testify/require"

	"github.com/ava-labs/avalanchego/api/keystore"
	"github.com/ava-labs/avalanchego/chains/atomic"
	"github.com/ava-labs/avalanchego/database/memdb"
	"github.com/ava-labs/avalanchego/database/prefixdb"
	"github.com/ava-labs/avalanchego/ids"
	"github.com/ava-labs/avalanchego/snow"
	"github.com/ava-labs/avalanchego/snow/engine/common"
	"github.com/ava-labs/avalanchego/snow/snowtest"
	"github.com/ava-labs/avalanchego/utils/constants"
	"github.com/ava-labs/avalanchego/utils/crypto/secp256k1"
	"github.com/ava-labs/avalanchego/utils/formatting"
	"github.com/ava-labs/avalanchego/utils/formatting/address"
	"github.com/ava-labs/avalanchego/utils/logging"
	"github.com/ava-labs/avalanchego/utils/sampler"
	"github.com/ava-labs/avalanchego/utils/timer/mockable"
	"github.com/ava-labs/avalanchego/utils/units"
	"github.com/ava-labs/avalanchego/vms/avm/block/executor"
	"github.com/ava-labs/avalanchego/vms/avm/config"
	"github.com/ava-labs/avalanchego/vms/avm/fxs"
	"github.com/ava-labs/avalanchego/vms/avm/txs"
	"github.com/ava-labs/avalanchego/vms/components/avax"
	"github.com/ava-labs/avalanchego/vms/nftfx"
	"github.com/ava-labs/avalanchego/vms/secp256k1fx"

	avajson "github.com/ava-labs/avalanchego/utils/json"
	keystoreutils "github.com/ava-labs/avalanchego/vms/components/keystore"
)

type fork uint8

const (
	durango fork = iota
	eUpgrade

	latest = eUpgrade

	testTxFee    uint64 = units.MilliAvax
	startBalance uint64 = 1000 * units.MilliAvax

	username       = "bobby"
	password       = "StrnasfqewiurPasswdn56d" //#nosec G101
	feeAssetName   = "TEST"
	otherAssetName = "OTHER"
)

var (
	testChangeAddr = ids.GenerateTestShortID()
	testCases      = []struct {
		name      string
		avaxAsset bool
	}{
		{
			name:      "genesis asset is AVAX",
			avaxAsset: true,
		},
		{
			name:      "genesis asset is TEST",
			avaxAsset: false,
		},
	}

	assetID = ids.ID{1, 2, 3}

	keys  = secp256k1.TestKeys()[:3] // TODO: Remove [:3]
	addrs []ids.ShortID              // addrs[i] corresponds to keys[i]
<<<<<<< HEAD
=======

	noFeesTestConfig = &config.Config{
		EUpgradeTime:     mockable.MaxTime,
		TxFee:            0,
		CreateAssetTxFee: 0,
	}
>>>>>>> e1e905c5
)

func init() {
	addrs = make([]ids.ShortID, len(keys))
	for i, key := range keys {
		addrs[i] = key.Address()
	}
}

type user struct {
	username    string
	password    string
	initialKeys []*secp256k1.PrivateKey
}

type envConfig struct {
	fork             fork
	isCustomFeeAsset bool
	keystoreUsers    []*user
	vmStaticConfig   *config.Config
	vmDynamicConfig  *Config
	additionalFxs    []*common.Fx
	notLinearized    bool
	notBootstrapped  bool
}

type environment struct {
	genesisBytes  []byte
	genesisTx     *txs.Tx
	sharedMemory  *atomic.Memory
	issuer        chan common.Message
	vm            *VM
	service       *Service
	walletService *WalletService
}

// setup the testing environment
func setup(tb testing.TB, c *envConfig) *environment {
	require := require.New(tb)

	var (
		genesisArgs *BuildGenesisArgs
		assetName   = "AVAX"
	)
	if c.isCustomFeeAsset {
		genesisArgs = makeCustomAssetGenesis(tb)
		assetName = feeAssetName
	} else {
		genesisArgs = makeDefaultGenesis(tb)
	}

	genesisBytes := buildGenesisTestWithArgs(tb, genesisArgs)

	ctx := snowtest.Context(tb, snowtest.XChainID)

	baseDB := memdb.New()
	m := atomic.NewMemory(prefixdb.New([]byte{0}, baseDB))
	ctx.SharedMemory = m.NewSharedMemory(ctx.ChainID)

	// NB: this lock is intentionally left locked when this function returns.
	// The caller of this function is responsible for unlocking.
	ctx.Lock.Lock()

	userKeystore := keystore.New(logging.NoLog{}, memdb.New())
	ctx.Keystore = userKeystore.NewBlockchainKeyStore(ctx.ChainID)

	for _, user := range c.keystoreUsers {
		require.NoError(userKeystore.CreateUser(user.username, user.password))

		// Import the initially funded private keys
		keystoreUser, err := keystoreutils.NewUserFromKeystore(ctx.Keystore, user.username, user.password)
		require.NoError(err)

		require.NoError(keystoreUser.PutKeys(user.initialKeys...))
		require.NoError(keystoreUser.Close())
	}

	vmStaticConfig := staticConfig(tb, c.fork)
	if c.vmStaticConfig != nil {
		vmStaticConfig = *c.vmStaticConfig
	}

	vm := &VM{
		Config: vmStaticConfig,
	}

	vmDynamicConfig := DefaultConfig
	vmDynamicConfig.IndexTransactions = true
	if c.vmDynamicConfig != nil {
		vmDynamicConfig = *c.vmDynamicConfig
	}
	configBytes, err := json.Marshal(vmDynamicConfig)
	require.NoError(err)

	require.NoError(vm.Initialize(
		context.Background(),
		ctx,
		prefixdb.New([]byte{1}, baseDB),
		genesisBytes,
		nil,
		configBytes,
		nil,
		append(
			[]*common.Fx{
				{
					ID: secp256k1fx.ID,
					Fx: &secp256k1fx.Fx{},
				},
				{
					ID: nftfx.ID,
					Fx: &nftfx.Fx{},
				},
			},
			c.additionalFxs...,
		),
		&common.SenderTest{},
	))

	stopVertexID := ids.GenerateTestID()
	issuer := make(chan common.Message, 1)

	env := &environment{
		genesisBytes: genesisBytes,
		genesisTx:    getCreateTxFromGenesisTest(tb, genesisBytes, assetName),
		sharedMemory: m,
		issuer:       issuer,
		vm:           vm,
		service: &Service{
			vm: vm,
			txBuilderBackend: newServiceBackend(
				vm.feeAssetID,
				vm.parser.Codec(),
				vm.ctx,
				&vm.Config,
				vm.state,
				vm.AtomicUTXOManager,
			),
		},
		walletService: &WalletService{
			walletServiceBackend: NewWalletServiceBackend(vm),
		},
	}

	require.NoError(vm.SetState(context.Background(), snow.Bootstrapping))
	if c.notLinearized {
		return env
	}

	require.NoError(vm.Linearize(context.Background(), stopVertexID, issuer))
	if c.notBootstrapped {
		return env
	}

	require.NoError(vm.SetState(context.Background(), snow.NormalOp))
	return env
}

func staticConfig(tb testing.TB, f fork) config.Config {
	var eUpgradeTime time.Time

	switch f {
	case eUpgrade:
		eUpgradeTime = time.Time{}
	case durango:
		eUpgradeTime = mockable.MaxTime
	default:
		require.FailNow(tb, fmt.Sprintf("unhandled fork %d", f))
	}

	return config.Config{
		TxFee:            testTxFee,
		CreateAssetTxFee: testTxFee,
		EUpgradeTime:     eUpgradeTime,
	}
}

// Returns:
//
//  1. tx in genesis that creates asset
//  2. the index of the output
func getCreateTxFromGenesisTest(tb testing.TB, genesisBytes []byte, assetName string) *txs.Tx {
	require := require.New(tb)

	parser, err := txs.NewParser(
		[]fxs.Fx{
			&secp256k1fx.Fx{},
		},
	)
	require.NoError(err)

	cm := parser.GenesisCodec()
	genesis := Genesis{}
	_, err = cm.Unmarshal(genesisBytes, &genesis)
	require.NoError(err)
	require.NotEmpty(genesis.Txs)

	var assetTx *GenesisAsset
	for _, tx := range genesis.Txs {
		if tx.Name == assetName {
			assetTx = tx
			break
		}
	}
	require.NotNil(assetTx)

	tx := &txs.Tx{
		Unsigned: &assetTx.CreateAssetTx,
	}
	require.NoError(tx.Initialize(parser.GenesisCodec()))
	return tx
}

// buildGenesisTest is the common Genesis builder for most tests
func buildGenesisTest(tb testing.TB) []byte {
	defaultArgs := makeDefaultGenesis(tb)
	return buildGenesisTestWithArgs(tb, defaultArgs)
}

// buildGenesisTestWithArgs allows building the genesis while injecting different starting points (args)
func buildGenesisTestWithArgs(tb testing.TB, args *BuildGenesisArgs) []byte {
	require := require.New(tb)

	ss := CreateStaticService()

	reply := BuildGenesisReply{}
	require.NoError(ss.BuildGenesis(nil, args, &reply))

	b, err := formatting.Decode(reply.Encoding, reply.Bytes)
	require.NoError(err)
	return b
}

func newTx(tb testing.TB, genesisBytes []byte, chainID ids.ID, parser txs.Parser, assetName string) *txs.Tx {
	require := require.New(tb)

	createTx := getCreateTxFromGenesisTest(tb, genesisBytes, assetName)
	tx := &txs.Tx{Unsigned: &txs.BaseTx{
		BaseTx: avax.BaseTx{
			NetworkID:    constants.UnitTestID,
			BlockchainID: chainID,
			Ins: []*avax.TransferableInput{{
				UTXOID: avax.UTXOID{
					TxID:        createTx.ID(),
					OutputIndex: 2,
				},
				Asset: avax.Asset{ID: createTx.ID()},
				In: &secp256k1fx.TransferInput{
					Amt: startBalance,
					Input: secp256k1fx.Input{
						SigIndices: []uint32{
							0,
						},
					},
				},
			}},
		},
	}}
	require.NoError(tx.SignSECP256K1Fx(parser.Codec(), [][]*secp256k1.PrivateKey{{keys[0]}}))
	return tx
}

// Sample from a set of addresses and return them raw and formatted as strings.
// The size of the sample is between 1 and len(addrs)
// If len(addrs) == 0, returns nil
func sampleAddrs(tb testing.TB, addressFormatter avax.AddressManager, addrs []ids.ShortID) ([]ids.ShortID, []string) {
	require := require.New(tb)

	sampledAddrs := []ids.ShortID{}
	sampledAddrsStr := []string{}

	sampler := sampler.NewUniform()
	sampler.Initialize(uint64(len(addrs)))

	numAddrs := 1 + rand.Intn(len(addrs)) // #nosec G404
	indices, err := sampler.Sample(numAddrs)
	require.NoError(err)
	for _, index := range indices {
		addr := addrs[index]
		addrStr, err := addressFormatter.FormatLocalAddress(addr)
		require.NoError(err)

		sampledAddrs = append(sampledAddrs, addr)
		sampledAddrsStr = append(sampledAddrsStr, addrStr)
	}
	return sampledAddrs, sampledAddrsStr
}

func makeDefaultGenesis(tb testing.TB) *BuildGenesisArgs {
	require := require.New(tb)

	addr0Str, err := address.FormatBech32(constants.UnitTestHRP, addrs[0].Bytes())
	require.NoError(err)

	addr1Str, err := address.FormatBech32(constants.UnitTestHRP, addrs[1].Bytes())
	require.NoError(err)

	addr2Str, err := address.FormatBech32(constants.UnitTestHRP, addrs[2].Bytes())
	require.NoError(err)

	return &BuildGenesisArgs{
		Encoding: formatting.Hex,
		GenesisData: map[string]AssetDefinition{
			"asset1": {
				Name:   "AVAX",
				Symbol: "SYMB",
				InitialState: map[string][]interface{}{
					"fixedCap": {
						Holder{
							Amount:  avajson.Uint64(startBalance),
							Address: addr0Str,
						},
						Holder{
							Amount:  avajson.Uint64(startBalance),
							Address: addr1Str,
						},
						Holder{
							Amount:  avajson.Uint64(startBalance),
							Address: addr2Str,
						},
					},
				},
			},
			"asset2": {
				Name:   "myVarCapAsset",
				Symbol: "MVCA",
				InitialState: map[string][]interface{}{
					"variableCap": {
						Owners{
							Threshold: 1,
							Minters: []string{
								addr0Str,
								addr1Str,
							},
						},
						Owners{
							Threshold: 2,
							Minters: []string{
								addr0Str,
								addr1Str,
								addr2Str,
							},
						},
					},
				},
			},
			"asset3": {
				Name: "myOtherVarCapAsset",
				InitialState: map[string][]interface{}{
					"variableCap": {
						Owners{
							Threshold: 1,
							Minters: []string{
								addr0Str,
							},
						},
					},
				},
			},
			"asset4": {
				Name: "myFixedCapAsset",
				InitialState: map[string][]interface{}{
					"fixedCap": {
						Holder{
							Amount:  avajson.Uint64(startBalance),
							Address: addr0Str,
						},
						Holder{
							Amount:  avajson.Uint64(startBalance),
							Address: addr1Str,
						},
					},
				},
			},
		},
	}
}

func makeCustomAssetGenesis(tb testing.TB) *BuildGenesisArgs {
	require := require.New(tb)

	addr0Str, err := address.FormatBech32(constants.UnitTestHRP, addrs[0].Bytes())
	require.NoError(err)

	addr1Str, err := address.FormatBech32(constants.UnitTestHRP, addrs[1].Bytes())
	require.NoError(err)

	addr2Str, err := address.FormatBech32(constants.UnitTestHRP, addrs[2].Bytes())
	require.NoError(err)

	return &BuildGenesisArgs{
		Encoding: formatting.Hex,
		GenesisData: map[string]AssetDefinition{
			"asset1": {
				Name:   feeAssetName,
				Symbol: "TST",
				InitialState: map[string][]interface{}{
					"fixedCap": {
						Holder{
							Amount:  avajson.Uint64(startBalance),
							Address: addr0Str,
						},
						Holder{
							Amount:  avajson.Uint64(startBalance),
							Address: addr1Str,
						},
						Holder{
							Amount:  avajson.Uint64(startBalance),
							Address: addr2Str,
						},
					},
				},
			},
			"asset2": {
				Name:   otherAssetName,
				Symbol: "OTH",
				InitialState: map[string][]interface{}{
					"fixedCap": {
						Holder{
							Amount:  avajson.Uint64(startBalance),
							Address: addr0Str,
						},
						Holder{
							Amount:  avajson.Uint64(startBalance),
							Address: addr1Str,
						},
						Holder{
							Amount:  avajson.Uint64(startBalance),
							Address: addr2Str,
						},
					},
				},
			},
		},
	}
}

// issueAndAccept expects the context lock not to be held
func issueAndAccept(
	require *require.Assertions,
	vm *VM,
	issuer <-chan common.Message,
	tx *txs.Tx,
) {
	txID, err := vm.issueTxFromRPC(tx)
	require.NoError(err)
	require.Equal(tx.ID(), txID)

	buildAndAccept(require, vm, issuer, txID)
}

// buildAndAccept expects the context lock not to be held
func buildAndAccept(
	require *require.Assertions,
	vm *VM,
	issuer <-chan common.Message,
	txID ids.ID,
) {
	require.Equal(common.PendingTxs, <-issuer)

	vm.ctx.Lock.Lock()
	defer vm.ctx.Lock.Unlock()

	blkIntf, err := vm.BuildBlock(context.Background())
	require.NoError(err)
	require.IsType(&executor.Block{}, blkIntf)

	blk := blkIntf.(*executor.Block)
	txs := blk.Txs()
	require.Len(txs, 1)

	issuedTx := txs[0]
	require.Equal(txID, issuedTx.ID())
	require.NoError(blk.Verify(context.Background()))
	require.NoError(vm.SetPreference(context.Background(), blk.ID()))
	require.NoError(blk.Accept(context.Background()))
}<|MERGE_RESOLUTION|>--- conflicted
+++ resolved
@@ -78,15 +78,6 @@
 
 	keys  = secp256k1.TestKeys()[:3] // TODO: Remove [:3]
 	addrs []ids.ShortID              // addrs[i] corresponds to keys[i]
-<<<<<<< HEAD
-=======
-
-	noFeesTestConfig = &config.Config{
-		EUpgradeTime:     mockable.MaxTime,
-		TxFee:            0,
-		CreateAssetTxFee: 0,
-	}
->>>>>>> e1e905c5
 )
 
 func init() {
