// Copyright (C) 2019-2024, Ava Labs, Inc. All rights reserved.
// See the file LICENSE for licensing terms.

package avm

import (
	"context"
	"encoding/json"
	"math/rand"
	"testing"
	"time"

	"github.com/stretchr/testify/require"

	"github.com/ava-labs/avalanchego/api/keystore"
	"github.com/ava-labs/avalanchego/chains/atomic"
	"github.com/ava-labs/avalanchego/database/memdb"
	"github.com/ava-labs/avalanchego/database/prefixdb"
	"github.com/ava-labs/avalanchego/ids"
	"github.com/ava-labs/avalanchego/snow"
	"github.com/ava-labs/avalanchego/snow/engine/common"
	"github.com/ava-labs/avalanchego/snow/engine/enginetest"
	"github.com/ava-labs/avalanchego/snow/snowtest"
	"github.com/ava-labs/avalanchego/upgrade"
	"github.com/ava-labs/avalanchego/utils/constants"
	"github.com/ava-labs/avalanchego/utils/crypto/secp256k1"
	"github.com/ava-labs/avalanchego/utils/formatting"
	"github.com/ava-labs/avalanchego/utils/formatting/address"
	"github.com/ava-labs/avalanchego/utils/logging"
	"github.com/ava-labs/avalanchego/utils/sampler"
	"github.com/ava-labs/avalanchego/utils/timer/mockable"
	"github.com/ava-labs/avalanchego/vms/avm/block/executor"
	"github.com/ava-labs/avalanchego/vms/avm/config"
	"github.com/ava-labs/avalanchego/vms/avm/fxs"
	"github.com/ava-labs/avalanchego/vms/avm/txs"
	"github.com/ava-labs/avalanchego/vms/avm/txs/fee"
	"github.com/ava-labs/avalanchego/vms/avm/txs/txstest"
	"github.com/ava-labs/avalanchego/vms/components/avax"
	"github.com/ava-labs/avalanchego/vms/nftfx"
	"github.com/ava-labs/avalanchego/vms/secp256k1fx"

	avajson "github.com/ava-labs/avalanchego/utils/json"
	keystoreutils "github.com/ava-labs/avalanchego/vms/components/keystore"
)

type fork uint8

const (
	durango fork = iota
	etna

	latest = durango

	testTxFee    uint64 = 1000
	startBalance uint64 = 50000

	username       = "bobby"
	password       = "StrnasfqewiurPasswdn56d" //#nosec G101
	feeAssetName   = "TEST"
	otherAssetName = "OTHER"
)

var (
	testChangeAddr = ids.GenerateTestShortID()
	testCases      = []struct {
		name      string
		avaxAsset bool
	}{
		{
			name:      "genesis asset is AVAX",
			avaxAsset: true,
		},
		{
			name:      "genesis asset is TEST",
			avaxAsset: false,
		},
	}

	assetID = ids.ID{1, 2, 3}

	keys  = secp256k1.TestKeys()[:3] // TODO: Remove [:3]
	addrs []ids.ShortID              // addrs[i] corresponds to keys[i]
)

func init() {
	addrs = make([]ids.ShortID, len(keys))
	for i, key := range keys {
		addrs[i] = key.Address()
	}
}

type user struct {
	username    string
	password    string
	initialKeys []*secp256k1.PrivateKey
}

type envConfig struct {
	fork             fork
	isCustomFeeAsset bool
	keystoreUsers    []*user
	vmStaticConfig   *config.Config
	vmDynamicConfig  *Config
	additionalFxs    []*common.Fx
	notLinearized    bool
	notBootstrapped  bool
}

type environment struct {
	genesisBytes []byte
	genesisTx    *txs.Tx
	sharedMemory *atomic.Memory
	issuer       chan common.Message
	vm           *VM
	txBuilder    *txstest.Builder
}

// setup the testing environment
func setup(tb testing.TB, c *envConfig) *environment {
	require := require.New(tb)

	var (
		genesisArgs *BuildGenesisArgs
		assetName   = "AVAX"
	)
	if c.isCustomFeeAsset {
		genesisArgs = makeCustomAssetGenesis(tb)
		assetName = feeAssetName
	} else {
		genesisArgs = makeDefaultGenesis(tb)
	}

	genesisBytes := buildGenesisTestWithArgs(tb, genesisArgs)

	ctx := snowtest.Context(tb, snowtest.XChainID)

	baseDB := memdb.New()
	m := atomic.NewMemory(prefixdb.New([]byte{0}, baseDB))
	ctx.SharedMemory = m.NewSharedMemory(ctx.ChainID)

	// NB: this lock is intentionally left locked when this function returns.
	// The caller of this function is responsible for unlocking.
	ctx.Lock.Lock()

	userKeystore := keystore.New(logging.NoLog{}, memdb.New())
	ctx.Keystore = userKeystore.NewBlockchainKeyStore(ctx.ChainID)

	for _, user := range c.keystoreUsers {
		require.NoError(userKeystore.CreateUser(user.username, user.password))

		// Import the initially funded private keys
		keystoreUser, err := keystoreutils.NewUserFromKeystore(ctx.Keystore, user.username, user.password)
		require.NoError(err)

		require.NoError(keystoreUser.PutKeys(user.initialKeys...))
		require.NoError(keystoreUser.Close())
	}

	vmStaticConfig := staticConfig(tb, c.fork)
	if c.vmStaticConfig != nil {
		vmStaticConfig = *c.vmStaticConfig
	}

	vm := &VM{
		Config: vmStaticConfig,
	}

	vmDynamicConfig := DefaultConfig
	vmDynamicConfig.IndexTransactions = true
	if c.vmDynamicConfig != nil {
		vmDynamicConfig = *c.vmDynamicConfig
	}
	configBytes, err := json.Marshal(vmDynamicConfig)
	require.NoError(err)

	require.NoError(vm.Initialize(
		context.Background(),
		ctx,
		prefixdb.New([]byte{1}, baseDB),
		genesisBytes,
		nil,
		configBytes,
		nil,
		append(
			[]*common.Fx{
				{
					ID: secp256k1fx.ID,
					Fx: &secp256k1fx.Fx{},
				},
				{
					ID: nftfx.ID,
					Fx: &nftfx.Fx{},
				},
			},
			c.additionalFxs...,
		),
		&enginetest.Sender{},
	))

	stopVertexID := ids.GenerateTestID()
	issuer := make(chan common.Message, 1)

	env := &environment{
		genesisBytes: genesisBytes,
		genesisTx:    getCreateTxFromGenesisTest(tb, genesisBytes, assetName),
		sharedMemory: m,
		issuer:       issuer,
		vm:           vm,
		txBuilder:    txstest.New(vm.parser.Codec(), vm.ctx, &vm.Config, vm.feeAssetID, vm.state),
	}

	require.NoError(vm.SetState(context.Background(), snow.Bootstrapping))
	if c.notLinearized {
		return env
	}

	require.NoError(vm.Linearize(context.Background(), stopVertexID, issuer))
	if c.notBootstrapped {
		return env
	}

	require.NoError(vm.SetState(context.Background(), snow.NormalOp))

	tb.Cleanup(func() {
		env.vm.ctx.Lock.Lock()
		defer env.vm.ctx.Lock.Unlock()

		require.NoError(env.vm.Shutdown(context.Background()))
	})

	return env
}

func staticConfig(tb testing.TB, f fork) config.Config {
	c := config.Config{
<<<<<<< HEAD
		StaticConfig: fee.StaticConfig{
			TxFee:            testTxFee,
			CreateAssetTxFee: testTxFee,
		},
		EUpgradeTime: mockable.MaxTime,
=======
		Upgrades: upgrade.Config{
			EtnaTime: mockable.MaxTime,
		},
		TxFee:            testTxFee,
		CreateAssetTxFee: testTxFee,
>>>>>>> 479145a6
	}

	switch f {
	case etna:
		c.Upgrades.EtnaTime = time.Time{}
	case durango:
	default:
		require.FailNow(tb, "unhandled fork", f)
	}

	return c
}

// Returns:
//
//  1. tx in genesis that creates asset
//  2. the index of the output
func getCreateTxFromGenesisTest(tb testing.TB, genesisBytes []byte, assetName string) *txs.Tx {
	require := require.New(tb)

	parser, err := txs.NewParser(
		[]fxs.Fx{
			&secp256k1fx.Fx{},
		},
	)
	require.NoError(err)

	cm := parser.GenesisCodec()
	genesis := Genesis{}
	_, err = cm.Unmarshal(genesisBytes, &genesis)
	require.NoError(err)
	require.NotEmpty(genesis.Txs)

	var assetTx *GenesisAsset
	for _, tx := range genesis.Txs {
		if tx.Name == assetName {
			assetTx = tx
			break
		}
	}
	require.NotNil(assetTx)

	tx := &txs.Tx{
		Unsigned: &assetTx.CreateAssetTx,
	}
	require.NoError(tx.Initialize(parser.GenesisCodec()))
	return tx
}

// buildGenesisTest is the common Genesis builder for most tests
func buildGenesisTest(tb testing.TB) []byte {
	defaultArgs := makeDefaultGenesis(tb)
	return buildGenesisTestWithArgs(tb, defaultArgs)
}

// buildGenesisTestWithArgs allows building the genesis while injecting different starting points (args)
func buildGenesisTestWithArgs(tb testing.TB, args *BuildGenesisArgs) []byte {
	require := require.New(tb)

	ss := CreateStaticService()

	reply := BuildGenesisReply{}
	require.NoError(ss.BuildGenesis(nil, args, &reply))

	b, err := formatting.Decode(reply.Encoding, reply.Bytes)
	require.NoError(err)
	return b
}

func newTx(tb testing.TB, genesisBytes []byte, chainID ids.ID, parser txs.Parser, assetName string) *txs.Tx {
	require := require.New(tb)

	createTx := getCreateTxFromGenesisTest(tb, genesisBytes, assetName)
	tx := &txs.Tx{Unsigned: &txs.BaseTx{
		BaseTx: avax.BaseTx{
			NetworkID:    constants.UnitTestID,
			BlockchainID: chainID,
			Ins: []*avax.TransferableInput{{
				UTXOID: avax.UTXOID{
					TxID:        createTx.ID(),
					OutputIndex: 2,
				},
				Asset: avax.Asset{ID: createTx.ID()},
				In: &secp256k1fx.TransferInput{
					Amt: startBalance,
					Input: secp256k1fx.Input{
						SigIndices: []uint32{
							0,
						},
					},
				},
			}},
		},
	}}
	require.NoError(tx.SignSECP256K1Fx(parser.Codec(), [][]*secp256k1.PrivateKey{{keys[0]}}))
	return tx
}

// Sample from a set of addresses and return them raw and formatted as strings.
// The size of the sample is between 1 and len(addrs)
// If len(addrs) == 0, returns nil
func sampleAddrs(tb testing.TB, addressFormatter avax.AddressManager, addrs []ids.ShortID) ([]ids.ShortID, []string) {
	require := require.New(tb)

	sampledAddrs := []ids.ShortID{}
	sampledAddrsStr := []string{}

	sampler := sampler.NewUniform()
	sampler.Initialize(uint64(len(addrs)))

	numAddrs := 1 + rand.Intn(len(addrs)) // #nosec G404
	indices, ok := sampler.Sample(numAddrs)
	require.True(ok)
	for _, index := range indices {
		addr := addrs[index]
		addrStr, err := addressFormatter.FormatLocalAddress(addr)
		require.NoError(err)

		sampledAddrs = append(sampledAddrs, addr)
		sampledAddrsStr = append(sampledAddrsStr, addrStr)
	}
	return sampledAddrs, sampledAddrsStr
}

func makeDefaultGenesis(tb testing.TB) *BuildGenesisArgs {
	require := require.New(tb)

	addr0Str, err := address.FormatBech32(constants.UnitTestHRP, addrs[0].Bytes())
	require.NoError(err)

	addr1Str, err := address.FormatBech32(constants.UnitTestHRP, addrs[1].Bytes())
	require.NoError(err)

	addr2Str, err := address.FormatBech32(constants.UnitTestHRP, addrs[2].Bytes())
	require.NoError(err)

	return &BuildGenesisArgs{
		Encoding: formatting.Hex,
		GenesisData: map[string]AssetDefinition{
			"asset1": {
				Name:   "AVAX",
				Symbol: "SYMB",
				InitialState: map[string][]interface{}{
					"fixedCap": {
						Holder{
							Amount:  avajson.Uint64(startBalance),
							Address: addr0Str,
						},
						Holder{
							Amount:  avajson.Uint64(startBalance),
							Address: addr1Str,
						},
						Holder{
							Amount:  avajson.Uint64(startBalance),
							Address: addr2Str,
						},
					},
				},
			},
			"asset2": {
				Name:   "myVarCapAsset",
				Symbol: "MVCA",
				InitialState: map[string][]interface{}{
					"variableCap": {
						Owners{
							Threshold: 1,
							Minters: []string{
								addr0Str,
								addr1Str,
							},
						},
						Owners{
							Threshold: 2,
							Minters: []string{
								addr0Str,
								addr1Str,
								addr2Str,
							},
						},
					},
				},
			},
			"asset3": {
				Name: "myOtherVarCapAsset",
				InitialState: map[string][]interface{}{
					"variableCap": {
						Owners{
							Threshold: 1,
							Minters: []string{
								addr0Str,
							},
						},
					},
				},
			},
			"asset4": {
				Name: "myFixedCapAsset",
				InitialState: map[string][]interface{}{
					"fixedCap": {
						Holder{
							Amount:  avajson.Uint64(startBalance),
							Address: addr0Str,
						},
						Holder{
							Amount:  avajson.Uint64(startBalance),
							Address: addr1Str,
						},
					},
				},
			},
		},
	}
}

func makeCustomAssetGenesis(tb testing.TB) *BuildGenesisArgs {
	require := require.New(tb)

	addr0Str, err := address.FormatBech32(constants.UnitTestHRP, addrs[0].Bytes())
	require.NoError(err)

	addr1Str, err := address.FormatBech32(constants.UnitTestHRP, addrs[1].Bytes())
	require.NoError(err)

	addr2Str, err := address.FormatBech32(constants.UnitTestHRP, addrs[2].Bytes())
	require.NoError(err)

	return &BuildGenesisArgs{
		Encoding: formatting.Hex,
		GenesisData: map[string]AssetDefinition{
			"asset1": {
				Name:   feeAssetName,
				Symbol: "TST",
				InitialState: map[string][]interface{}{
					"fixedCap": {
						Holder{
							Amount:  avajson.Uint64(startBalance),
							Address: addr0Str,
						},
						Holder{
							Amount:  avajson.Uint64(startBalance),
							Address: addr1Str,
						},
						Holder{
							Amount:  avajson.Uint64(startBalance),
							Address: addr2Str,
						},
					},
				},
			},
			"asset2": {
				Name:   otherAssetName,
				Symbol: "OTH",
				InitialState: map[string][]interface{}{
					"fixedCap": {
						Holder{
							Amount:  avajson.Uint64(startBalance),
							Address: addr0Str,
						},
						Holder{
							Amount:  avajson.Uint64(startBalance),
							Address: addr1Str,
						},
						Holder{
							Amount:  avajson.Uint64(startBalance),
							Address: addr2Str,
						},
					},
				},
			},
		},
	}
}

// issueAndAccept expects the context lock not to be held
func issueAndAccept(
	require *require.Assertions,
	vm *VM,
	issuer <-chan common.Message,
	tx *txs.Tx,
) {
	txID, err := vm.issueTxFromRPC(tx)
	require.NoError(err)
	require.Equal(tx.ID(), txID)

	buildAndAccept(require, vm, issuer, txID)
}

// buildAndAccept expects the context lock not to be held
func buildAndAccept(
	require *require.Assertions,
	vm *VM,
	issuer <-chan common.Message,
	txID ids.ID,
) {
	require.Equal(common.PendingTxs, <-issuer)

	vm.ctx.Lock.Lock()
	defer vm.ctx.Lock.Unlock()

	blkIntf, err := vm.BuildBlock(context.Background())
	require.NoError(err)
	require.IsType(&executor.Block{}, blkIntf)

	blk := blkIntf.(*executor.Block)
	txs := blk.Txs()
	require.Len(txs, 1)

	issuedTx := txs[0]
	require.Equal(txID, issuedTx.ID())
	require.NoError(blk.Verify(context.Background()))
	require.NoError(vm.SetPreference(context.Background(), blk.ID()))
	require.NoError(blk.Accept(context.Background()))
}<|MERGE_RESOLUTION|>--- conflicted
+++ resolved
@@ -233,19 +233,13 @@
 
 func staticConfig(tb testing.TB, f fork) config.Config {
 	c := config.Config{
-<<<<<<< HEAD
 		StaticConfig: fee.StaticConfig{
 			TxFee:            testTxFee,
 			CreateAssetTxFee: testTxFee,
 		},
-		EUpgradeTime: mockable.MaxTime,
-=======
 		Upgrades: upgrade.Config{
 			EtnaTime: mockable.MaxTime,
 		},
-		TxFee:            testTxFee,
-		CreateAssetTxFee: testTxFee,
->>>>>>> 479145a6
 	}
 
 	switch f {
