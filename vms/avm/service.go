// (c) 2019-2020, Ava Labs, Inc. All rights reserved.
// See the file LICENSE for licensing terms.

package avm

import (
	"errors"
	"fmt"
	"math"
	"net/http"
	"strings"

	"github.com/ava-labs/avalanchego/api"
	"github.com/ava-labs/avalanchego/ids"
	"github.com/ava-labs/avalanchego/snow/choices"
	"github.com/ava-labs/avalanchego/utils/constants"
	"github.com/ava-labs/avalanchego/utils/crypto"
	"github.com/ava-labs/avalanchego/utils/formatting"
	"github.com/ava-labs/avalanchego/utils/json"
	"github.com/ava-labs/avalanchego/vms/components/avax"
	"github.com/ava-labs/avalanchego/vms/components/verify"
	"github.com/ava-labs/avalanchego/vms/nftfx"
	"github.com/ava-labs/avalanchego/vms/secp256k1fx"

	safemath "github.com/ava-labs/avalanchego/utils/math"
)

const (
	// Max number of addresses that can be passed in as argument to GetUTXOs
	maxGetUTXOsAddrs = 1024

	// Max number of addresses allowed for a single keystore user
	maxKeystoreAddresses = 5000
)

var (
	errUnknownAssetID         = errors.New("unknown asset ID")
	errTxNotCreateAsset       = errors.New("transaction doesn't create an asset")
	errNoHolders              = errors.New("initialHolders must not be empty")
	errNoMinters              = errors.New("no minters provided")
	errInvalidAmount          = errors.New("amount must be positive")
	errNoOutputs              = errors.New("no outputs to send")
	errSpendOverflow          = errors.New("spent amount overflows uint64")
	errInvalidMintAmount      = errors.New("amount minted must be positive")
	errAddressesCantMintAsset = errors.New("provided addresses don't have the authority to mint the provided asset")
	errInvalidUTXO            = errors.New("invalid utxo")
	errNilTxID                = errors.New("nil transaction ID")
	errNoAddresses            = errors.New("no addresses provided")
	errNoKeys                 = errors.New("from addresses have no keys or funds")
)

// Service defines the base service for the asset vm
type Service struct{ vm *VM }

// FormattedAssetID defines a JSON formatted struct containing an assetID as a string
type FormattedAssetID struct {
	AssetID ids.ID `json:"assetID"`
}

// IssueTx attempts to issue a transaction into consensus
<<<<<<< HEAD
func (service *Service) IssueTx(r *http.Request, args *api.FormattedTx, reply *api.JsonTxID) error {
=======
func (service *Service) IssueTx(r *http.Request, args *FormattedTx, reply *api.JSONTxID) error {
>>>>>>> 4cc768a7
	service.vm.ctx.Log.Info("AVM: IssueTx called with %s", args.Tx)

	encoding, err := service.vm.encodingManager.GetEncoding(args.Encoding)
	if err != nil {
		return fmt.Errorf("problem getting encoding formatter for '%s': %w", args.Encoding, err)
	}
	txBytes, err := encoding.ConvertString(args.Tx)
	if err != nil {
		return fmt.Errorf("problem decoding transaction: %w", err)
	}
	txID, err := service.vm.IssueTx(txBytes)
	if err != nil {
		return err
	}

	reply.TxID = txID
	return nil
}

// GetTxStatusReply defines the GetTxStatus replies returned from the API
type GetTxStatusReply struct {
	Status choices.Status `json:"status"`
}

// GetTxStatus returns the status of the specified transaction
func (service *Service) GetTxStatus(r *http.Request, args *api.JSONTxID, reply *GetTxStatusReply) error {
	service.vm.ctx.Log.Info("AVM: GetTxStatus called with %s", args.TxID)

	if args.TxID.IsZero() {
		return errNilTxID
	}

	tx := UniqueTx{
		vm:   service.vm,
		txID: args.TxID,
	}

	reply.Status = tx.Status()
	return nil
}

// GetTx returns the specified transaction
<<<<<<< HEAD
func (service *Service) GetTx(r *http.Request, args *api.GetTxArgs, reply *api.FormattedTx) error {
=======
func (service *Service) GetTx(r *http.Request, args *api.JSONTxID, reply *FormattedTx) error {
>>>>>>> 4cc768a7
	service.vm.ctx.Log.Info("AVM: GetTx called with %s", args.TxID)

	if args.TxID.IsZero() {
		return errNilTxID
	}

	encoding, err := service.vm.encodingManager.GetEncoding(args.Encoding)
	if err != nil {
		return fmt.Errorf("problem getting encoding formatter for '%s': %w", args.Encoding, err)
	}

	tx := UniqueTx{
		vm:   service.vm,
		txID: args.TxID,
	}
	if status := tx.Status(); !status.Fetched() {
		return errUnknownTx
	}

	reply.Tx = encoding.ConvertBytes(tx.Bytes())
	reply.Encoding = encoding.Encoding()
	return nil
}

// Index is an address and an associated UTXO.
// Marks a starting or stopping point when fetching UTXOs. Used for pagination.
type Index struct {
	Address string `json:"address"` // The address as a string
	UTXO    string `json:"utxo"`    // The UTXO ID as a string
}

// GetUTXOsArgs are arguments for passing into GetUTXOs.
// Gets the UTXOs that reference at least one address in [Addresses].
// Returns at most [limit] addresses.
// If specified, [SourceChain] is the chain where the atomic UTXOs were exported from. If empty,
// or the Chain ID of this VM is specified, then GetUTXOs fetches the native UTXOs.
// If [limit] == 0 or > [maxUTXOsToFetch], fetches up to [maxUTXOsToFetch].
// [StartIndex] defines where to start fetching UTXOs (for pagination.)
// UTXOs fetched are from addresses equal to or greater than [StartIndex.Address]
// For address [StartIndex.Address], only UTXOs with IDs greater than [StartIndex.UTXO] will be returned.
// If [StartIndex] is omitted, gets all UTXOs.
// If GetUTXOs is called multiple times, with our without [StartIndex], it is not guaranteed
// that returned UTXOs are unique. That is, the same UTXO may appear in the response of multiple calls.
type GetUTXOsArgs struct {
	Addresses   []string    `json:"addresses"`
	SourceChain string      `json:"sourceChain"`
	Limit       json.Uint32 `json:"limit"`
	StartIndex  Index       `json:"startIndex"`
	Encoding    string      `json:"encoding"`
}

// GetUTXOsReply defines the GetUTXOs replies returned from the API
type GetUTXOsReply struct {
	// Number of UTXOs returned
	NumFetched json.Uint64 `json:"numFetched"`
	// The UTXOs
	UTXOs []string `json:"utxos"`
	// The last UTXO that was returned, and the address it corresponds to.
	// Used for pagination. To get the rest of the UTXOs, call GetUTXOs
	// again and set [StartIndex] to this value.
	EndIndex Index `json:"endIndex"`
	// Encoding specifies the encoding format the UTXOs are returned in
	Encoding string `json:"encoding"`
}

// GetUTXOs gets all utxos for passed in addresses
func (service *Service) GetUTXOs(r *http.Request, args *GetUTXOsArgs, reply *GetUTXOsReply) error {
	service.vm.ctx.Log.Info("AVM: GetUTXOs called for with %s", args.Addresses)

	if len(args.Addresses) == 0 {
		return errNoAddresses
	}
	if len(args.Addresses) > maxGetUTXOsAddrs {
		return fmt.Errorf("number of addresses given, %d, exceeds maximum, %d", len(args.Addresses), maxGetUTXOsAddrs)
	}

	encoding, err := service.vm.encodingManager.GetEncoding(args.Encoding)
	if err != nil {
		return fmt.Errorf("problem getting encoding formatter for '%s': %w", args.Encoding, err)
	}

	sourceChain := ids.ID{}
	if args.SourceChain == "" {
		sourceChain = service.vm.ctx.ChainID
	} else {
		chainID, err := service.vm.ctx.BCLookup.Lookup(args.SourceChain)
		if err != nil {
			return fmt.Errorf("problem parsing source chainID %q: %w", args.SourceChain, err)
		}
		sourceChain = chainID
	}

	addrSet := ids.ShortSet{}
	for _, addrStr := range args.Addresses {
		addr, err := service.vm.ParseLocalAddress(addrStr)
		if err != nil {
			return fmt.Errorf("couldn't parse address %q: %w", addrStr, err)
		}
		addrSet.Add(addr)
	}

	startAddr := ids.ShortEmpty
	startUTXO := ids.Empty
	if args.StartIndex.Address != "" || args.StartIndex.UTXO != "" {
		addr, err := service.vm.ParseLocalAddress(args.StartIndex.Address)
		if err != nil {
			return fmt.Errorf("couldn't parse start index address %q: %w", args.StartIndex.Address, err)
		}
		utxo, err := ids.FromString(args.StartIndex.UTXO)
		if err != nil {
			return fmt.Errorf("couldn't parse start index utxo: %w", err)
		}

		startAddr = addr
		startUTXO = utxo
	}

	var (
		utxos     []*avax.UTXO
		endAddr   ids.ShortID
		endUTXOID ids.ID
	)
	if sourceChain.Equals(service.vm.ctx.ChainID) {
		utxos, endAddr, endUTXOID, err = service.vm.GetUTXOs(
			addrSet,
			startAddr,
			startUTXO,
			int(args.Limit),
		)
	} else {
		utxos, endAddr, endUTXOID, err = service.vm.GetAtomicUTXOs(
			sourceChain,
			addrSet,
			startAddr,
			startUTXO,
			int(args.Limit),
		)
	}
	if err != nil {
		return fmt.Errorf("problem retrieving UTXOs: %w", err)
	}

	reply.UTXOs = make([]string, len(utxos))
	for i, utxo := range utxos {
		b, err := service.vm.codec.Marshal(utxo)
		if err != nil {
			return fmt.Errorf("problem marshalling UTXO: %w", err)
		}
		reply.UTXOs[i] = encoding.ConvertBytes(b)
	}

	endAddress, err := service.vm.FormatLocalAddress(endAddr)
	if err != nil {
		return fmt.Errorf("problem formatting address: %w", err)
	}

	reply.EndIndex.Address = endAddress
	reply.EndIndex.UTXO = endUTXOID.String()
	reply.NumFetched = json.Uint64(len(utxos))
	reply.Encoding = encoding.Encoding()
	return nil
}

// GetAssetDescriptionArgs are arguments for passing into GetAssetDescription requests
type GetAssetDescriptionArgs struct {
	AssetID string `json:"assetID"`
}

// GetAssetDescriptionReply defines the GetAssetDescription replies returned from the API
type GetAssetDescriptionReply struct {
	FormattedAssetID
	Name         string     `json:"name"`
	Symbol       string     `json:"symbol"`
	Denomination json.Uint8 `json:"denomination"`
}

// GetAssetDescription creates an empty account with the name passed in
func (service *Service) GetAssetDescription(_ *http.Request, args *GetAssetDescriptionArgs, reply *GetAssetDescriptionReply) error {
	service.vm.ctx.Log.Info("AVM: GetAssetDescription called with %s", args.AssetID)

	assetID, err := service.lookupAssetID(args.AssetID)
	if err != nil {
		return err
	}

	tx := &UniqueTx{
		vm:   service.vm,
		txID: assetID,
	}
	if status := tx.Status(); !status.Fetched() {
		return errUnknownAssetID
	}
	createAssetTx, ok := tx.UnsignedTx.(*CreateAssetTx)
	if !ok {
		return errTxNotCreateAsset
	}

	reply.AssetID = assetID
	reply.Name = createAssetTx.Name
	reply.Symbol = createAssetTx.Symbol
	reply.Denomination = json.Uint8(createAssetTx.Denomination)

	return nil
}

// GetBalanceArgs are arguments for passing into GetBalance requests
type GetBalanceArgs struct {
	Address string `json:"address"`
	AssetID string `json:"assetID"`
}

// GetBalanceReply defines the GetBalance replies returned from the API
type GetBalanceReply struct {
	Balance json.Uint64   `json:"balance"`
	UTXOIDs []avax.UTXOID `json:"utxoIDs"`
}

// GetBalance returns the amount of an asset that an address at least partially owns
func (service *Service) GetBalance(r *http.Request, args *GetBalanceArgs, reply *GetBalanceReply) error {
	service.vm.ctx.Log.Info("AVM: GetBalance called with address: %s assetID: %s", args.Address, args.AssetID)

	addr, err := service.vm.ParseLocalAddress(args.Address)
	if err != nil {
		return fmt.Errorf("problem parsing address '%s': %w", args.Address, err)
	}

	assetID, err := service.lookupAssetID(args.AssetID)
	if err != nil {
		return err
	}

	addrSet := ids.ShortSet{}
	addrSet.Add(addr)

	utxos, _, _, err := service.vm.GetUTXOs(addrSet, ids.ShortEmpty, ids.Empty, -1)
	if err != nil {
		return fmt.Errorf("problem retrieving UTXOs: %w", err)
	}

	reply.UTXOIDs = make([]avax.UTXOID, 0, len(utxos))
	for _, utxo := range utxos {
		if !utxo.AssetID().Equals(assetID) {
			continue
		}
		transferable, ok := utxo.Out.(avax.TransferableOut)
		if !ok {
			continue
		}
		amt, err := safemath.Add64(transferable.Amount(), uint64(reply.Balance))
		if err != nil {
			return err
		}
		reply.Balance = json.Uint64(amt)
		reply.UTXOIDs = append(reply.UTXOIDs, utxo.UTXOID)
	}

	return nil
}

// Balance ...
type Balance struct {
	AssetID string      `json:"asset"`
	Balance json.Uint64 `json:"balance"`
}

// GetAllBalancesReply is the response from a call to GetAllBalances
type GetAllBalancesReply struct {
	Balances []Balance `json:"balances"`
}

// GetAllBalances returns a map where:
//   Key: ID of an asset such that [args.Address] has a non-zero balance of the asset
//   Value: The balance of the asset held by the address
// Note that balances include assets that the address only _partially_ owns
// (ie is one of several addresses specified in a multi-sig)
func (service *Service) GetAllBalances(r *http.Request, args *api.JSONAddress, reply *GetAllBalancesReply) error {
	service.vm.ctx.Log.Info("AVM: GetAllBalances called with address: %s", args.Address)

	address, err := service.vm.ParseLocalAddress(args.Address)
	if err != nil {
		return fmt.Errorf("problem parsing address '%s': %w", args.Address, err)
	}
	addrSet := ids.ShortSet{}
	addrSet.Add(address)

	utxos, _, _, err := service.vm.GetUTXOs(addrSet, ids.ShortEmpty, ids.Empty, -1)
	if err != nil {
		return fmt.Errorf("couldn't get address's UTXOs: %w", err)
	}

	assetIDs := ids.Set{}                 // IDs of assets the address has a non-zero balance of
	balances := make(map[[32]byte]uint64) // key: ID (as bytes). value: balance of that asset
	for _, utxo := range utxos {
		transferable, ok := utxo.Out.(avax.TransferableOut)
		if !ok {
			continue
		}
		assetID := utxo.AssetID()
		assetIDs.Add(assetID)
		balance := balances[assetID.Key()] // 0 if key doesn't exist
		balance, err := safemath.Add64(transferable.Amount(), balance)
		if err != nil {
			balances[assetID.Key()] = math.MaxUint64
		} else {
			balances[assetID.Key()] = balance
		}
	}

	reply.Balances = make([]Balance, assetIDs.Len())
	for i, assetID := range assetIDs.List() {
		if alias, err := service.vm.PrimaryAlias(assetID); err == nil {
			reply.Balances[i] = Balance{
				AssetID: alias,
				Balance: json.Uint64(balances[assetID.Key()]),
			}
		} else {
			reply.Balances[i] = Balance{
				AssetID: assetID.String(),
				Balance: json.Uint64(balances[assetID.Key()]),
			}
		}
	}

	return nil
}

// CreateFixedCapAssetArgs are arguments for passing into CreateFixedCapAsset requests
type CreateFixedCapAssetArgs struct {
	api.JSONSpendHeader           // User, password, from addrs, change addr
	Name                string    `json:"name"`
	Symbol              string    `json:"symbol"`
	Denomination        byte      `json:"denomination"`
	InitialHolders      []*Holder `json:"initialHolders"`
}

// Holder describes how much an address owns of an asset
type Holder struct {
	Amount  json.Uint64 `json:"amount"`
	Address string      `json:"address"`
}

// AssetIDChangeAddr is an asset ID and a change address
type AssetIDChangeAddr struct {
	FormattedAssetID
	api.JSONChangeAddr
}

// CreateFixedCapAsset returns ID of the newly created asset
func (service *Service) CreateFixedCapAsset(r *http.Request, args *CreateFixedCapAssetArgs, reply *AssetIDChangeAddr) error {
	service.vm.ctx.Log.Info("AVM: CreateFixedCapAsset called with name: %s symbol: %s number of holders: %d",
		args.Name,
		args.Symbol,
		len(args.InitialHolders),
	)

	if len(args.InitialHolders) == 0 {
		return errNoHolders
	}

	// Parse the from addresses
	fromAddrs := ids.ShortSet{}
	for _, addrStr := range args.From {
		addr, err := service.vm.ParseLocalAddress(addrStr)
		if err != nil {
			return fmt.Errorf("couldn't parse 'from' address %s: %w", addrStr, err)
		}
		fromAddrs.Add(addr)
	}

	// Get the UTXOs/keys for the from addresses
	utxos, kc, err := service.vm.LoadUser(args.Username, args.Password, fromAddrs)
	if err != nil {
		return err
	}

	// Parse the change address.
	if len(kc.Keys) == 0 {
		return errNoKeys
	}
	changeAddr, err := service.selectChangeAddr(kc.Keys[0].PublicKey().Address(), args.ChangeAddr)
	if err != nil {
		return err
	}

	avaxKey := service.vm.ctx.AVAXAssetID.Key()
	amountsSpent, ins, keys, err := service.vm.Spend(
		utxos,
		kc,
		map[[32]byte]uint64{
			avaxKey: service.vm.creationTxFee,
		},
	)
	if err != nil {
		return err
	}

	outs := []*avax.TransferableOutput{}
	if amountSpent := amountsSpent[avaxKey]; amountSpent > service.vm.creationTxFee {
		outs = append(outs, &avax.TransferableOutput{
			Asset: avax.Asset{ID: service.vm.ctx.AVAXAssetID},
			Out: &secp256k1fx.TransferOutput{
				Amt: amountSpent - service.vm.creationTxFee,
				OutputOwners: secp256k1fx.OutputOwners{
					Locktime:  0,
					Threshold: 1,
					Addrs:     []ids.ShortID{changeAddr},
				},
			},
		})
	}

	initialState := &InitialState{
		FxID: 0, // TODO: Should lookup secp256k1fx FxID
		Outs: make([]verify.State, 0, len(args.InitialHolders)),
	}
	for _, holder := range args.InitialHolders {
		addr, err := service.vm.ParseLocalAddress(holder.Address)
		if err != nil {
			return err
		}
		initialState.Outs = append(initialState.Outs, &secp256k1fx.TransferOutput{
			Amt: uint64(holder.Amount),
			OutputOwners: secp256k1fx.OutputOwners{
				Threshold: 1,
				Addrs:     []ids.ShortID{addr},
			},
		})
	}
	initialState.Sort(service.vm.codec)

	tx := Tx{UnsignedTx: &CreateAssetTx{
		BaseTx: BaseTx{BaseTx: avax.BaseTx{
			NetworkID:    service.vm.ctx.NetworkID,
			BlockchainID: service.vm.ctx.ChainID,
			Outs:         outs,
			Ins:          ins,
		}},
		Name:         args.Name,
		Symbol:       args.Symbol,
		Denomination: args.Denomination,
		States:       []*InitialState{initialState},
	}}
	if err := tx.SignSECP256K1Fx(service.vm.codec, keys); err != nil {
		return err
	}

	assetID, err := service.vm.IssueTx(tx.Bytes())
	if err != nil {
		return fmt.Errorf("problem issuing transaction: %w", err)
	}

	reply.AssetID = assetID
	reply.ChangeAddr, err = service.vm.FormatLocalAddress(changeAddr)
	return err
}

// CreateVariableCapAssetArgs are arguments for passing into CreateVariableCapAsset requests
type CreateVariableCapAssetArgs struct {
	api.JSONSpendHeader          // User, password, from addrs, change addr
	Name                string   `json:"name"`
	Symbol              string   `json:"symbol"`
	Denomination        byte     `json:"denomination"`
	MinterSets          []Owners `json:"minterSets"`
}

// Owners describes who can perform an action
type Owners struct {
	Threshold json.Uint32 `json:"threshold"`
	Minters   []string    `json:"minters"`
}

// CreateVariableCapAsset returns ID of the newly created asset
func (service *Service) CreateVariableCapAsset(r *http.Request, args *CreateVariableCapAssetArgs, reply *AssetIDChangeAddr) error {
	service.vm.ctx.Log.Info("AVM: CreateVariableCapAsset called with name: %s symbol: %s number of minters: %d",
		args.Name,
		args.Symbol,
		len(args.MinterSets),
	)

	if len(args.MinterSets) == 0 {
		return errNoMinters
	}

	// Parse the from addresses
	fromAddrs := ids.ShortSet{}
	for _, addrStr := range args.From {
		addr, err := service.vm.ParseLocalAddress(addrStr)
		if err != nil {
			return fmt.Errorf("couldn't parse 'from' address %s: %w", addrStr, err)
		}
		fromAddrs.Add(addr)
	}

	// Get the UTXOs/keys for the from addresses
	utxos, kc, err := service.vm.LoadUser(args.Username, args.Password, fromAddrs)
	if err != nil {
		return err
	}

	// Parse the change address.
	if len(kc.Keys) == 0 {
		return errNoKeys
	}
	changeAddr, err := service.selectChangeAddr(kc.Keys[0].PublicKey().Address(), args.ChangeAddr)
	if err != nil {
		return err
	}

	avaxKey := service.vm.ctx.AVAXAssetID.Key()
	amountsSpent, ins, keys, err := service.vm.Spend(
		utxos,
		kc,
		map[[32]byte]uint64{
			avaxKey: service.vm.creationTxFee,
		},
	)
	if err != nil {
		return err
	}

	outs := []*avax.TransferableOutput{}
	if amountSpent := amountsSpent[avaxKey]; amountSpent > service.vm.creationTxFee {
		outs = append(outs, &avax.TransferableOutput{
			Asset: avax.Asset{ID: service.vm.ctx.AVAXAssetID},
			Out: &secp256k1fx.TransferOutput{
				Amt: amountSpent - service.vm.creationTxFee,
				OutputOwners: secp256k1fx.OutputOwners{
					Locktime:  0,
					Threshold: 1,
					Addrs:     []ids.ShortID{changeAddr},
				},
			},
		})
	}

	initialState := &InitialState{
		FxID: 0, // TODO: Should lookup secp256k1fx FxID
		Outs: make([]verify.State, 0, len(args.MinterSets)),
	}
	for _, owner := range args.MinterSets {
		minter := &secp256k1fx.MintOutput{
			OutputOwners: secp256k1fx.OutputOwners{
				Threshold: uint32(owner.Threshold),
				Addrs:     make([]ids.ShortID, 0, len(owner.Minters)),
			},
		}
		for _, address := range owner.Minters {
			addr, err := service.vm.ParseLocalAddress(address)
			if err != nil {
				return err
			}
			minter.Addrs = append(minter.Addrs, addr)
		}
		ids.SortShortIDs(minter.Addrs)
		initialState.Outs = append(initialState.Outs, minter)
	}
	initialState.Sort(service.vm.codec)

	tx := Tx{UnsignedTx: &CreateAssetTx{
		BaseTx: BaseTx{BaseTx: avax.BaseTx{
			NetworkID:    service.vm.ctx.NetworkID,
			BlockchainID: service.vm.ctx.ChainID,
			Outs:         outs,
			Ins:          ins,
		}},
		Name:         args.Name,
		Symbol:       args.Symbol,
		Denomination: args.Denomination,
		States:       []*InitialState{initialState},
	}}
	if err := tx.SignSECP256K1Fx(service.vm.codec, keys); err != nil {
		return err
	}

	assetID, err := service.vm.IssueTx(tx.Bytes())
	if err != nil {
		return fmt.Errorf("problem issuing transaction: %w", err)
	}

	reply.AssetID = assetID
	reply.ChangeAddr, err = service.vm.FormatLocalAddress(changeAddr)
	return err
}

// CreateNFTAssetArgs are arguments for passing into CreateNFTAsset requests
type CreateNFTAssetArgs struct {
	api.JSONSpendHeader          // User, password, from addrs, change addr
	Name                string   `json:"name"`
	Symbol              string   `json:"symbol"`
	MinterSets          []Owners `json:"minterSets"`
}

// CreateNFTAsset returns ID of the newly created asset
func (service *Service) CreateNFTAsset(r *http.Request, args *CreateNFTAssetArgs, reply *AssetIDChangeAddr) error {
	service.vm.ctx.Log.Info("AVM: CreateNFTAsset called with name: %s symbol: %s number of minters: %d",
		args.Name,
		args.Symbol,
		len(args.MinterSets),
	)

	if len(args.MinterSets) == 0 {
		return errNoMinters
	}

	// Parse the from addresses
	fromAddrs := ids.ShortSet{}
	for _, addrStr := range args.From {
		addr, err := service.vm.ParseLocalAddress(addrStr)
		if err != nil {
			return fmt.Errorf("couldn't parse 'from' address %s: %w", addrStr, err)
		}
		fromAddrs.Add(addr)
	}

	// Get the UTXOs/keys for the from addresses
	utxos, kc, err := service.vm.LoadUser(args.Username, args.Password, fromAddrs)
	if err != nil {
		return err
	}

	// Parse the change address.
	if len(kc.Keys) == 0 {
		return errNoKeys
	}
	changeAddr, err := service.selectChangeAddr(kc.Keys[0].PublicKey().Address(), args.ChangeAddr)
	if err != nil {
		return err
	}

	avaxKey := service.vm.ctx.AVAXAssetID.Key()
	amountsSpent, ins, keys, err := service.vm.Spend(
		utxos,
		kc,
		map[[32]byte]uint64{
			avaxKey: service.vm.creationTxFee,
		},
	)
	if err != nil {
		return err
	}

	outs := []*avax.TransferableOutput{}
	if amountSpent := amountsSpent[avaxKey]; amountSpent > service.vm.creationTxFee {
		outs = append(outs, &avax.TransferableOutput{
			Asset: avax.Asset{ID: service.vm.ctx.AVAXAssetID},
			Out: &secp256k1fx.TransferOutput{
				Amt: amountSpent - service.vm.creationTxFee,
				OutputOwners: secp256k1fx.OutputOwners{
					Locktime:  0,
					Threshold: 1,
					Addrs:     []ids.ShortID{changeAddr},
				},
			},
		})
	}

	initialState := &InitialState{
		FxID: 1, // TODO: Should lookup nftfx FxID
		Outs: make([]verify.State, 0, len(args.MinterSets)),
	}
	for i, owner := range args.MinterSets {
		minter := &nftfx.MintOutput{
			GroupID: uint32(i),
			OutputOwners: secp256k1fx.OutputOwners{
				Threshold: uint32(owner.Threshold),
			},
		}
		for _, address := range owner.Minters {
			addr, err := service.vm.ParseLocalAddress(address)
			if err != nil {
				return err
			}
			minter.Addrs = append(minter.Addrs, addr)
		}
		ids.SortShortIDs(minter.Addrs)
		initialState.Outs = append(initialState.Outs, minter)
	}
	initialState.Sort(service.vm.codec)

	tx := Tx{UnsignedTx: &CreateAssetTx{
		BaseTx: BaseTx{BaseTx: avax.BaseTx{
			NetworkID:    service.vm.ctx.NetworkID,
			BlockchainID: service.vm.ctx.ChainID,
			Outs:         outs,
			Ins:          ins,
		}},
		Name:         args.Name,
		Symbol:       args.Symbol,
		Denomination: 0, // NFTs are non-fungible
		States:       []*InitialState{initialState},
	}}
	if err := tx.SignSECP256K1Fx(service.vm.codec, keys); err != nil {
		return err
	}

	assetID, err := service.vm.IssueTx(tx.Bytes())
	if err != nil {
		return fmt.Errorf("problem issuing transaction: %w", err)
	}

	reply.AssetID = assetID
	reply.ChangeAddr, err = service.vm.FormatLocalAddress(changeAddr)
	return err
}

// CreateAddress creates an address for the user [args.Username]
func (service *Service) CreateAddress(r *http.Request, args *api.UserPass, reply *api.JSONAddress) error {
	service.vm.ctx.Log.Info("AVM: CreateAddress called for user '%s'", args.Username)

	db, err := service.vm.ctx.Keystore.GetDatabase(args.Username, args.Password)
	if err != nil {
		return fmt.Errorf("problem retrieving user %q: %w", args.Username, err)
	}
	// Drop any potential error closing the database to report the original
	// error
	defer db.Close()

	user := userState{vm: service.vm}

	addresses, _ := user.Addresses(db)
	if len(addresses) >= maxKeystoreAddresses {
		return fmt.Errorf("keystore user has reached its limit of %d addresses", maxKeystoreAddresses)
	}

	factory := crypto.FactorySECP256K1R{}
	skIntf, err := factory.NewPrivateKey()
	if err != nil {
		return fmt.Errorf("problem generating private key: %w", err)
	}
	sk := skIntf.(*crypto.PrivateKeySECP256K1R)

	if err := user.SetKey(db, sk); err != nil {
		return fmt.Errorf("problem saving private key: %w", err)
	}

	addresses = append(addresses, sk.PublicKey().Address())

	if err := user.SetAddresses(db, addresses); err != nil {
		return fmt.Errorf("problem saving address: %w", err)
	}
	reply.Address, err = service.vm.FormatLocalAddress(sk.PublicKey().Address())
	if err != nil {
		return fmt.Errorf("problem formatting address: %w", err)
	}

	// Return an error if the DB can't close, this will execute before the above
	// db close.
	return db.Close()
}

// ListAddresses returns all of the addresses controlled by user [args.Username]
func (service *Service) ListAddresses(_ *http.Request, args *api.UserPass, response *api.JSONAddresses) error {
	service.vm.ctx.Log.Info("AVM: ListAddresses called for user '%s'", args.Username)

	db, err := service.vm.ctx.Keystore.GetDatabase(args.Username, args.Password)
	if err != nil {
		return fmt.Errorf("problem retrieving user '%s': %w", args.Username, err)
	}

	response.Addresses = []string{}

	user := userState{vm: service.vm}
	addresses, err := user.Addresses(db)
	if err != nil {
		return db.Close()
	}

	for _, address := range addresses {
		addr, err := service.vm.FormatLocalAddress(address)
		if err != nil {
			// Drop any potential error closing the database to report the
			// original error
			_ = db.Close()
			return fmt.Errorf("problem formatting address: %w", err)
		}
		response.Addresses = append(response.Addresses, addr)
	}
	return db.Close()
}

// ExportKeyArgs are arguments for ExportKey
type ExportKeyArgs struct {
	api.UserPass
	Address string `json:"address"`
}

// ExportKeyReply is the response for ExportKey
type ExportKeyReply struct {
	// The decrypted PrivateKey for the Address provided in the arguments
	PrivateKey string `json:"privateKey"`
}

// ExportKey returns a private key from the provided user
func (service *Service) ExportKey(r *http.Request, args *ExportKeyArgs, reply *ExportKeyReply) error {
	service.vm.ctx.Log.Info("AVM: ExportKey called for user %q", args.Username)

	addr, err := service.vm.ParseLocalAddress(args.Address)
	if err != nil {
		return fmt.Errorf("problem parsing address %q: %w", args.Address, err)
	}

	db, err := service.vm.ctx.Keystore.GetDatabase(args.Username, args.Password)
	if err != nil {
		return fmt.Errorf("problem retrieving user %q: %w", args.Username, err)
	}

	user := userState{vm: service.vm}

	sk, err := user.Key(db, addr)
	if err != nil {
		// Drop any potential error closing the database to report the original
		// error
		_ = db.Close()
		return fmt.Errorf("problem retrieving private key: %w", err)
	}

	reply.PrivateKey = constants.SecretKeyPrefix + formatting.CB58{Bytes: sk.Bytes()}.String()
	return db.Close()
}

// ImportKeyArgs are arguments for ImportKey
type ImportKeyArgs struct {
	api.UserPass
	PrivateKey string `json:"privateKey"`
}

// ImportKeyReply is the response for ImportKey
type ImportKeyReply struct {
	// The address controlled by the PrivateKey provided in the arguments
	Address string `json:"address"`
}

// ImportKey adds a private key to the provided user
func (service *Service) ImportKey(r *http.Request, args *ImportKeyArgs, reply *api.JSONAddress) error {
	service.vm.ctx.Log.Info("AVM: ImportKey called for user '%s'", args.Username)

	db, err := service.vm.ctx.Keystore.GetDatabase(args.Username, args.Password)
	if err != nil {
		return fmt.Errorf("problem retrieving data: %w", err)
	}

	// Drop any potential error closing the database to report the original
	// error
	defer db.Close()

	user := userState{vm: service.vm}

	addresses, _ := user.Addresses(db)
	if len(addresses) >= maxKeystoreAddresses {
		return fmt.Errorf("keystore user has reached its limit of %d addresses", maxKeystoreAddresses)
	}

	if !strings.HasPrefix(args.PrivateKey, constants.SecretKeyPrefix) {
		return fmt.Errorf("private key missing %s prefix", constants.SecretKeyPrefix)
	}
	trimmedPrivateKey := strings.TrimPrefix(args.PrivateKey, constants.SecretKeyPrefix)
	formattedPrivateKey := formatting.CB58{}
	if err := formattedPrivateKey.FromString(trimmedPrivateKey); err != nil {
		return fmt.Errorf("problem parsing private key: %w", err)
	}

	factory := crypto.FactorySECP256K1R{}
	skIntf, err := factory.ToPrivateKey(formattedPrivateKey.Bytes)
	if err != nil {
		return fmt.Errorf("problem parsing private key: %w", err)
	}
	sk := skIntf.(*crypto.PrivateKeySECP256K1R)

	if err := user.SetKey(db, sk); err != nil {
		return fmt.Errorf("problem saving key %w", err)
	}

	newAddress := sk.PublicKey().Address()
	reply.Address, err = service.vm.FormatLocalAddress(newAddress)
	if err != nil {
		return fmt.Errorf("problem formatting address: %w", err)
	}
	for _, address := range addresses {
		if newAddress.Equals(address) {
			return db.Close()
		}
	}

	addresses = append(addresses, newAddress)
	if err := user.SetAddresses(db, addresses); err != nil {
		return fmt.Errorf("problem saving addresses: %w", err)
	}

	return db.Close()
}

// SendOutput specifies that [Amount] of asset [AssetID] be sent to [To]
type SendOutput struct {
	// The amount of funds to send
	Amount json.Uint64 `json:"amount"`

	// ID of the asset being sent
	AssetID string `json:"assetID"`

	// Address of the recipient
	To string `json:"to"`
}

// SendArgs are arguments for passing into Send requests
type SendArgs struct {
	// User, password, from addrs, change addr
	api.JSONSpendHeader

	// The amount, assetID, and destination to send funds to
	SendOutput

	// The addresses to send funds from
	// If empty, will send from any addresses
	// controlled by the given user
	From []string `json:"from"`

	// Memo field
	Memo string `json:"memo"`
}

// SendMultipleArgs are arguments for passing into SendMultiple requests
type SendMultipleArgs struct {
	// User, password, from addrs, change addr
	api.JSONSpendHeader

	// The outputs of the transaction
	Outputs []SendOutput `json:"outputs"`

	// The addresses to send funds from
	// If empty, will send from any addresses
	// controlled by the given user
	From []string `json:"from"`

	// Memo field
	Memo string `json:"memo"`
}

// Send returns the ID of the newly created transaction
func (service *Service) Send(r *http.Request, args *SendArgs, reply *api.JSONTxIDChangeAddr) error {
	return service.SendMultiple(r, &SendMultipleArgs{
		JSONSpendHeader: args.JSONSpendHeader,
		Outputs:         []SendOutput{args.SendOutput},
		From:            args.From,
		Memo:            args.Memo,
	}, reply)
}

// SendMultiple sends a transaction with multiple outputs.
func (service *Service) SendMultiple(r *http.Request, args *SendMultipleArgs, reply *api.JSONTxIDChangeAddr) error {
	service.vm.ctx.Log.Info("AVM: Send called with username: %s", args.Username)

	// Validate the memo field
	memoBytes := []byte(args.Memo)
	if l := len(memoBytes); l > avax.MaxMemoSize {
		return fmt.Errorf("max memo length is %d but provided memo field is length %d", avax.MaxMemoSize, l)
	} else if len(args.Outputs) == 0 {
		return errNoOutputs
	}

	// Parse the from addresses
	fromAddrs := ids.ShortSet{}
	for _, addrStr := range args.From {
		addr, err := service.vm.ParseLocalAddress(addrStr)
		if err != nil {
			return fmt.Errorf("couldn't parse 'From' address %s: %w", addrStr, err)
		}
		fromAddrs.Add(addr)
	}

	// Load user's UTXOs/keys
	utxos, kc, err := service.vm.LoadUser(args.Username, args.Password, fromAddrs)
	if err != nil {
		return err
	}

	// Parse the change address.
	if len(kc.Keys) == 0 {
		return errNoKeys
	}
	changeAddr, err := service.selectChangeAddr(kc.Keys[0].PublicKey().Address(), args.ChangeAddr)
	if err != nil {
		return err
	}

	// Calculate required input amounts and create the desired outputs
	// String repr. of asset ID --> asset ID
	assetIDs := make(map[string]ids.ID)
	// Asset ID --> amount of that asset being sent
	amounts := make(map[[32]byte]uint64)
	// Outputs of our tx
	outs := []*avax.TransferableOutput{}
	for _, output := range args.Outputs {
		if output.Amount == 0 {
			return errInvalidAmount
		}
		assetID, ok := assetIDs[output.AssetID] // Asset ID of next output
		if !ok {
			assetID, err = service.lookupAssetID(output.AssetID)
			if err != nil {
				return fmt.Errorf("couldn't find asset %s", output.AssetID)
			}
			assetIDs[output.AssetID] = assetID
		}
		assetKey := assetID.Key() // ID as bytes
		currentAmount := amounts[assetKey]
		newAmount, err := safemath.Add64(currentAmount, uint64(output.Amount))
		if err != nil {
			return fmt.Errorf("problem calculating required spend amount: %w", err)
		}
		amounts[assetKey] = newAmount

		// Parse the to address
		to, err := service.vm.ParseLocalAddress(output.To)
		if err != nil {
			return fmt.Errorf("problem parsing to address %q: %w", output.To, err)
		}

		// Create the Output
		outs = append(outs, &avax.TransferableOutput{
			Asset: avax.Asset{ID: assetID},
			Out: &secp256k1fx.TransferOutput{
				Amt: uint64(output.Amount),
				OutputOwners: secp256k1fx.OutputOwners{
					Locktime:  0,
					Threshold: 1,
					Addrs:     []ids.ShortID{to},
				},
			},
		})
	}

	amountsWithFee := make(map[[32]byte]uint64, len(amounts)+1)
	for assetKey, amount := range amounts {
		amountsWithFee[assetKey] = amount
	}

	avaxKey := service.vm.ctx.AVAXAssetID.Key()
	amountWithFee, err := safemath.Add64(amounts[avaxKey], service.vm.txFee)
	if err != nil {
		return fmt.Errorf("problem calculating required spend amount: %w", err)
	}
	amountsWithFee[avaxKey] = amountWithFee

	amountsSpent, ins, keys, err := service.vm.Spend(
		utxos,
		kc,
		amountsWithFee,
	)
	if err != nil {
		return err
	}

	// Add the required change outputs
	for asset, amountWithFee := range amountsWithFee {
		assetID := ids.NewID(asset)
		amountSpent := amountsSpent[asset]

		if amountSpent > amountWithFee {
			outs = append(outs, &avax.TransferableOutput{
				Asset: avax.Asset{ID: assetID},
				Out: &secp256k1fx.TransferOutput{
					Amt: amountSpent - amountWithFee,
					OutputOwners: secp256k1fx.OutputOwners{
						Locktime:  0,
						Threshold: 1,
						Addrs:     []ids.ShortID{changeAddr},
					},
				},
			})
		}
	}
	avax.SortTransferableOutputs(outs, service.vm.codec)

	tx := Tx{UnsignedTx: &BaseTx{BaseTx: avax.BaseTx{
		NetworkID:    service.vm.ctx.NetworkID,
		BlockchainID: service.vm.ctx.ChainID,
		Outs:         outs,
		Ins:          ins,
		Memo:         memoBytes,
	}}}
	if err := tx.SignSECP256K1Fx(service.vm.codec, keys); err != nil {
		return err
	}

	txID, err := service.vm.IssueTx(tx.Bytes())
	if err != nil {
		return fmt.Errorf("problem issuing transaction: %w", err)
	}

	reply.TxID = txID
	reply.ChangeAddr, err = service.vm.FormatLocalAddress(changeAddr)
	return err
}

// MintArgs are arguments for passing into Mint requests
type MintArgs struct {
	api.JSONSpendHeader             // User, password, from addrs, change addr
	Amount              json.Uint64 `json:"amount"`
	AssetID             string      `json:"assetID"`
	To                  string      `json:"to"`
}

// Mint issues a transaction that mints more of the asset
func (service *Service) Mint(r *http.Request, args *MintArgs, reply *api.JSONTxIDChangeAddr) error {
	service.vm.ctx.Log.Info("AVM: Mint called with username: %s", args.Username)

	if args.Amount == 0 {
		return errInvalidMintAmount
	}

	assetID, err := service.lookupAssetID(args.AssetID)
	if err != nil {
		return err
	}

	to, err := service.vm.ParseLocalAddress(args.To)
	if err != nil {
		return fmt.Errorf("problem parsing to address %q: %w", args.To, err)
	}

	// Parse the from addresses
	fromAddrs := ids.ShortSet{}
	for _, addrStr := range args.From {
		addr, err := service.vm.ParseLocalAddress(addrStr)
		if err != nil {
			return fmt.Errorf("couldn't parse 'from' address %s: %w", addrStr, err)
		}
		fromAddrs.Add(addr)
	}

	// Get the UTXOs/keys for the from addresses
	feeUTXOs, feeKc, err := service.vm.LoadUser(args.Username, args.Password, fromAddrs)
	if err != nil {
		return err
	}

	// Parse the change address.
	if len(feeKc.Keys) == 0 {
		return errNoKeys
	}
	changeAddr, err := service.selectChangeAddr(feeKc.Keys[0].PublicKey().Address(), args.ChangeAddr)
	if err != nil {
		return err
	}

	avaxKey := service.vm.ctx.AVAXAssetID.Key()
	amountsSpent, ins, keys, err := service.vm.Spend(
		feeUTXOs,
		feeKc,
		map[[32]byte]uint64{
			avaxKey: service.vm.txFee,
		},
	)
	if err != nil {
		return err
	}

	outs := []*avax.TransferableOutput{}
	if amountSpent := amountsSpent[avaxKey]; amountSpent > service.vm.txFee {
		outs = append(outs, &avax.TransferableOutput{
			Asset: avax.Asset{ID: service.vm.ctx.AVAXAssetID},
			Out: &secp256k1fx.TransferOutput{
				Amt: amountSpent - service.vm.txFee,
				OutputOwners: secp256k1fx.OutputOwners{
					Locktime:  0,
					Threshold: 1,
					Addrs:     []ids.ShortID{changeAddr},
				},
			},
		})
	}

	// Get all UTXOs/keys for the user
	utxos, kc, err := service.vm.LoadUser(args.Username, args.Password, nil)
	if err != nil {
		return err
	}

	ops, opKeys, err := service.vm.Mint(
		utxos,
		kc,
		map[[32]byte]uint64{
			assetID.Key(): uint64(args.Amount),
		},
		to,
	)
	if err != nil {
		return err
	}
	keys = append(keys, opKeys...)

	tx := Tx{UnsignedTx: &OperationTx{
		BaseTx: BaseTx{BaseTx: avax.BaseTx{
			NetworkID:    service.vm.ctx.NetworkID,
			BlockchainID: service.vm.ctx.ChainID,
			Outs:         outs,
			Ins:          ins,
		}},
		Ops: ops,
	}}
	if err := tx.SignSECP256K1Fx(service.vm.codec, keys); err != nil {
		return err
	}

	txID, err := service.vm.IssueTx(tx.Bytes())
	if err != nil {
		return fmt.Errorf("problem issuing transaction: %w", err)
	}

	reply.TxID = txID
	reply.ChangeAddr, err = service.vm.FormatLocalAddress(changeAddr)
	return err
}

// SendNFTArgs are arguments for passing into SendNFT requests
type SendNFTArgs struct {
	api.JSONSpendHeader             // User, password, from addrs, change addr
	AssetID             string      `json:"assetID"`
	GroupID             json.Uint32 `json:"groupID"`
	To                  string      `json:"to"`
}

// SendNFT sends an NFT
func (service *Service) SendNFT(r *http.Request, args *SendNFTArgs, reply *api.JSONTxIDChangeAddr) error {
	service.vm.ctx.Log.Info("AVM: SendNFT called with username: %s", args.Username)

	// Parse the asset ID
	assetID, err := service.lookupAssetID(args.AssetID)
	if err != nil {
		return err
	}

	// Parse the to address
	to, err := service.vm.ParseLocalAddress(args.To)
	if err != nil {
		return fmt.Errorf("problem parsing to address %q: %w", args.To, err)
	}

	// Parse the from addresses
	fromAddrs := ids.ShortSet{}
	for _, addrStr := range args.From {
		addr, err := service.vm.ParseLocalAddress(addrStr)
		if err != nil {
			return fmt.Errorf("couldn't parse 'from' address %s: %w", addrStr, err)
		}
		fromAddrs.Add(addr)
	}

	// Get the UTXOs/keys for the from addresses
	utxos, kc, err := service.vm.LoadUser(args.Username, args.Password, fromAddrs)
	if err != nil {
		return err
	}

	// Parse the change address.
	if len(kc.Keys) == 0 {
		return errNoKeys
	}
	changeAddr, err := service.selectChangeAddr(kc.Keys[0].PublicKey().Address(), args.ChangeAddr)
	if err != nil {
		return err
	}

	avaxKey := service.vm.ctx.AVAXAssetID.Key()
	amountsSpent, ins, secpKeys, err := service.vm.Spend(
		utxos,
		kc,
		map[[32]byte]uint64{
			avaxKey: service.vm.txFee,
		},
	)
	if err != nil {
		return err
	}

	outs := []*avax.TransferableOutput{}
	if amountSpent := amountsSpent[avaxKey]; amountSpent > service.vm.txFee {
		outs = append(outs, &avax.TransferableOutput{
			Asset: avax.Asset{ID: service.vm.ctx.AVAXAssetID},
			Out: &secp256k1fx.TransferOutput{
				Amt: amountSpent - service.vm.txFee,
				OutputOwners: secp256k1fx.OutputOwners{
					Locktime:  0,
					Threshold: 1,
					Addrs:     []ids.ShortID{changeAddr},
				},
			},
		})
	}

	ops, nftKeys, err := service.vm.SpendNFT(
		utxos,
		kc,
		assetID,
		uint32(args.GroupID),
		to,
	)
	if err != nil {
		return err
	}

	tx := Tx{UnsignedTx: &OperationTx{
		BaseTx: BaseTx{BaseTx: avax.BaseTx{
			NetworkID:    service.vm.ctx.NetworkID,
			BlockchainID: service.vm.ctx.ChainID,
			Outs:         outs,
			Ins:          ins,
		}},
		Ops: ops,
	}}
	if err := tx.SignSECP256K1Fx(service.vm.codec, secpKeys); err != nil {
		return err
	}
	if err := tx.SignNFTFx(service.vm.codec, nftKeys); err != nil {
		return err
	}

	txID, err := service.vm.IssueTx(tx.Bytes())
	if err != nil {
		return fmt.Errorf("problem issuing transaction: %w", err)
	}

	reply.TxID = txID
	reply.ChangeAddr, err = service.vm.FormatLocalAddress(changeAddr)
	return err
}

// MintNFTArgs are arguments for passing into MintNFT requests
type MintNFTArgs struct {
<<<<<<< HEAD
	api.JsonSpendHeader        // User, password, from addrs, change addr
	AssetID             string `json:"assetID"`
	Payload             string `json:"payload"`
	To                  string `json:"to"`
	Encoding            string `json:"encoding"`
=======
	api.JSONSpendHeader                 // User, password, from addrs, change addr
	AssetID             string          `json:"assetID"`
	Payload             formatting.CB58 `json:"payload"`
	To                  string          `json:"to"`
>>>>>>> 4cc768a7
}

// MintNFT issues a MintNFT transaction and returns the ID of the newly created transaction
func (service *Service) MintNFT(r *http.Request, args *MintNFTArgs, reply *api.JSONTxIDChangeAddr) error {
	service.vm.ctx.Log.Info("AVM: MintNFT called with username: %s", args.Username)

	assetID, err := service.lookupAssetID(args.AssetID)
	if err != nil {
		return err
	}

	to, err := service.vm.ParseLocalAddress(args.To)
	if err != nil {
		return fmt.Errorf("problem parsing to address %q: %w", args.To, err)
	}

	encoding, err := service.vm.encodingManager.GetEncoding(args.Encoding)
	if err != nil {
		return fmt.Errorf("problem getting encoding formatter for '%s': %w", args.Encoding, err)
	}
	payloadBytes, err := encoding.ConvertString(args.Payload)
	if err != nil {
		return fmt.Errorf("problem decoding payload bytes: %w", err)
	}

	// Parse the from addresses
	fromAddrs := ids.ShortSet{}
	for _, addrStr := range args.From {
		addr, err := service.vm.ParseLocalAddress(addrStr)
		if err != nil {
			return fmt.Errorf("couldn't parse 'from' address %s: %w", addrStr, err)
		}
		fromAddrs.Add(addr)
	}

	// Get the UTXOs/keys for the from addresses
	feeUTXOs, feeKc, err := service.vm.LoadUser(args.Username, args.Password, fromAddrs)
	if err != nil {
		return err
	}

	// Parse the change address.
	if len(feeKc.Keys) == 0 {
		return errNoKeys
	}
	changeAddr, err := service.selectChangeAddr(feeKc.Keys[0].PublicKey().Address(), args.ChangeAddr)
	if err != nil {
		return err
	}

	avaxKey := service.vm.ctx.AVAXAssetID.Key()
	amountsSpent, ins, secpKeys, err := service.vm.Spend(
		feeUTXOs,
		feeKc,
		map[[32]byte]uint64{
			avaxKey: service.vm.txFee,
		},
	)
	if err != nil {
		return err
	}

	outs := []*avax.TransferableOutput{}
	if amountSpent := amountsSpent[avaxKey]; amountSpent > service.vm.txFee {
		outs = append(outs, &avax.TransferableOutput{
			Asset: avax.Asset{ID: service.vm.ctx.AVAXAssetID},
			Out: &secp256k1fx.TransferOutput{
				Amt: amountSpent - service.vm.txFee,
				OutputOwners: secp256k1fx.OutputOwners{
					Locktime:  0,
					Threshold: 1,
					Addrs:     []ids.ShortID{changeAddr},
				},
			},
		})
	}

	// Get all UTXOs/keys
	utxos, kc, err := service.vm.LoadUser(args.Username, args.Password, nil)
	if err != nil {
		return err
	}

	ops, nftKeys, err := service.vm.MintNFT(
		utxos,
		kc,
		assetID,
		payloadBytes,
		to,
	)
	if err != nil {
		return err
	}

	tx := Tx{UnsignedTx: &OperationTx{
		BaseTx: BaseTx{BaseTx: avax.BaseTx{
			NetworkID:    service.vm.ctx.NetworkID,
			BlockchainID: service.vm.ctx.ChainID,
			Outs:         outs,
			Ins:          ins,
		}},
		Ops: ops,
	}}
	if err := tx.SignSECP256K1Fx(service.vm.codec, secpKeys); err != nil {
		return err
	}
	if err := tx.SignNFTFx(service.vm.codec, nftKeys); err != nil {
		return err
	}

	txID, err := service.vm.IssueTx(tx.Bytes())
	if err != nil {
		return fmt.Errorf("problem issuing transaction: %w", err)
	}

	reply.TxID = txID
	reply.ChangeAddr, err = service.vm.FormatLocalAddress(changeAddr)
	return err
}

// ImportArgs are arguments for passing into Import requests
type ImportArgs struct {
	// User that controls To
	api.UserPass

	// Chain the funds are coming from
	SourceChain string `json:"sourceChain"`

	// Address receiving the imported AVAX
	To string `json:"to"`
}

// ImportAVAX is a deprecated name for Import.
func (service *Service) ImportAVAX(_ *http.Request, args *ImportArgs, reply *api.JSONTxID) error {
	return service.Import(nil, args, reply)
}

// Import imports an asset to this chain from the P/C-Chain.
// The AVAX must have already been exported from the P/C-Chain.
// Returns the ID of the newly created atomic transaction
func (service *Service) Import(_ *http.Request, args *ImportArgs, reply *api.JSONTxID) error {
	service.vm.ctx.Log.Info("AVM: Import called with username: %s", args.Username)

	chainID, err := service.vm.ctx.BCLookup.Lookup(args.SourceChain)
	if err != nil {
		return fmt.Errorf("problem parsing chainID %q: %w", args.SourceChain, err)
	}

	to, err := service.vm.ParseLocalAddress(args.To)
	if err != nil {
		return fmt.Errorf("problem parsing to address %q: %w", args.To, err)
	}

	utxos, kc, err := service.vm.LoadUser(args.Username, args.Password, nil)
	if err != nil {
		return err
	}

	atomicUTXOs, _, _, err := service.vm.GetAtomicUTXOs(chainID, kc.Addrs, ids.ShortEmpty, ids.Empty, -1)
	if err != nil {
		return fmt.Errorf("problem retrieving user's atomic UTXOs: %w", err)
	}

	amountsSpent, importInputs, importKeys, err := service.vm.SpendAll(atomicUTXOs, kc)
	if err != nil {
		return err
	}

	ins := []*avax.TransferableInput{}
	keys := [][]*crypto.PrivateKeySECP256K1R{}

	avaxKey := service.vm.ctx.AVAXAssetID.Key()
	if amountSpent := amountsSpent[avaxKey]; amountSpent < service.vm.txFee {
		var localAmountsSpent map[[32]byte]uint64
		localAmountsSpent, ins, keys, err = service.vm.Spend(
			utxos,
			kc,
			map[[32]byte]uint64{
				avaxKey: service.vm.txFee - amountSpent,
			},
		)
		if err != nil {
			return err
		}
		for asset, amount := range localAmountsSpent {
			newAmount, err := safemath.Add64(amountsSpent[asset], amount)
			if err != nil {
				return fmt.Errorf("problem calculating required spend amount: %w", err)
			}
			amountsSpent[asset] = newAmount
		}
	}

	// Because we ensured that we had enough inputs for the fee, we can
	// safely just remove it without concern for underflow.
	amountsSpent[avaxKey] -= service.vm.txFee

	keys = append(keys, importKeys...)

	outs := []*avax.TransferableOutput{}
	for asset, amount := range amountsSpent {
		assetID := ids.NewID(asset)
		if amount > 0 {
			outs = append(outs, &avax.TransferableOutput{
				Asset: avax.Asset{ID: assetID},
				Out: &secp256k1fx.TransferOutput{
					Amt: amount,
					OutputOwners: secp256k1fx.OutputOwners{
						Locktime:  0,
						Threshold: 1,
						Addrs:     []ids.ShortID{to},
					},
				},
			})
		}
	}
	avax.SortTransferableOutputs(outs, service.vm.codec)

	tx := Tx{UnsignedTx: &ImportTx{
		BaseTx: BaseTx{BaseTx: avax.BaseTx{
			NetworkID:    service.vm.ctx.NetworkID,
			BlockchainID: service.vm.ctx.ChainID,
			Outs:         outs,
			Ins:          ins,
		}},
		SourceChain: chainID,
		ImportedIns: importInputs,
	}}
	if err := tx.SignSECP256K1Fx(service.vm.codec, keys); err != nil {
		return err
	}

	txID, err := service.vm.IssueTx(tx.Bytes())
	if err != nil {
		return fmt.Errorf("problem issuing transaction: %w", err)
	}

	reply.TxID = txID
	return nil
}

// ExportAVAXArgs are arguments for passing into ExportAVA requests
type ExportAVAXArgs struct {
	// User, password, from addrs, change addr
	api.JSONSpendHeader
	// Amount of nAVAX to send
	Amount json.Uint64 `json:"amount"`

	// ID of the address that will receive the AVAX. This address includes the
	// chainID, which is used to determine what the destination chain is.
	To string `json:"to"`
}

// ExportAVAX sends AVAX from this chain to the P-Chain.
// After this tx is accepted, the AVAX must be imported to the P-chain with an importTx.
// Returns the ID of the newly created atomic transaction
func (service *Service) ExportAVAX(_ *http.Request, args *ExportAVAXArgs, reply *api.JSONTxIDChangeAddr) error {
	return service.Export(nil, &ExportArgs{
		ExportAVAXArgs: *args,
		AssetID:        service.vm.ctx.AVAXAssetID.String(),
	}, reply)
}

// ExportArgs are arguments for passing into ExportAVA requests
type ExportArgs struct {
	ExportAVAXArgs
	AssetID string `json:"assetID"`
}

// Export sends an asset from this chain to the P/C-Chain.
// After this tx is accepted, the AVAX must be imported to the P/C-chain with an importTx.
// Returns the ID of the newly created atomic transaction
func (service *Service) Export(_ *http.Request, args *ExportArgs, reply *api.JSONTxIDChangeAddr) error {
	service.vm.ctx.Log.Info("AVM: Export called with username: %s", args.Username)

	// Parse the asset ID
	assetID, err := service.lookupAssetID(args.AssetID)
	if err != nil {
		return err
	}

	chainID, to, err := service.vm.ParseAddress(args.To)
	if err != nil {
		return err
	}

	if args.Amount == 0 {
		return errInvalidAmount
	}

	// Parse the from addresses
	fromAddrs := ids.ShortSet{}
	for _, addrStr := range args.From {
		addr, err := service.vm.ParseLocalAddress(addrStr)
		if err != nil {
			return fmt.Errorf("couldn't parse 'from' address %s: %w", addrStr, err)
		}
		fromAddrs.Add(addr)
	}

	// Get the UTXOs/keys for the from addresses
	utxos, kc, err := service.vm.LoadUser(args.Username, args.Password, fromAddrs)
	if err != nil {
		return err
	}

	// Parse the change address.
	if len(kc.Keys) == 0 {
		return errNoKeys
	}
	changeAddr, err := service.selectChangeAddr(kc.Keys[0].PublicKey().Address(), args.ChangeAddr)
	if err != nil {
		return err
	}

	amounts := map[[32]byte]uint64{}
	avaxKey := service.vm.ctx.AVAXAssetID.Key()
	if assetID.Equals(service.vm.ctx.AVAXAssetID) {
		amountWithFee, err := safemath.Add64(uint64(args.Amount), service.vm.txFee)
		if err != nil {
			return fmt.Errorf("problem calculating required spend amount: %w", err)
		}
		amounts[avaxKey] = amountWithFee
	} else {
		amounts[avaxKey] = service.vm.txFee
		amounts[assetID.Key()] = uint64(args.Amount)
	}

	amountsSpent, ins, keys, err := service.vm.Spend(utxos, kc, amounts)
	if err != nil {
		return err
	}

	exportOuts := []*avax.TransferableOutput{{
		Asset: avax.Asset{ID: assetID},
		Out: &secp256k1fx.TransferOutput{
			Amt: uint64(args.Amount),
			OutputOwners: secp256k1fx.OutputOwners{
				Locktime:  0,
				Threshold: 1,
				Addrs:     []ids.ShortID{to},
			},
		},
	}}

	outs := []*avax.TransferableOutput{}
	for assetKey, amountSpent := range amountsSpent {
		amountToSend := amounts[assetKey]
		if amountSpent > amountToSend {
			outs = append(outs, &avax.TransferableOutput{
				Asset: avax.Asset{ID: ids.NewID(assetKey)},
				Out: &secp256k1fx.TransferOutput{
					Amt: amountSpent - amountToSend,
					OutputOwners: secp256k1fx.OutputOwners{
						Locktime:  0,
						Threshold: 1,
						Addrs:     []ids.ShortID{changeAddr},
					},
				},
			})
		}
	}
	avax.SortTransferableOutputs(outs, service.vm.codec)

	tx := Tx{UnsignedTx: &ExportTx{
		BaseTx: BaseTx{BaseTx: avax.BaseTx{
			NetworkID:    service.vm.ctx.NetworkID,
			BlockchainID: service.vm.ctx.ChainID,
			Outs:         outs,
			Ins:          ins,
		}},
		DestinationChain: chainID,
		ExportedOuts:     exportOuts,
	}}
	if err := tx.SignSECP256K1Fx(service.vm.codec, keys); err != nil {
		return err
	}

	txID, err := service.vm.IssueTx(tx.Bytes())
	if err != nil {
		return fmt.Errorf("problem issuing transaction: %w", err)
	}

	reply.TxID = txID
	reply.ChangeAddr, err = service.vm.FormatLocalAddress(changeAddr)
	return err
}

// selectChangeAddr returns the change address to be used for [kc] when [changeAddr] is given
// as the optional change address argument
func (service *Service) selectChangeAddr(defaultAddr ids.ShortID, changeAddr string) (ids.ShortID, error) {
	if changeAddr == "" {
		return defaultAddr, nil
	}

	addr, err := service.vm.ParseLocalAddress(changeAddr)
	if err != nil {
		return ids.ShortID{}, fmt.Errorf("couldn't parse changeAddr: %w", err)
	}
	return addr, nil
}

// lookupAssetID looks for an ID aliased by [asset] and if it fails
// attempts to parse [asset] into an ID
func (service *Service) lookupAssetID(asset string) (ids.ID, error) {
	assetID, err := service.vm.Lookup(asset)
	if err != nil {
		assetID, err = ids.FromString(asset)
		if err != nil {
			return ids.ID{}, fmt.Errorf("asset '%s' not found", asset)
		}
	}
	return assetID, nil
}<|MERGE_RESOLUTION|>--- conflicted
+++ resolved
@@ -58,11 +58,7 @@
 }
 
 // IssueTx attempts to issue a transaction into consensus
-<<<<<<< HEAD
-func (service *Service) IssueTx(r *http.Request, args *api.FormattedTx, reply *api.JsonTxID) error {
-=======
-func (service *Service) IssueTx(r *http.Request, args *FormattedTx, reply *api.JSONTxID) error {
->>>>>>> 4cc768a7
+func (service *Service) IssueTx(r *http.Request, args *api.FormattedTx, reply *api.JSONTxID) error {
 	service.vm.ctx.Log.Info("AVM: IssueTx called with %s", args.Tx)
 
 	encoding, err := service.vm.encodingManager.GetEncoding(args.Encoding)
@@ -105,11 +101,7 @@
 }
 
 // GetTx returns the specified transaction
-<<<<<<< HEAD
 func (service *Service) GetTx(r *http.Request, args *api.GetTxArgs, reply *api.FormattedTx) error {
-=======
-func (service *Service) GetTx(r *http.Request, args *api.JSONTxID, reply *FormattedTx) error {
->>>>>>> 4cc768a7
 	service.vm.ctx.Log.Info("AVM: GetTx called with %s", args.TxID)
 
 	if args.TxID.IsZero() {
@@ -1439,18 +1431,11 @@
 
 // MintNFTArgs are arguments for passing into MintNFT requests
 type MintNFTArgs struct {
-<<<<<<< HEAD
-	api.JsonSpendHeader        // User, password, from addrs, change addr
+	api.JSONSpendHeader        // User, password, from addrs, change addr
 	AssetID             string `json:"assetID"`
 	Payload             string `json:"payload"`
 	To                  string `json:"to"`
 	Encoding            string `json:"encoding"`
-=======
-	api.JSONSpendHeader                 // User, password, from addrs, change addr
-	AssetID             string          `json:"assetID"`
-	Payload             formatting.CB58 `json:"payload"`
-	To                  string          `json:"to"`
->>>>>>> 4cc768a7
 }
 
 // MintNFT issues a MintNFT transaction and returns the ID of the newly created transaction
