--- conflicted
+++ resolved
@@ -113,19 +113,11 @@
 	uniqueTxs cache.Deduplicator
 }
 
-<<<<<<< HEAD
-func (vm *VM) Connected(context.Context, ids.NodeID, *version.Application) error {
-	return nil
-}
-
-func (vm *VM) Disconnected(context.Context, ids.NodeID) error {
-=======
-func (*VM) Connected(ids.NodeID, *version.Application) error {
-	return nil
-}
-
-func (*VM) Disconnected(ids.NodeID) error {
->>>>>>> 27203928
+func (*VM) Connected(context.Context, ids.NodeID, *version.Application) error {
+	return nil
+}
+
+func (*VM) Disconnected(context.Context, ids.NodeID) error {
 	return nil
 }
 
@@ -301,11 +293,7 @@
 	return vm.baseDB.Close()
 }
 
-<<<<<<< HEAD
-func (vm *VM) Version(context.Context) (string, error) {
-=======
-func (*VM) Version() (string, error) {
->>>>>>> 27203928
+func (*VM) Version(context.Context) (string, error) {
 	return version.Current.String(), nil
 }
 
@@ -337,11 +325,7 @@
 	}, err
 }
 
-<<<<<<< HEAD
-func (vm *VM) CreateStaticHandlers(context.Context) (map[string]*common.HTTPHandler, error) {
-=======
-func (*VM) CreateStaticHandlers() (map[string]*common.HTTPHandler, error) {
->>>>>>> 27203928
+func (*VM) CreateStaticHandlers(context.Context) (map[string]*common.HTTPHandler, error) {
 	newServer := rpc.NewServer()
 	codec := json.NewCodec()
 	newServer.RegisterCodec(codec, "application/json")
