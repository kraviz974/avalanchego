--- conflicted
+++ resolved
@@ -7,7 +7,6 @@
 	"math"
 	"strings"
 	"testing"
-	"time"
 
 	"github.com/stretchr/testify/require"
 
@@ -31,10 +30,6 @@
 	feeConfig = config.Config{
 		TxFee:            2,
 		CreateAssetTxFee: 3,
-<<<<<<< HEAD
-		DurangoTime:      time.Time{},
-=======
->>>>>>> 0cd1353e
 		EUpgradeTime:     mockable.MaxTime,
 	}
 )
