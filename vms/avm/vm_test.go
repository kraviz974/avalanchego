--- conflicted
+++ resolved
@@ -19,10 +19,7 @@
 	"github.com/ava-labs/avalanchego/snow/snowtest"
 	"github.com/ava-labs/avalanchego/utils/constants"
 	"github.com/ava-labs/avalanchego/utils/crypto/secp256k1"
-<<<<<<< HEAD
 	"github.com/ava-labs/avalanchego/utils/units"
-=======
->>>>>>> 3f493ae1
 	"github.com/ava-labs/avalanchego/vms/avm/txs"
 	"github.com/ava-labs/avalanchego/vms/components/avax"
 	"github.com/ava-labs/avalanchego/vms/components/verify"
@@ -117,9 +114,7 @@
 func TestIssueTx(t *testing.T) {
 	require := require.New(t)
 
-	env := setup(t, &envConfig{
-		fork: latest,
-	})
+	env := setup(t, &envConfig{fork: latest})
 	env.vm.ctx.Lock.Unlock()
 
 	tx := newTx(t, env.genesisBytes, env.vm.ctx.ChainID, env.vm.parser, "AVAX")
@@ -130,29 +125,17 @@
 func TestIssueNFT(t *testing.T) {
 	require := require.New(t)
 
-	env := setup(t, &envConfig{
-		fork: latest,
-	})
+	env := setup(t, &envConfig{fork: latest})
 	env.vm.ctx.Lock.Unlock()
 
 	var (
 		key = keys[0]
-<<<<<<< HEAD
-		kc  = secp256k1fx.NewKeychain()
-	)
-	kc.Add(key)
-
-	// Create the asset
-	initialStates := map[uint32][]verify.State{
-		uint32(1): {
-=======
 		kc  = secp256k1fx.NewKeychain(key)
 	)
 
 	// Create the asset
 	initialStates := map[uint32][]verify.State{
 		1: {
->>>>>>> 3f493ae1
 			&nftfx.MintOutput{
 				GroupID: 1,
 				OutputOwners: secp256k1fx.OutputOwners{
@@ -163,12 +146,8 @@
 		},
 	}
 
-<<<<<<< HEAD
 	createAssetTx, _, err := buildCreateAssetTx(
 		env.service.txBuilderBackend,
-=======
-	createAssetTx, err := env.txBuilder.CreateAssetTx(
->>>>>>> 3f493ae1
 		"Team Rocket", // name
 		"TR",          // symbol
 		0,             // denomination
@@ -180,13 +159,8 @@
 	issueAndAccept(require, env.vm, env.issuer, createAssetTx)
 
 	// Mint the NFT
-<<<<<<< HEAD
-	env.service.txBuilderBackend.ResetAddresses(kc.Addresses())
 	mintNFTTx, err := mintNFT(
 		env.service.txBuilderBackend,
-=======
-	mintNFTTx, err := env.txBuilder.MintNFT(
->>>>>>> 3f493ae1
 		createAssetTx.ID(),
 		[]byte{'h', 'e', 'l', 'l', 'o'}, // payload
 		[]*secp256k1fx.OutputOwners{{
@@ -211,13 +185,8 @@
 	)
 	require.NoError(err)
 
-<<<<<<< HEAD
-	env.service.txBuilderBackend.ResetAddresses(kc.Addresses())
 	transferNFTTx, err := buildOperation(
 		env.service.txBuilderBackend,
-=======
-	transferNFTTx, err := env.txBuilder.Operation(
->>>>>>> 3f493ae1
 		transferOp,
 		kc,
 		key.Address(),
@@ -241,22 +210,12 @@
 
 	var (
 		key = keys[0]
-<<<<<<< HEAD
-		kc  = secp256k1fx.NewKeychain()
-	)
-	kc.Add(key)
-
-	// create the asset
-	initialStates := map[uint32][]verify.State{
-		uint32(2): {
-=======
 		kc  = secp256k1fx.NewKeychain(key)
 	)
 
 	// create the asset
 	initialStates := map[uint32][]verify.State{
 		2: {
->>>>>>> 3f493ae1
 			&propertyfx.MintOutput{
 				OutputOwners: secp256k1fx.OutputOwners{
 					Threshold: 1,
@@ -266,12 +225,8 @@
 		},
 	}
 
-<<<<<<< HEAD
 	createAssetTx, _, err := buildCreateAssetTx(
 		env.service.txBuilderBackend,
-=======
-	createAssetTx, err := env.txBuilder.CreateAssetTx(
->>>>>>> 3f493ae1
 		"Team Rocket", // name
 		"TR",          // symbol
 		0,             // denomination
@@ -303,13 +258,8 @@
 		},
 	}
 
-<<<<<<< HEAD
-	env.service.txBuilderBackend.ResetAddresses(kc.Addresses())
 	mintPropertyTx, err := buildOperation(
 		env.service.txBuilderBackend,
-=======
-	mintPropertyTx, err := env.txBuilder.Operation(
->>>>>>> 3f493ae1
 		[]*txs.Operation{mintPropertyOp},
 		kc,
 		key.Address(),
@@ -327,13 +277,8 @@
 		Op: &propertyfx.BurnOperation{Input: secp256k1fx.Input{}},
 	}
 
-<<<<<<< HEAD
-	env.service.txBuilderBackend.ResetAddresses(kc.Addresses())
 	burnPropertyTx, err := buildOperation(
 		env.service.txBuilderBackend,
-=======
-	burnPropertyTx, err := env.txBuilder.Operation(
->>>>>>> 3f493ae1
 		[]*txs.Operation{burnPropertyOp},
 		kc,
 		key.Address(),
@@ -368,35 +313,19 @@
 	// send second asset
 	var (
 		key = keys[0]
-<<<<<<< HEAD
-		kc  = secp256k1fx.NewKeychain()
-=======
 		kc  = secp256k1fx.NewKeychain(key)
->>>>>>> 3f493ae1
 
 		feeAssetCreateTx = getCreateTxFromGenesisTest(t, env.genesisBytes, feeAssetName)
 		createTx         = getCreateTxFromGenesisTest(t, env.genesisBytes, otherAssetName)
 	)
-<<<<<<< HEAD
-	kc.Add(key)
-
-	env.service.txBuilderBackend.ResetAddresses(kc.Addresses())
 	expectedFee := 100 * units.MicroAvax
 	tx, _, err := buildBaseTx(
 		env.service.txBuilderBackend,
-=======
-
-	tx, err := env.txBuilder.BaseTx(
->>>>>>> 3f493ae1
 		[]*avax.TransferableOutput{
 			{ // fee asset
 				Asset: avax.Asset{ID: feeAssetCreateTx.ID()},
 				Out: &secp256k1fx.TransferOutput{
-<<<<<<< HEAD
 					Amt: startBalance - expectedFee,
-=======
-					Amt: startBalance - env.vm.TxFee,
->>>>>>> 3f493ae1
 					OutputOwners: secp256k1fx.OutputOwners{
 						Threshold: 1,
 						Addrs:     []ids.ShortID{key.PublicKey().Address()},
@@ -406,11 +335,7 @@
 			{ // issued asset
 				Asset: avax.Asset{ID: createTx.ID()},
 				Out: &secp256k1fx.TransferOutput{
-<<<<<<< HEAD
 					Amt: startBalance - expectedFee,
-=======
-					Amt: startBalance - env.vm.TxFee,
->>>>>>> 3f493ae1
 					OutputOwners: secp256k1fx.OutputOwners{
 						Threshold: 1,
 						Addrs:     []ids.ShortID{key.PublicKey().Address()},
@@ -427,9 +352,7 @@
 }
 
 func TestVMFormat(t *testing.T) {
-	env := setup(t, &envConfig{
-		fork: latest,
-	})
+	env := setup(t, &envConfig{fork: latest})
 	defer env.vm.ctx.Lock.Unlock()
 
 	tests := []struct {
@@ -462,28 +385,15 @@
 
 	var (
 		key = keys[0]
-<<<<<<< HEAD
-		kc  = secp256k1fx.NewKeychain()
-	)
-	kc.Add(key)
-
-	env.service.txBuilderBackend.ResetAddresses(kc.Addresses())
+		kc  = secp256k1fx.NewKeychain(key)
+	)
+
 	firstTx, _, err := buildBaseTx(
 		env.service.txBuilderBackend,
 		[]*avax.TransferableOutput{{
 			Asset: avax.Asset{ID: env.genesisTx.ID()},
 			Out: &secp256k1fx.TransferOutput{
 				Amt: startBalance / 2,
-=======
-		kc  = secp256k1fx.NewKeychain(key)
-	)
-
-	firstTx, err := env.txBuilder.BaseTx(
-		[]*avax.TransferableOutput{{
-			Asset: avax.Asset{ID: env.genesisTx.ID()},
-			Out: &secp256k1fx.TransferOutput{
-				Amt: startBalance - env.vm.TxFee,
->>>>>>> 3f493ae1
 				OutputOwners: secp256k1fx.OutputOwners{
 					Threshold: 1,
 					Addrs:     []ids.ShortID{key.PublicKey().Address()},
@@ -543,33 +453,18 @@
 func TestIssueImportTx(t *testing.T) {
 	require := require.New(t)
 
-	env := setup(t, &envConfig{
-<<<<<<< HEAD
-		fork: latest,
-=======
-		fork: durango,
->>>>>>> 3f493ae1
-	})
+	env := setup(t, &envConfig{fork: latest})
 	defer env.vm.ctx.Lock.Unlock()
 
 	peerSharedMemory := env.sharedMemory.NewSharedMemory(constants.PlatformChainID)
 
 	genesisTx := getCreateTxFromGenesisTest(t, env.genesisBytes, "AVAX")
-<<<<<<< HEAD
 
 	var (
 		key     = keys[0]
-		keyAddr = key.PublicKey().Address()
-		kc      = secp256k1fx.NewKeychain()
-
-=======
-	avaxID := genesisTx.ID()
-
-	var (
-		key = keys[0]
-		kc  = secp256k1fx.NewKeychain(key)
-
->>>>>>> 3f493ae1
+		kc      = secp256k1fx.NewKeychain(key)
+		keyAddr = key.Address()
+
 		utxoID = avax.UTXOID{
 			TxID: ids.ID{
 				0x0f, 0x2f, 0x4f, 0x6f, 0x8e, 0xae, 0xce, 0xee,
@@ -578,10 +473,7 @@
 				0x09, 0x29, 0x49, 0x69, 0x88, 0xa8, 0xc8, 0xe8,
 			},
 		}
-<<<<<<< HEAD
 		avaxID       = genesisTx.ID()
-=======
->>>>>>> 3f493ae1
 		txAssetID    = avax.Asset{ID: avaxID}
 		importedUtxo = &avax.UTXO{
 			UTXOID: utxoID,
@@ -595,10 +487,6 @@
 			},
 		}
 	)
-<<<<<<< HEAD
-	kc.Add(key)
-=======
->>>>>>> 3f493ae1
 
 	// Provide the platform UTXO:
 	utxoBytes, err := env.vm.parser.Codec().Marshal(txs.CodecVersion, importedUtxo)
@@ -617,13 +505,8 @@
 		},
 	}))
 
-<<<<<<< HEAD
-	env.service.txBuilderBackend.ResetAddresses(kc.Addresses())
 	tx, err := buildImportTx(
 		env.service.txBuilderBackend,
-=======
-	tx, err := env.txBuilder.ImportTx(
->>>>>>> 3f493ae1
 		constants.PlatformChainID, // source chain
 		key.Address(),
 		kc,
@@ -649,11 +532,7 @@
 	require := require.New(t)
 
 	env := setup(t, &envConfig{
-<<<<<<< HEAD
 		fork:          latest,
-=======
-		fork:          durango,
->>>>>>> 3f493ae1
 		notLinearized: true,
 	})
 	defer env.vm.ctx.Lock.Unlock()
@@ -672,7 +551,6 @@
 	}
 
 	txAssetID := avax.Asset{ID: avaxID}
-<<<<<<< HEAD
 	tx := &txs.Tx{
 		Unsigned: &txs.ImportTx{
 			BaseTx: txs.BaseTx{BaseTx: avax.BaseTx{
@@ -686,19 +564,6 @@
 							Threshold: 1,
 							Addrs:     []ids.ShortID{keys[0].PublicKey().Address()},
 						},
-=======
-	tx := &txs.Tx{Unsigned: &txs.ImportTx{
-		BaseTx: txs.BaseTx{BaseTx: avax.BaseTx{
-			NetworkID:    constants.UnitTestID,
-			BlockchainID: env.vm.ctx.XChainID,
-			Outs: []*avax.TransferableOutput{{
-				Asset: txAssetID,
-				Out: &secp256k1fx.TransferOutput{
-					Amt: 10,
-					OutputOwners: secp256k1fx.OutputOwners{
-						Threshold: 1,
-						Addrs:     []ids.ShortID{keys[0].PublicKey().Address()},
->>>>>>> 3f493ae1
 					},
 				}},
 			}},
@@ -743,13 +608,7 @@
 func TestIssueExportTx(t *testing.T) {
 	require := require.New(t)
 
-<<<<<<< HEAD
-	env := setup(t, &envConfig{
-		fork: latest,
-	})
-=======
-	env := setup(t, &envConfig{fork: durango})
->>>>>>> 3f493ae1
+	env := setup(t, &envConfig{fork: latest})
 	defer env.vm.ctx.Lock.Unlock()
 
 	genesisTx := getCreateTxFromGenesisTest(t, env.genesisBytes, "AVAX")
@@ -757,32 +616,17 @@
 	var (
 		avaxID     = genesisTx.ID()
 		key        = keys[0]
-<<<<<<< HEAD
-		kc         = secp256k1fx.NewKeychain()
-=======
 		kc         = secp256k1fx.NewKeychain(key)
->>>>>>> 3f493ae1
 		to         = key.PublicKey().Address()
 		changeAddr = to
 	)
 
-<<<<<<< HEAD
-	kc.Add(key)
-
-	env.service.txBuilderBackend.ResetAddresses(kc.Addresses())
 	tx, _, err := buildExportTx(
 		env.service.txBuilderBackend,
 		constants.PlatformChainID,
 		to, // to
 		avaxID,
 		5000,
-=======
-	tx, err := env.txBuilder.ExportTx(
-		constants.PlatformChainID,
-		to, // to
-		avaxID,
-		startBalance-env.vm.TxFee,
->>>>>>> 3f493ae1
 		kc,
 		changeAddr,
 	)
@@ -823,9 +667,7 @@
 func TestClearForceAcceptedExportTx(t *testing.T) {
 	require := require.New(t)
 
-	env := setup(t, &envConfig{
-		fork: latest,
-	})
+	env := setup(t, &envConfig{fork: latest})
 	defer env.vm.ctx.Lock.Unlock()
 
 	genesisTx := getCreateTxFromGenesisTest(t, env.genesisBytes, "AVAX")
@@ -834,19 +676,10 @@
 		avaxID     = genesisTx.ID()
 		assetID    = avax.Asset{ID: avaxID}
 		key        = keys[0]
-<<<<<<< HEAD
-		kc         = secp256k1fx.NewKeychain()
-=======
 		kc         = secp256k1fx.NewKeychain(key)
->>>>>>> 3f493ae1
 		to         = key.PublicKey().Address()
 		changeAddr = to
 	)
-
-<<<<<<< HEAD
-	kc.Add(key)
-
-	env.service.txBuilderBackend.ResetAddresses(kc.Addresses())
 
 	expectedFee := uint64(7975)
 	tx, _, err := buildExportTx(
@@ -855,13 +688,6 @@
 		to, // to
 		avaxID,
 		startBalance-expectedFee,
-=======
-	tx, err := env.txBuilder.ExportTx(
-		constants.PlatformChainID,
-		to, // to
-		avaxID,
-		startBalance-env.vm.TxFee,
->>>>>>> 3f493ae1
 		kc,
 		changeAddr,
 	)
