--- conflicted
+++ resolved
@@ -41,16 +41,11 @@
 	return []byte(n.buf)
 }
 
-<<<<<<< HEAD
 func (n NodeID) String() string {
 	// We assume that the maximum size of a byte slice that
 	// can be stringified is at least the length of an ID
 	str, _ := cb58.Encode([]byte(n.buf))
 	return NodeIDPrefix + str
-=======
-func (id NodeID) MarshalJSON() ([]byte, error) {
-	return []byte(`"` + id.String() + `"`), nil
->>>>>>> e26d9c9f
 }
 
 func (n NodeID) MarshalJSON() ([]byte, error) {
@@ -84,13 +79,8 @@
 	return n.UnmarshalJSON(text)
 }
 
-<<<<<<< HEAD
-func (n NodeID) Less(other NodeID) bool {
-	return n.buf < other.buf
-=======
-func (id NodeID) Compare(other NodeID) int {
-	return bytes.Compare(id[:], other[:])
->>>>>>> e26d9c9f
+func (n NodeID) Compare(other NodeID) int {
+	return strings.Compare(n.buf, other.buf)
 }
 
 func ToNodeID(src []byte) (NodeID, error) {
