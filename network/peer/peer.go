// Copyright (C) 2019-2022, Ava Labs, Inc. All rights reserved.
// See the file LICENSE for licensing terms.

package peer

import (
	"bufio"
	"context"
	"crypto/x509"
	"errors"
	"io"
	"math"
	"net"
	"sync"
	"sync/atomic"
	"time"

	"go.uber.org/zap"

	"github.com/ava-labs/avalanchego/ids"
	"github.com/ava-labs/avalanchego/message"
	"github.com/ava-labs/avalanchego/utils"
	"github.com/ava-labs/avalanchego/utils/constants"
	"github.com/ava-labs/avalanchego/utils/ips"
	"github.com/ava-labs/avalanchego/utils/json"
	"github.com/ava-labs/avalanchego/utils/wrappers"
	"github.com/ava-labs/avalanchego/version"

	p2ppb "github.com/ava-labs/avalanchego/proto/pb/p2p"
)

var (
	errClosed = errors.New("closed")

	_ Peer = (*peer)(nil)
)

// Peer encapsulates all of the functionality required to send and receive
// messages with a remote peer.
type Peer interface {
	// ID returns the nodeID of the remote peer.
	ID() ids.NodeID

	// Cert returns the certificate that the remote peer is using to
	// authenticate their messages.
	Cert() *x509.Certificate

	// LastSent returns the last time a message was sent to the peer.
	LastSent() time.Time

	// LastReceived returns the last time a message was received from the peer.
	LastReceived() time.Time

	// Ready returns true if the peer has finished the p2p handshake and is
	// ready to send and receive messages.
	Ready() bool

	// AwaitReady will block until the peer has finished the p2p handshake. If
	// the context is cancelled or the peer starts closing, then an error will
	// be returned.
	AwaitReady(ctx context.Context) error

	// Info returns a description of the state of this peer. It should only be
	// called after [Ready] returns true.
	Info() Info

	// IP returns the claimed IP and signature provided by this peer during the
	// handshake. It should only be called after [Ready] returns true.
	IP() *SignedIP

	// Version returns the claimed node version this peer is running. It should
	// only be called after [Ready] returns true.
	Version() *version.Application

	// TrackedSubnets returns the subnets this peer is running. It should only
	// be called after [Ready] returns true.
	TrackedSubnets() ids.Set

	// ObservedUptime returns the local node's uptime according to the peer. The
	// value ranges from [0, 100]. It should only be called after [Ready]
	// returns true.
	ObservedUptime() uint32

	// Send attempts to send [msg] to the peer. The peer takes ownership of
	// [msg] for reference counting. This returns false if the message is
	// guaranteed not to be delivered to the peer.
	Send(ctx context.Context, msg message.OutboundMessage) bool

	// StartSendPeerList attempts to send a PeerList message to this peer on
	// this peer's gossip routine. It is not guaranteed that a PeerList will be
	// sent.
	StartSendPeerList()

	// StartClose will begin shutting down the peer. It will not block.
	StartClose()

	// Closed returns true once the peer has been fully shutdown. It is
	// guaranteed that no more messages will be received by this peer once this
	// returns true.
	Closed() bool

	// AwaitClosed will block until the peer has been fully shutdown. If the
	// context is cancelled, then an error will be returned.
	AwaitClosed(ctx context.Context) error
}

type peer struct {
	*Config

	// the connection object that is used to read/write messages from
	conn net.Conn

	// [cert] is this peer's certificate, specifically the leaf of the
	// certificate chain they provided.
	cert *x509.Certificate

	// node ID of this peer.
	id ids.NodeID

	// queue of messages to send to this peer.
	messageQueue MessageQueue

	// ip is the claimed IP the peer gave us in the Version message.
	ip *SignedIP
	// version is the claimed version the peer is running that we received in
	// the Version message.
	version *version.Application
	// trackedSubnets is the subset of subnetIDs the peer sent us in the Version
	// message that we are also tracking.
	trackedSubnets ids.Set

	observedUptimeLock sync.RWMutex
	// [observedUptimeLock] must be held while accessing [observedUptime]
	observedUptime uint32

	// True if this peer has sent us a valid Version message and
	// is running a compatible version.
	// Only modified on the connection's reader routine.
	gotVersion utils.AtomicBool

	// True if the peer:
	// * Has sent us a Version message
	// * Has sent us a PeerList message
	// * Is running a compatible version
	// Only modified on the connection's reader routine.
	finishedHandshake utils.AtomicBool

	// onFinishHandshake is closed when the peer finishes the p2p handshake.
	onFinishHandshake chan struct{}

	// numExecuting is the number of goroutines this peer is currently using
	numExecuting     int64
	startClosingOnce sync.Once
	// onClosingCtx is canceled when the peer starts closing
	onClosingCtx context.Context
	// onClosingCtxCancel cancels onClosingCtx
	onClosingCtxCancel func()

	// onClosed is closed when the peer is closed
	onClosed chan struct{}

	// Unix time of the last message sent and received respectively
	// Must only be accessed atomically
	lastSent, lastReceived int64

	// peerListChan signals that we should attempt to send a PeerList to this
	// peer
	peerListChan chan struct{}
}

// Start a new peer instance.
//
// Invariant: There must only be one peer running at a time with a reference to
// the same [config.InboundMsgThrottler].
func Start(
	config *Config,
	conn net.Conn,
	cert *x509.Certificate,
	id ids.NodeID,
	messageQueue MessageQueue,
) Peer {
	onClosingCtx, onClosingCtxCancel := context.WithCancel(context.Background())
	p := &peer{
		Config:             config,
		conn:               conn,
		cert:               cert,
		id:                 id,
		messageQueue:       messageQueue,
		onFinishHandshake:  make(chan struct{}),
		numExecuting:       3,
		onClosingCtx:       onClosingCtx,
		onClosingCtxCancel: onClosingCtxCancel,
		onClosed:           make(chan struct{}),
		peerListChan:       make(chan struct{}, 1),
	}

	// We add the peer to our gossip tracker before the handshake starts because
	// a PeerList message (which depends on the gossip tracker's info) is sent
	// as part of the handshake.
	p.GossipTracker.StartTrackingPeer(id)

	go p.readMessages()
	go p.writeMessages()
	go p.sendNetworkMessages()

	return p
}

func (p *peer) ID() ids.NodeID {
	return p.id
}

func (p *peer) Cert() *x509.Certificate {
	return p.cert
}

func (p *peer) LastSent() time.Time {
	return time.Unix(
		atomic.LoadInt64(&p.lastSent),
		0,
	)
}

func (p *peer) LastReceived() time.Time {
	return time.Unix(
		atomic.LoadInt64(&p.lastReceived),
		0,
	)
}

func (p *peer) Ready() bool {
	return p.finishedHandshake.GetValue()
}

func (p *peer) AwaitReady(ctx context.Context) error {
	select {
	case <-p.onFinishHandshake:
		return nil
	case <-p.onClosed:
		return errClosed
	case <-ctx.Done():
		return ctx.Err()
	}
}

func (p *peer) Info() Info {
	publicIPStr := ""
	if !p.ip.IP.IP.IsZero() {
		publicIPStr = p.ip.IP.IP.String()
	}
	return Info{
		IP:             p.conn.RemoteAddr().String(),
		PublicIP:       publicIPStr,
		ID:             p.id,
		Version:        p.version.String(),
		LastSent:       time.Unix(atomic.LoadInt64(&p.lastSent), 0),
		LastReceived:   time.Unix(atomic.LoadInt64(&p.lastReceived), 0),
		ObservedUptime: json.Uint32(p.ObservedUptime()),
		TrackedSubnets: p.trackedSubnets.List(),
	}
}

func (p *peer) IP() *SignedIP {
	return p.ip
}

func (p *peer) Version() *version.Application {
	return p.version
}

func (p *peer) TrackedSubnets() ids.Set {
	return p.trackedSubnets
}

func (p *peer) ObservedUptime() uint32 {
	p.observedUptimeLock.RLock()
	uptime := p.observedUptime
	p.observedUptimeLock.RUnlock()
	return uptime
}

func (p *peer) Send(ctx context.Context, msg message.OutboundMessage) bool {
	return p.messageQueue.Push(ctx, msg)
}

func (p *peer) StartSendPeerList() {
	select {
	case p.peerListChan <- struct{}{}:
	default:
	}
}

func (p *peer) StartClose() {
	p.startClosingOnce.Do(func() {
		if err := p.conn.Close(); err != nil {
			p.Log.Debug("failed to close connection",
				zap.Stringer("nodeID", p.id),
				zap.Error(err),
			)
		}

		p.messageQueue.Close()
		p.onClosingCtxCancel()
	})
}

func (p *peer) Closed() bool {
	select {
	case _, ok := <-p.onClosed:
		return !ok
	default:
		return false
	}
}

func (p *peer) AwaitClosed(ctx context.Context) error {
	select {
	case <-p.onClosed:
		return nil
	case <-ctx.Done():
		return ctx.Err()
	}
}

// close should be called at the end of each goroutine that has been spun up.
// When the last goroutine is exiting, the peer will be marked as closed.
func (p *peer) close() {
	if atomic.AddInt64(&p.numExecuting, -1) != 0 {
		return
	}

	p.GossipTracker.StopTrackingPeer(p.id)

	p.Network.Disconnected(p.id)
	close(p.onClosed)
}

// Read and handle messages from this peer.
// When this method returns, the connection is closed.
func (p *peer) readMessages() {
	// Track this node with the inbound message throttler.
	p.InboundMsgThrottler.AddNode(p.id)
	defer func() {
		p.InboundMsgThrottler.RemoveNode(p.id)
		p.StartClose()
		p.close()
	}()

	// Continuously read and handle messages from this peer.
	reader := bufio.NewReaderSize(p.conn, p.Config.ReadBufferSize)
	msgLenBytes := make([]byte, wrappers.IntLen)
	for {
		// Time out and close connection if we can't read the message length
		if err := p.conn.SetReadDeadline(p.nextTimeout()); err != nil {
			p.Log.Verbo("error setting the connection read timeout",
				zap.Stringer("nodeID", p.id),
				zap.Error(err),
			)
			return
		}

		// Read the message length
		if _, err := io.ReadFull(reader, msgLenBytes); err != nil {
			p.Log.Verbo("error reading message",
				zap.Stringer("nodeID", p.id),
				zap.Error(err),
			)
			return
		}

		// Parse the message length
		msgLen, err := readMsgLen(msgLenBytes, constants.DefaultMaxMessageSize)
		if err != nil {
			p.Log.Verbo("error reading message length",
				zap.Stringer("nodeID", p.id),
				zap.Error(err),
			)
			return
		}

		// Wait until the throttler says we can proceed to read the message.
		//
		// Invariant: When done processing this message, onFinishedHandling() is
		// called exactly once. If this is not honored, the message throttler
		// will leak until no new messages can be read. You can look at message
		// throttler metrics to verify that there is no leak.
		//
		// Invariant: There must only be one call to Acquire at any given time
		// with the same nodeID. In this package, only this goroutine ever
		// performs Acquire. Additionally, we ensure that this goroutine has
		// exited before calling [Network.Disconnected] to guarantee that there
		// can't be multiple instances of this goroutine running over different
		// peer instances.
		onFinishedHandling := p.InboundMsgThrottler.Acquire(
			p.onClosingCtx,
			uint64(msgLen),
			p.id,
		)

		// If the peer is shutting down, there's no need to read the message.
		if err := p.onClosingCtx.Err(); err != nil {
			onFinishedHandling()
			return
		}

		// Time out and close connection if we can't read message
		if err := p.conn.SetReadDeadline(p.nextTimeout()); err != nil {
			p.Log.Verbo("error setting the connection read timeout",
				zap.Stringer("nodeID", p.id),
				zap.Error(err),
			)
			onFinishedHandling()
			return
		}

		// Read the message
		msgBytes := make([]byte, msgLen)
		if _, err := io.ReadFull(reader, msgBytes); err != nil {
			p.Log.Verbo("error reading message",
				zap.Stringer("nodeID", p.id),
				zap.Error(err),
			)
			onFinishedHandling()
			return
		}

		// Track the time it takes from now until the time the message is
		// handled (in the event this message is handled at the network level)
		// or the time the message is handed to the router (in the event this
		// message is not handled at the network level.)
		// [p.CPUTracker.StopProcessing] must be called when this loop iteration is
		// finished.
		p.ResourceTracker.StartProcessing(p.id, p.Clock.Time())

		p.Log.Verbo("parsing message",
			zap.Stringer("nodeID", p.id),
			zap.Binary("messageBytes", msgBytes),
		)

		// Parse the message
		msg, err := p.MessageCreator.Parse(msgBytes, p.id, onFinishedHandling)
		if err != nil {
			p.Log.Verbo("failed to parse message",
				zap.Stringer("nodeID", p.id),
				zap.Binary("messageBytes", msgBytes),
				zap.Error(err),
			)

			p.Metrics.FailedToParse.Inc()

			// Couldn't parse the message. Read the next one.
			onFinishedHandling()
			p.ResourceTracker.StopProcessing(p.id, p.Clock.Time())
			continue
		}

		now := p.Clock.Time().Unix()
		atomic.StoreInt64(&p.Config.LastReceived, now)
		atomic.StoreInt64(&p.lastReceived, now)
		p.Metrics.Received(msg, msgLen)

		// Handle the message. Note that when we are done handling this message,
		// we must call [msg.OnFinishedHandling()].
		p.handle(msg)
		p.ResourceTracker.StopProcessing(p.id, p.Clock.Time())
	}
}

func (p *peer) writeMessages() {
	defer func() {
		p.StartClose()
		p.close()
	}()

	writer := bufio.NewWriterSize(p.conn, p.Config.WriteBufferSize)

	// Make sure that the version is the first message sent
	msg, err := p.Network.Version()
	if err != nil {
		p.Log.Error("failed to create message",
			zap.Stringer("messageOp", message.VersionOp),
			zap.Error(err),
		)
		return
	}

	p.writeMessage(writer, msg)

	for {
		msg, ok := p.messageQueue.PopNow()
		if ok {
			p.writeMessage(writer, msg)
			continue
		}

		// Make sure the peer was fully sent all prior messages before
		// blocking.
		if err := writer.Flush(); err != nil {
			p.Log.Verbo("failed to flush writer",
				zap.Stringer("nodeID", p.id),
				zap.Error(err),
			)
			return
		}

		msg, ok = p.messageQueue.Pop()
		if !ok {
			// This peer is closing
			return
		}

		p.writeMessage(writer, msg)
	}
}

func (p *peer) writeMessage(writer io.Writer, msg message.OutboundMessage) {
	msgBytes := msg.Bytes()
	p.Log.Verbo("sending message",
		zap.Stringer("nodeID", p.id),
		zap.Binary("messageBytes", msgBytes),
	)

	if err := p.conn.SetWriteDeadline(p.nextTimeout()); err != nil {
		p.Log.Verbo("error setting write deadline",
			zap.Stringer("nodeID", p.id),
			zap.Error(err),
		)
		return
	}

	msgLen := uint32(len(msgBytes))
	msgLenBytes, err := writeMsgLen(msgLen, constants.DefaultMaxMessageSize)
	if err != nil {
		p.Log.Verbo("error writing message length",
			zap.Stringer("nodeID", p.id),
			zap.Error(err),
		)
		return
	}

	// Write the message
	var buf net.Buffers = [][]byte{msgLenBytes[:], msgBytes}
	if _, err := io.CopyN(writer, &buf, int64(wrappers.IntLen+msgLen)); err != nil {
		p.Log.Verbo("error writing message",
			zap.Stringer("nodeID", p.id),
			zap.Error(err),
		)
		return
	}

	now := p.Clock.Time().Unix()
	atomic.StoreInt64(&p.Config.LastSent, now)
	atomic.StoreInt64(&p.lastSent, now)
	p.Metrics.Sent(msg)
}

func (p *peer) sendNetworkMessages() {
	sendPingsTicker := time.NewTicker(p.PingFrequency)
	defer func() {
		sendPingsTicker.Stop()

		p.StartClose()
		p.close()
	}()

	for {
		select {
		case <-p.peerListChan:
			peerIPs, err := p.Config.Network.Peers(p.id)
			if err != nil {
				p.Log.Error("failed to get peers to gossip",
					zap.Stringer("nodeID", p.id),
					zap.Error(err),
				)
				return
			}

			if len(peerIPs) == 0 {
				p.Log.Debug(
					"skipping peer gossip as there are no unknown peers",
					zap.Stringer("nodeID", p.id),
				)
				continue
			}

			// Bypass throttling is disabled here to follow the non-handshake
			// message sending pattern.
			msg, err := p.Config.MessageCreator.PeerList(peerIPs, false /*=bypassThrottling*/)
			if err != nil {
				p.Log.Error("failed to create peer list message",
					zap.Stringer("nodeID", p.id),
					zap.Error(err),
				)
				continue
			}

			if !p.Send(p.onClosingCtx, msg) {
				p.Log.Debug("failed to send peer list",
					zap.Stringer("nodeID", p.id),
				)
				continue
			}

			// TODO track outgoing peer lists
		case <-sendPingsTicker.C:
			if !p.Network.AllowConnection(p.id) {
				p.Log.Debug("disconnecting from peer",
					zap.String("reason", "connection is no longer desired"),
					zap.Stringer("nodeID", p.id),
				)
				return
			}

			if p.finishedHandshake.GetValue() {
				if err := p.VersionCompatibility.Compatible(p.version); err != nil {
					p.Log.Debug("disconnecting from peer",
						zap.String("reason", "version not compatible"),
						zap.Stringer("nodeID", p.id),
						zap.Stringer("peerVersion", p.version),
						zap.Error(err),
					)
					return
				}
			}

			pingMessage, err := p.Config.MessageCreator.Ping()
			if err != nil {
				p.Log.Error("failed to create message",
					zap.Stringer("messageOp", message.PingOp),
					zap.Error(err),
				)
				return
			}

			p.Send(p.onClosingCtx, pingMessage)
		case <-p.onClosingCtx.Done():
			return
		}
	}
}

func (p *peer) handle(msg message.InboundMessage) {
	switch m := msg.Message().(type) { // Network-related message types
	case *p2ppb.Ping:
		p.handlePing(m)
		msg.OnFinishedHandling()
		return
	case *p2ppb.Pong:
		p.handlePong(m)
		msg.OnFinishedHandling()
		return
	case *p2ppb.Version:
		p.handleVersion(m)
		msg.OnFinishedHandling()
		return
	case *p2ppb.PeerList:
		p.handlePeerList(m)
		msg.OnFinishedHandling()
		return
	case *p2ppb.PeerListAck:
		p.handlePeerListAck(m)
		msg.OnFinishedHandling()
		return
	}
	if !p.finishedHandshake.GetValue() {
		p.Log.Debug(
			"dropping message",
			zap.String("reason", "handshake isn't finished"),
			zap.Stringer("nodeID", p.id),
			zap.Stringer("messageOp", msg.Op()),
		)
		msg.OnFinishedHandling()
		return
	}

	// Consensus and app-level messages
	p.Router.HandleInbound(context.Background(), msg)
}

func (p *peer) handlePing(_ *p2ppb.Ping) {
	msg, err := p.Network.Pong(p.id)
	if err != nil {
		p.Log.Error("failed to create message",
			zap.Stringer("messageOp", message.PongOp),
			zap.Error(err),
		)
		return
	}
	p.Send(p.onClosingCtx, msg)
}

func (p *peer) handlePong(msg *p2ppb.Pong) {
	if msg.UptimePct > 100 {
		p.Log.Debug("dropping pong message with invalid uptime",
			zap.Stringer("nodeID", p.id),
			zap.Uint32("uptime", msg.UptimePct),
		)
		p.StartClose()
		return
	}

	p.observedUptimeLock.Lock()
	p.observedUptime = msg.UptimePct // [0, 100] percentage
	p.observedUptimeLock.Unlock()
}

func (p *peer) handleVersion(msg *p2ppb.Version) {
	if p.gotVersion.GetValue() {
		// TODO: this should never happen, should we close the connection here?
		p.Log.Verbo("dropping duplicated version message",
			zap.Stringer("nodeID", p.id),
		)
		return
	}

	if msg.NetworkId != p.NetworkID {
		p.Log.Debug("networkID mismatch",
			zap.Stringer("nodeID", p.id),
			zap.Uint32("peerNetworkID", msg.NetworkId),
			zap.Uint32("ourNetworkID", p.NetworkID),
		)
		p.StartClose()
		return
	}

	myTime := p.Clock.Unix()
	if math.Abs(float64(msg.MyTime)-float64(myTime)) > p.MaxClockDifference.Seconds() {
		if p.Beacons.Contains(p.id) {
			p.Log.Warn("beacon reports out of sync time",
				zap.Stringer("nodeID", p.id),
				zap.Uint64("peerTime", msg.MyTime),
				zap.Uint64("myTime", myTime),
			)
		} else {
			p.Log.Debug("peer reports out of sync time",
				zap.Stringer("nodeID", p.id),
				zap.Uint64("peerTime", msg.MyTime),
				zap.Uint64("myTime", myTime),
			)
		}
		p.StartClose()
		return
	}

	peerVersion, err := version.ParseApplication(msg.MyVersion)
	if err != nil {
		p.Log.Debug("failed to parse peer version",
			zap.Stringer("nodeID", p.id),
			zap.Error(err),
		)
		p.StartClose()
		return
	}
	p.version = peerVersion

	if p.VersionCompatibility.Version().Before(peerVersion) {
		if p.Beacons.Contains(p.id) {
			p.Log.Info("beacon attempting to connect with newer version. You may want to update your client",
				zap.Stringer("nodeID", p.id),
				zap.Stringer("beaconVersion", peerVersion),
			)
		} else {
			p.Log.Debug("peer attempting to connect with newer version. You may want to update your client",
				zap.Stringer("nodeID", p.id),
				zap.Stringer("peerVersion", peerVersion),
			)
		}
	}

	if err := p.VersionCompatibility.Compatible(peerVersion); err != nil {
		p.Log.Verbo("peer version not compatible",
			zap.Stringer("nodeID", p.id),
			zap.Stringer("peerVersion", peerVersion),
			zap.Error(err),
		)
		p.StartClose()
		return
	}

	// Note that it is expected that the [versionTime] can be in the past. We
	// are just verifying that the claimed signing time isn't too far in the
	// future here.
	if float64(msg.MyVersionTime)-float64(myTime) > p.MaxClockDifference.Seconds() {
		p.Log.Debug("peer attempting to connect with version timestamp too far in the future",
			zap.Stringer("nodeID", p.id),
			zap.Uint64("versionTime", msg.MyVersionTime),
		)
		p.StartClose()
		return
	}

	// handle subnet IDs
	for _, subnetIDBytes := range msg.TrackedSubnets {
		subnetID, err := ids.ToID(subnetIDBytes)
		if err != nil {
			p.Log.Debug("failed to parse peer's tracked subnets",
				zap.Stringer("nodeID", p.id),
				zap.Error(err),
			)
			p.StartClose()
			return
		}
		// add only if we also track this subnet
		if p.MySubnets.Contains(subnetID) {
			p.trackedSubnets.Add(subnetID)
		}
	}

	// "net.IP" type in Golang is 16-byte
	if ipLen := len(msg.IpAddr); ipLen != net.IPv6len {
		p.Log.Debug("message with invalid field",
			zap.Stringer("nodeID", p.id),
			zap.Stringer("messageOp", message.VersionOp),
			zap.String("field", "IP"),
			zap.Int("ipLen", ipLen),
		)
		p.StartClose()
		return
	}

	p.ip = &SignedIP{
		IP: UnsignedIP{
			IP: ips.IPPort{
				IP:   net.IP(msg.IpAddr),
				Port: uint16(msg.IpPort),
			},
			Timestamp: msg.MyVersionTime,
		},
		Signature: msg.Sig,
	}
	if err := p.ip.Verify(p.cert); err != nil {
		p.Log.Debug("signature verification failed",
			zap.Stringer("nodeID", p.id),
			zap.Error(err),
		)
		p.StartClose()
		return
	}

	p.gotVersion.SetValue(true)

	peerIPs, err := p.Network.Peers(p.id)
	if err != nil {
		p.Log.Error("failed to get peers to gossip for handshake",
			zap.Stringer("nodeID", p.id),
			zap.Error(err),
		)
		return
	}

	// We bypass throttling here to ensure that the version message is
	// acknowledged timely.
	peerListMsg, err := p.Config.MessageCreator.PeerList(peerIPs, true /*=bypassThrottling*/)
	if err != nil {
		p.Log.Error("failed to create peer list handshake message",
			zap.Stringer("nodeID", p.id),
			zap.Stringer("messageOp", message.PeerListOp),
			zap.Error(err),
		)
		return
	}

	if !p.Send(p.onClosingCtx, peerListMsg) {
		p.Log.Error("failed to send peer list for handshake",
			zap.Stringer("nodeID", p.id),
		)
		return
	}
}

func (p *peer) handlePeerList(msg *p2ppb.PeerList) {
	if !p.finishedHandshake.GetValue() {
		if !p.gotVersion.GetValue() {
			return
		}

		p.Network.Connected(p.id)
		p.finishedHandshake.SetValue(true)
		close(p.onFinishHandshake)
	}

	// the peers this peer told us about
<<<<<<< HEAD
	discoveredTxs := make([]ids.ID, len(msg.ClaimedIpPorts))
	// the peers that we will try to connect to
	ackedPeerTxs := make([]ids.ID, 0, len(msg.ClaimedIpPorts))
=======
	discoveredTxs := make([]ids.ID, 0, len(msg.ClaimedIpPorts))
>>>>>>> 331939e4

	for _, claimedIPPort := range msg.ClaimedIpPorts {
		tlsCert, err := x509.ParseCertificate(claimedIPPort.X509Certificate)
		if err != nil {
			p.Log.Debug("message with invalid field",
				zap.Stringer("nodeID", p.id),
				zap.Stringer("messageOp", message.PeerListOp),
				zap.String("field", "Cert"),
				zap.Error(err),
			)
			p.StartClose()
			return
		}

		// "net.IP" type in Golang is 16-byte
		if ipLen := len(claimedIPPort.IpAddr); ipLen != net.IPv6len {
			p.Log.Debug("message with invalid field",
				zap.Stringer("nodeID", p.id),
				zap.Stringer("messageOp", message.VersionOp),
				zap.String("field", "IP"),
				zap.Int("ipLen", ipLen),
			)
			p.StartClose()
			return
		}

		var txID ids.ID
		if len(claimedIPPort.TxId) > 0 {
			txID, err = ids.ToID(claimedIPPort.TxId)
			if err != nil {
				p.Log.Debug("message with invalid field",
					zap.Stringer("nodeID", p.id),
					zap.Stringer("messageOp", message.PeerListOp),
					zap.String("field", "txID"),
					zap.Error(err),
				)
				p.StartClose()
				return
			}

			discoveredTxs = append(discoveredTxs, txID)
		}
		ip := ips.ClaimedIPPort{
			Cert: tlsCert,
			IPPort: ips.IPPort{
				IP:   net.IP(claimedIPPort.IpAddr),
				Port: uint16(claimedIPPort.IpPort),
			},
			Timestamp: claimedIPPort.Timestamp,
			Signature: claimedIPPort.Signature,
			TxID:      txID,
		}

		// it's important to add this to our list of discovered peers regardless
		// of whether we end up tracking it or not to avoid a situation where
		// we are re-gossiping peers we are already connected to back to the
		// node to told us about them.
		if !p.Network.Track(ip) {
			p.Metrics.NumUselessPeerListBytes.Add(float64(ip.BytesLen()))
		}

		if txID != ids.Empty {
			ackedPeerTxs = append(ackedPeerTxs, txID)
		}
	}

	// a peer must have known about a set of peers if it gossiped them to us
	if !p.GossipTracker.AddKnown(p.id, discoveredTxs) {
		p.Log.Error("failed to update known peers",
			zap.Stringer("nodeID", p.id),
		)
		return
	}

	peerListAckMsg, err := p.Config.MessageCreator.PeerListAck(ackedPeerTxs)
	if err != nil {
		p.Log.Error("failed to create message",
			zap.Stringer("nodeID", p.id),
			zap.Stringer("messageOp", message.VersionOp),
			zap.Error(err),
		)
		return
	}

	if !p.Send(p.onClosingCtx, peerListAckMsg) {
		p.Log.Debug("failed to send peer list ack",
			zap.Stringer("nodeID", p.id),
		)
	}
}

func (p *peer) handlePeerListAck(msg *p2ppb.PeerListAck) {
	ackedTxIds := make([]ids.ID, 0, len(msg.TxIds))

	for _, txIDBytes := range msg.TxIds {
		txID, err := ids.ToID(txIDBytes)
		if err != nil {
			p.Log.Debug("failed to parse txID",
				zap.Stringer("nodeID", p.id),
				zap.Error(err),
			)
			p.StartClose()
			return
		}

		ackedTxIds = append(ackedTxIds, txID)
	}

	// Add this to our gossip tracker, so we don't send this peer these
	// validators again.
	if !p.GossipTracker.AddKnown(p.id, ackedTxIds) {
		p.Log.Error("failed to update known peers",
			zap.Stringer("nodeID", p.id),
		)
	}
}

func (p *peer) nextTimeout() time.Time {
	return p.Clock.Time().Add(p.PongTimeout)
}<|MERGE_RESOLUTION|>--- conflicted
+++ resolved
@@ -880,13 +880,9 @@
 	}
 
 	// the peers this peer told us about
-<<<<<<< HEAD
-	discoveredTxs := make([]ids.ID, len(msg.ClaimedIpPorts))
+	discoveredTxs := make([]ids.ID, 0, len(msg.ClaimedIpPorts))
 	// the peers that we will try to connect to
 	ackedPeerTxs := make([]ids.ID, 0, len(msg.ClaimedIpPorts))
-=======
-	discoveredTxs := make([]ids.ID, 0, len(msg.ClaimedIpPorts))
->>>>>>> 331939e4
 
 	for _, claimedIPPort := range msg.ClaimedIpPorts {
 		tlsCert, err := x509.ParseCertificate(claimedIPPort.X509Certificate)
