--- conflicted
+++ resolved
@@ -516,13 +516,7 @@
 		return
 	}
 
-<<<<<<< HEAD
-	isProto := msg.IsProto()
-	msgLenBytes, err := writeMsgLen(uint32(msgLen), isProto, constants.DefaultMaxMessageSize)
-=======
-	msgLen := uint32(len(msgBytes))
-	msgLenBytes, err := writeMsgLen(msgLen, constants.DefaultMaxMessageSize)
->>>>>>> 50c60741
+	msgLenBytes, err := writeMsgLen(uint32(msgLen), constants.DefaultMaxMessageSize)
 	if err != nil {
 		p.Log.Verbo("error writing message length",
 			zap.Stringer("nodeID", p.id),
