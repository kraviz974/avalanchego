--- conflicted
+++ resolved
@@ -62,13 +62,7 @@
 	t.Helper()
 	require := require.New(t)
 
-<<<<<<< HEAD
-	metrics, err := NewMetrics(
-		prometheus.NewRegistry(),
-	)
-=======
 	metrics, err := NewMetrics(prometheus.NewRegistry())
->>>>>>> 3f67a1d6
 	require.NoError(err)
 
 	resourceTracker, err := tracker.NewResourceTracker(
