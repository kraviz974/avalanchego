--- conflicted
+++ resolved
@@ -185,14 +185,8 @@
 		return err
 	}
 
-<<<<<<< HEAD
 	// [provenKey] is the key that we are proving exists, or the key that is the
 	// next key along the node path, proving that [proof.Key] doesn't exist in the trie.
-=======
-	// Insert all proof nodes.
-	// [provenKey] is the key that we are proving exists, or the key
-	// that is the next key along the node path, proving that [proof.Key] doesn't exist in the trie.
->>>>>>> caef151c
 	provenKey := maybe.Some(lastNode.Key)
 
 	// Insert all proof nodes.
