// Copyright (C) 2019-2024, Ava Labs, Inc. All rights reserved.
// See the file LICENSE for licensing terms.

// Implements X-chain transfer tests.
package transfer

import (
	"fmt"
	"math/rand"
	"time"

	"github.com/stretchr/testify/require"

	"github.com/ava-labs/avalanchego/ids"
	"github.com/ava-labs/avalanchego/snow/choices"
	"github.com/ava-labs/avalanchego/tests"
	"github.com/ava-labs/avalanchego/tests/fixture/e2e"
	"github.com/ava-labs/avalanchego/utils/set"
	"github.com/ava-labs/avalanchego/vms/avm"
	"github.com/ava-labs/avalanchego/vms/avm/config"
	"github.com/ava-labs/avalanchego/vms/avm/txs/fees"
	"github.com/ava-labs/avalanchego/vms/components/avax"
	"github.com/ava-labs/avalanchego/vms/secp256k1fx"
	"github.com/ava-labs/avalanchego/wallet/subnet/primary"
	"github.com/ava-labs/avalanchego/wallet/subnet/primary/common"

	commonfees "github.com/ava-labs/avalanchego/vms/components/fees"
	xbuilder "github.com/ava-labs/avalanchego/wallet/chain/x/builder"
	ginkgo "github.com/onsi/ginkgo/v2"
)

const (
	totalRounds = 50

	metricBlksProcessing = "avalanche_X_blks_processing"
	metricBlksAccepted   = "avalanche_X_blks_accepted_count"
)

// This test requires that the network not have ongoing blocks and
// cannot reliably be run in parallel.
var _ = e2e.DescribeXChainSerial("[Virtuous Transfer Tx AVAX]", func() {
	require := require.New(ginkgo.GinkgoT())

	ginkgo.It("can issue a virtuous transfer tx for AVAX asset",
		func() {
			rpcEps := make([]string, len(e2e.Env.URIs))
			for i, nodeURI := range e2e.Env.URIs {
				rpcEps[i] = nodeURI.URI
			}

			// Waiting for ongoing blocks to have completed before starting this
			// test avoids the case of a previous test having initiated block
			// processing but not having completed it.
			e2e.Eventually(func() bool {
				allNodeMetrics, err := tests.GetNodesMetrics(rpcEps, metricBlksProcessing)
				require.NoError(err)
				for _, metrics := range allNodeMetrics {
					if metrics[metricBlksProcessing] > 0 {
						return false
					}
				}
				return true
			},
				e2e.DefaultTimeout,
				e2e.DefaultPollingInterval,
				"The cluster is generating ongoing blocks. Is this test being run in parallel?",
			)

			allMetrics := []string{
				metricBlksProcessing,
				metricBlksAccepted,
			}

			// Ensure the same set of 10 keys is used for all tests
			// by retrieving them outside of runFunc.
			testKeys := e2e.Env.AllocatePreFundedKeys(10)

			runFunc := func(round int) {
				tests.Outf("{{green}}\n\n\n\n\n\n---\n[ROUND #%02d]:{{/}}\n", round)

				needPermute := round > 3
				if needPermute {
					rand.Seed(time.Now().UnixNano())
					rand.Shuffle(len(testKeys), func(i, j int) {
						testKeys[i], testKeys[j] = testKeys[j], testKeys[i]
					})
				}

				keychain := secp256k1fx.NewKeychain(testKeys...)
				baseWallet := e2e.NewWallet(keychain, e2e.Env.GetRandomNodeURI())
				xWallet := baseWallet.X()
				xBuilder := xWallet.Builder()
				xContext := xBuilder.Context()
				avaxAssetID := xContext.AVAXAssetID

				wallets := make([]primary.Wallet, len(testKeys))
				shortAddrs := make([]ids.ShortID, len(testKeys))
				for i := range wallets {
					shortAddrs[i] = testKeys[i].PublicKey().Address()

					wallets[i] = primary.NewWalletWithOptions(
						baseWallet,
						common.WithCustomAddresses(set.Of(
							testKeys[i].PublicKey().Address(),
						)),
					)
				}

				metricsBeforeTx, err := tests.GetNodesMetrics(rpcEps, allMetrics...)
				require.NoError(err)
				for _, uri := range rpcEps {
					tests.Outf("{{green}}metrics at %q:{{/}} %v\n", uri, metricsBeforeTx[uri])
				}

				testBalances := make([]uint64, 0)
				for i, w := range wallets {
					balances, err := w.X().Builder().GetFTBalance()
					require.NoError(err)

					bal := balances[avaxAssetID]
					testBalances = append(testBalances, bal)

					fmt.Printf(`CURRENT BALANCE %21d AVAX (SHORT ADDRESS %q)
`,
						bal,
						testKeys[i].PublicKey().Address(),
					)
				}
				fromIdx := -1
				for i := range testBalances {
					if fromIdx < 0 && testBalances[i] > 0 {
						fromIdx = i
						break
					}
				}
				require.GreaterOrEqual(fromIdx, 0, "no address found with non-zero balance")

				toIdx := -1
				for i := range testBalances {
					// prioritize the address with zero balance
					if toIdx < 0 && i != fromIdx && testBalances[i] == 0 {
						toIdx = i
						break
					}
				}
				if toIdx < 0 {
					// no zero balance address, so just transfer between any two addresses
					toIdx = (fromIdx + 1) % len(testBalances)
				}

				senderOrigBal := testBalances[fromIdx]
				receiverOrigBal := testBalances[toIdx]

				amountToTransfer := senderOrigBal / 10

				ginkgo.By("X-Chain transfer with wrong amount must fail", func() {
					_, err := wallets[fromIdx].X().IssueBaseTx(
						[]*avax.TransferableOutput{{
							Asset: avax.Asset{
								ID: avaxAssetID,
							},
							Out: &secp256k1fx.TransferOutput{
								Amt: senderOrigBal + 1,
								OutputOwners: secp256k1fx.OutputOwners{
									Threshold: 1,
									Addrs:     []ids.ShortID{shortAddrs[toIdx]},
								},
							},
						}},
						e2e.WithDefaultContext(),
					)
					require.Contains(err.Error(), "insufficient funds")
				})

				tx, err := wallets[fromIdx].X().IssueBaseTx(
					[]*avax.TransferableOutput{{
						Asset: avax.Asset{
							ID: avaxAssetID,
						},
						Out: &secp256k1fx.TransferOutput{
							Amt: amountToTransfer,
							OutputOwners: secp256k1fx.OutputOwners{
								Threshold: 1,
								Addrs:     []ids.ShortID{shortAddrs[toIdx]},
							},
						},
					}},
					e2e.WithDefaultContext(),
				)
				require.NoError(err)

				// retrieve fees paid for the BaseTx
				feeCfg := config.GetDynamicFeesConfig(true /*isEActive*/)
				nodeURI := e2e.Env.GetRandomNodeURI()
				xChainClient := avm.NewClient(nodeURI.URI, "X")
				_, feeRates, err := xChainClient.GetFeeRates(e2e.DefaultContext())
				require.NoError(err)
				feeCalc := fees.Calculator{
					IsEUpgradeActive: true,
<<<<<<< HEAD
					FeeManager:       commonfees.NewManager(feeRates),
=======
					FeeManager:       commonfees.NewManager(feeCfg.FeeRate),
>>>>>>> 9245da36
					ConsumedUnitsCap: feeCfg.BlockMaxComplexity,
					Codec:            xbuilder.Parser.Codec(),
					Credentials:      tx.Creds,
				}

				require.NoError(tx.Unsigned.Visit(&feeCalc))
				senderNewBal := senderOrigBal - amountToTransfer - feeCalc.Fee
				receiverNewBal := receiverOrigBal + amountToTransfer

				fmt.Printf(`===
				TRANSFERRING
				
				FROM [%q]
				SENDER    CURRENT BALANCE     : %21d AVAX
				SENDER    NEW BALANCE (AFTER) : %21d AVAX
				
				TRANSFER AMOUNT FROM SENDER   : %21d AVAX
				
				TO [%q]
				RECEIVER  CURRENT BALANCE     : %21d AVAX
				RECEIVER  NEW BALANCE (AFTER) : %21d AVAX
				===
				`,
					shortAddrs[fromIdx],
					senderOrigBal,
					senderNewBal,
					amountToTransfer,
					shortAddrs[toIdx],
					receiverOrigBal,
					receiverNewBal,
				)

				balances, err := wallets[fromIdx].X().Builder().GetFTBalance()
				require.NoError(err)
				senderCurBalX := balances[avaxAssetID]
				tests.Outf("{{green}}first wallet balance:{{/}}  %d\n", senderCurBalX)

				balances, err = wallets[toIdx].X().Builder().GetFTBalance()
				require.NoError(err)
				receiverCurBalX := balances[avaxAssetID]
				tests.Outf("{{green}}second wallet balance:{{/}} %d\n", receiverCurBalX)

				require.Equal(senderCurBalX, senderNewBal)
				require.Equal(receiverCurBalX, receiverNewBal)

				txID := tx.ID()
				for _, u := range rpcEps {
					xc := avm.NewClient(u, "X")
					status, err := xc.ConfirmTx(e2e.DefaultContext(), txID, 2*time.Second)
					require.NoError(err)
					require.Equal(choices.Accepted, status)
				}

				for _, u := range rpcEps {
					xc := avm.NewClient(u, "X")
					status, err := xc.ConfirmTx(e2e.DefaultContext(), txID, 2*time.Second)
					require.NoError(err)
					require.Equal(choices.Accepted, status)

					mm, err := tests.GetNodeMetrics(u, allMetrics...)
					require.NoError(err)

					prev := metricsBeforeTx[u]

					// +0 since X-chain tx must have been processed and accepted
					// by now
					require.Equal(mm[metricBlksProcessing], prev[metricBlksProcessing])

					// +1 since X-chain tx must have been accepted by now
					require.Equal(mm[metricBlksAccepted], prev[metricBlksAccepted]+1)

					metricsBeforeTx[u] = mm
				}
			}

			for i := 0; i < totalRounds; i++ {
				runFunc(i)
				time.Sleep(time.Second)
			}
		})
})<|MERGE_RESOLUTION|>--- conflicted
+++ resolved
@@ -196,15 +196,11 @@
 				_, feeRates, err := xChainClient.GetFeeRates(e2e.DefaultContext())
 				require.NoError(err)
 				feeCalc := fees.Calculator{
-					IsEUpgradeActive: true,
-<<<<<<< HEAD
-					FeeManager:       commonfees.NewManager(feeRates),
-=======
-					FeeManager:       commonfees.NewManager(feeCfg.FeeRate),
->>>>>>> 9245da36
-					ConsumedUnitsCap: feeCfg.BlockMaxComplexity,
-					Codec:            xbuilder.Parser.Codec(),
-					Credentials:      tx.Creds,
+					IsEUpgradeActive:   true,
+					FeeManager:         commonfees.NewManager(feeRates),
+					BlockMaxComplexity: feeCfg.BlockMaxComplexity,
+					Codec:              xbuilder.Parser.Codec(),
+					Credentials:        tx.Creds,
 				}
 
 				require.NoError(tx.Unsigned.Visit(&feeCalc))
