// Copyright (C) 2019-2024, Ava Labs, Inc. All rights reserved.
// See the file LICENSE for licensing terms.

package p

import (
	"context"
	"errors"
	"math"
	"slices"
	"time"

	"github.com/onsi/ginkgo/v2"
	"github.com/prometheus/client_golang/prometheus"
	"github.com/stretchr/testify/require"
	"google.golang.org/protobuf/proto"

	"github.com/ava-labs/avalanchego/api/info"
	"github.com/ava-labs/avalanchego/config"
	"github.com/ava-labs/avalanchego/ids"
	"github.com/ava-labs/avalanchego/network/peer"
	"github.com/ava-labs/avalanchego/proto/pb/sdk"
	"github.com/ava-labs/avalanchego/snow/networking/router"
	"github.com/ava-labs/avalanchego/tests"
	"github.com/ava-labs/avalanchego/tests/fixture/e2e"
	"github.com/ava-labs/avalanchego/tests/fixture/tmpnet"
	"github.com/ava-labs/avalanchego/utils"
	"github.com/ava-labs/avalanchego/utils/buffer"
	"github.com/ava-labs/avalanchego/utils/constants"
	"github.com/ava-labs/avalanchego/utils/crypto/bls"
	"github.com/ava-labs/avalanchego/utils/crypto/secp256k1"
	"github.com/ava-labs/avalanchego/utils/logging"
	"github.com/ava-labs/avalanchego/utils/set"
	"github.com/ava-labs/avalanchego/utils/units"
	"github.com/ava-labs/avalanchego/vms/example/xsvm/genesis"
	"github.com/ava-labs/avalanchego/vms/platformvm/txs"
	"github.com/ava-labs/avalanchego/vms/platformvm/warp"
	"github.com/ava-labs/avalanchego/vms/platformvm/warp/payload"
	"github.com/ava-labs/avalanchego/vms/secp256k1fx"

	p2pmessage "github.com/ava-labs/avalanchego/message"
	p2psdk "github.com/ava-labs/avalanchego/network/p2p"
	p2ppb "github.com/ava-labs/avalanchego/proto/pb/p2p"
	platformvmpb "github.com/ava-labs/avalanchego/proto/pb/platformvm"
	snowvalidators "github.com/ava-labs/avalanchego/snow/validators"
	platformvmsdk "github.com/ava-labs/avalanchego/vms/platformvm"
	platformvmvalidators "github.com/ava-labs/avalanchego/vms/platformvm/validators"
	warpmessage "github.com/ava-labs/avalanchego/vms/platformvm/warp/message"
)

const (
	genesisWeight   = units.Schmeckle
	genesisBalance  = units.Avax
	registerWeight  = genesisWeight / 10
	updatedWeight   = 2 * registerWeight
	registerBalance = 0
)

var _ = e2e.DescribePChain("[Permissionless L1]", func() {
	tc := e2e.NewTestContext()
	require := require.New(tc)

	ginkgo.It("creates and updates Permissionless L1", func() {
		env := e2e.GetEnv(tc)
		nodeURI := env.GetRandomNodeURI()

		tc.By("verifying Etna is activated", func() {
			infoClient := info.NewClient(nodeURI.URI)
			upgrades, err := infoClient.Upgrades(tc.DefaultContext())
			require.NoError(err)

			now := time.Now()
			if !upgrades.IsEtnaActivated(now) {
				ginkgo.Skip("Etna is not activated. Permissionless L1s are enabled post-Etna, skipping test.")
			}
		})

		tc.By("loading the wallet")
		var (
			keychain   = env.NewKeychain()
			baseWallet = e2e.NewWallet(tc, keychain, nodeURI)
			pWallet    = baseWallet.P()
			pClient    = platformvmsdk.NewClient(nodeURI.URI)
			owner      = &secp256k1fx.OutputOwners{
				Threshold: 1,
				Addrs: []ids.ShortID{
					keychain.Keys[0].Address(),
				},
			}
		)

		tc.By("creating the chain genesis")
		genesisKey, err := secp256k1.NewPrivateKey()
		require.NoError(err)

		genesisBytes, err := genesis.Codec.Marshal(genesis.CodecVersion, &genesis.Genesis{
			Timestamp: time.Now().Unix(),
			Allocations: []genesis.Allocation{
				{
					Address: genesisKey.Address(),
					Balance: math.MaxUint64,
				},
			},
		})
		require.NoError(err)

		var subnetID ids.ID
		tc.By("issuing a CreateSubnetTx", func() {
			subnetTx, err := pWallet.IssueCreateSubnetTx(
				owner,
				tc.WithDefaultContext(),
			)
			require.NoError(err)

			subnetID = subnetTx.ID()
		})

		tc.By("verifying a Permissioned Subnet was successfully created", func() {
			require.NotEqual(constants.PrimaryNetworkID, subnetID)

			subnet, err := pClient.GetSubnet(tc.DefaultContext(), subnetID)
			require.NoError(err)
			require.Equal(
				platformvmsdk.GetSubnetClientResponse{
					IsPermissioned: true,
					ControlKeys: []ids.ShortID{
						keychain.Keys[0].Address(),
					},
					Threshold: 1,
				},
				subnet,
			)
		})

		var chainID ids.ID
		tc.By("issuing a CreateChainTx", func() {
			chainTx, err := pWallet.IssueCreateChainTx(
				subnetID,
				genesisBytes,
				constants.XSVMID,
				nil,
				"No Permissions",
				tc.WithDefaultContext(),
			)
			require.NoError(err)

			chainID = chainTx.ID()
		})

		tc.By("creating the genesis validator")
		subnetGenesisNode := e2e.AddEphemeralNode(tc, env.GetNetwork(), tmpnet.FlagsMap{
			config.TrackSubnetsKey: subnetID.String(),
		})

		genesisNodePoP, err := subnetGenesisNode.GetProofOfPossession()
		require.NoError(err)

		genesisNodePK, err := bls.PublicKeyFromCompressedBytes(genesisNodePoP.PublicKey[:])
		require.NoError(err)

		tc.By("connecting to the genesis validator")
		var (
			networkID           = env.GetNetwork().GetNetworkID()
			genesisPeerMessages = buffer.NewUnboundedBlockingDeque[p2pmessage.InboundMessage](1)
		)
		genesisPeer, err := peer.StartTestPeer(
			tc.DefaultContext(),
			subnetGenesisNode.StakingAddress,
			networkID,
			router.InboundHandlerFunc(func(_ context.Context, m p2pmessage.InboundMessage) {
				tc.Outf("received %s %s from %s\n", m.Op(), m.Message(), m.NodeID())
				genesisPeerMessages.PushRight(m)
			}),
		)
		require.NoError(err)
		defer func() {
			genesisPeerMessages.Close()
			genesisPeer.StartClose()
			require.NoError(genesisPeer.AwaitClosed(tc.DefaultContext()))
		}()

		address := []byte{}
		tc.By("issuing a ConvertSubnetTx", func() {
			tx, err := pWallet.IssueConvertSubnetTx(
				subnetID,
				chainID,
				address,
				[]*txs.ConvertSubnetValidator{
					{
						NodeID:  subnetGenesisNode.NodeID.Bytes(),
						Weight:  genesisWeight,
						Balance: genesisBalance,
						Signer:  *genesisNodePoP,
					},
				},
				tc.WithDefaultContext(),
			)
			require.NoError(err)

			tc.By("ensuring the genesis peer has accepted the tx at "+subnetGenesisNode.URI, func() {
				var (
					client = platformvmsdk.NewClient(subnetGenesisNode.URI)
					txID   = tx.ID()
				)
				require.Eventually(func() bool {
					_, err := client.GetTx(tc.DefaultContext(), txID)
					return err == nil
				}, tests.DefaultTimeout, 100*time.Millisecond)
			})
		})

		verifyValidatorSet := func(expectedValidators map[ids.NodeID]*snowvalidators.GetValidatorOutput) {
			height, err := pClient.GetHeight(tc.DefaultContext())
			require.NoError(err)

			subnetValidators, err := pClient.GetValidatorsAt(tc.DefaultContext(), subnetID, height)
			require.NoError(err)
			require.Equal(expectedValidators, subnetValidators)
		}
		tc.By("verifying the Permissioned Subnet was converted to a Permissionless L1", func() {
			expectedConversionID, err := warpmessage.SubnetConversionID(warpmessage.SubnetConversionData{
				SubnetID:       subnetID,
				ManagerChainID: chainID,
				ManagerAddress: address,
				Validators: []warpmessage.SubnetConversionValidatorData{
					{
						NodeID:       subnetGenesisNode.NodeID.Bytes(),
						BLSPublicKey: genesisNodePoP.PublicKey,
						Weight:       genesisWeight,
					},
				},
			})
			require.NoError(err)

			tc.By("verifying the subnet reports as being converted", func() {
				subnet, err := pClient.GetSubnet(tc.DefaultContext(), subnetID)
				require.NoError(err)
				require.Equal(
					platformvmsdk.GetSubnetClientResponse{
						IsPermissioned: false,
						ControlKeys: []ids.ShortID{
							keychain.Keys[0].Address(),
						},
						Threshold:      1,
						ConversionID:   expectedConversionID,
						ManagerChainID: chainID,
						ManagerAddress: address,
					},
					subnet,
				)
			})

			tc.By("verifying the validator set was updated", func() {
				verifyValidatorSet(map[ids.NodeID]*snowvalidators.GetValidatorOutput{
					subnetGenesisNode.NodeID: {
						NodeID:    subnetGenesisNode.NodeID,
						PublicKey: genesisNodePK,
						Weight:    genesisWeight,
					},
				})
			})

			tc.By("fetching the subnet conversion attestation", func() {
				unsignedSubnetConversion := must[*warp.UnsignedMessage](tc)(warp.NewUnsignedMessage(
					networkID,
					constants.PlatformChainID,
					must[*payload.AddressedCall](tc)(payload.NewAddressedCall(
						nil,
						must[*warpmessage.SubnetConversion](tc)(warpmessage.NewSubnetConversion(
							expectedConversionID,
						)).Bytes(),
					)).Bytes(),
				))

				tc.By("sending the request to sign the warp message", func() {
					registerSubnetValidatorRequest, err := wrapWarpSignatureRequest(
						unsignedSubnetConversion,
						subnetID[:],
					)
					require.NoError(err)

					require.True(genesisPeer.Send(tc.DefaultContext(), registerSubnetValidatorRequest))
				})

				tc.By("getting the signature response", func() {
					signature, ok, err := findMessage(genesisPeerMessages, unwrapWarpSignature)
					require.NoError(err)
					require.True(ok)
					require.True(bls.Verify(genesisNodePK, signature, unsignedSubnetConversion.Bytes()))
				})
			})
		})

		advanceProposerVMPChainHeight := func() {
			// We first must wait at least [RecentlyAcceptedWindowTTL] to ensure
			// the next block will evict the prior block from the windower.
			time.Sleep((5 * platformvmvalidators.RecentlyAcceptedWindowTTL) / 4)

			// Now we must:
			// 1. issue a block which should include the old P-chain height.
			// 2. issue a block which should include the new P-chain height.
			for range 2 {
				_, err = pWallet.IssueBaseTx(nil, tc.WithDefaultContext())
				require.NoError(err)
			}
			// Now that a block has been issued with the new P-chain height, the
			// next block will use that height for warp message verification.
		}
		tc.By("advancing the proposervm P-chain height", advanceProposerVMPChainHeight)

		tc.By("creating the validator to register")
		subnetRegisterNode := e2e.AddEphemeralNode(tc, env.GetNetwork(), tmpnet.FlagsMap{
			config.TrackSubnetsKey: subnetID.String(),
		})

		registerNodePoP, err := subnetRegisterNode.GetProofOfPossession()
		require.NoError(err)

		registerNodePK, err := bls.PublicKeyFromCompressedBytes(registerNodePoP.PublicKey[:])
		require.NoError(err)

		tc.By("ensuring the subnet nodes are healthy", func() {
			e2e.WaitForHealthy(tc, subnetGenesisNode)
			e2e.WaitForHealthy(tc, subnetRegisterNode)
		})

		tc.By("creating the RegisterSubnetValidatorMessage")
		registerSubnetValidatorMessage, err := warpmessage.NewRegisterSubnetValidator(
			subnetID,
			subnetRegisterNode.NodeID,
			registerNodePoP.PublicKey,
			uint64(time.Now().Add(5*time.Minute).Unix()),
			warpmessage.PChainOwner{},
			warpmessage.PChainOwner{},
			registerWeight,
		)
		require.NoError(err)
		registerValidationID := registerSubnetValidatorMessage.ValidationID()

		tc.By("registering the validator", func() {
			tc.By("creating the unsigned warp message")
			unsignedRegisterSubnetValidator := must[*warp.UnsignedMessage](tc)(warp.NewUnsignedMessage(
				networkID,
				chainID,
				must[*payload.AddressedCall](tc)(payload.NewAddressedCall(
					address,
					registerSubnetValidatorMessage.Bytes(),
				)).Bytes(),
			))

			tc.By("sending the request to sign the warp message", func() {
				registerSubnetValidatorRequest, err := wrapWarpSignatureRequest(
					unsignedRegisterSubnetValidator,
					nil,
				)
				require.NoError(err)

				require.True(genesisPeer.Send(tc.DefaultContext(), registerSubnetValidatorRequest))
			})

			tc.By("getting the signature response")
			registerSubnetValidatorSignature, ok, err := findMessage(genesisPeerMessages, unwrapWarpSignature)
			require.NoError(err)
			require.True(ok)

			tc.By("creating the signed warp message to register the validator")
			signers := set.NewBits()
			signers.Add(0) // [signers] has weight from the genesis peer

			var sigBytes [bls.SignatureLen]byte
			copy(sigBytes[:], bls.SignatureToBytes(registerSubnetValidatorSignature))
			registerSubnetValidator, err := warp.NewMessage(
				unsignedRegisterSubnetValidator,
				&warp.BitSetSignature{
					Signers:   signers.Bytes(),
					Signature: sigBytes,
				},
			)
			require.NoError(err)

			tc.By("issuing a RegisterSubnetValidatorTx", func() {
				tx, err := pWallet.IssueRegisterSubnetValidatorTx(
					registerBalance,
					registerNodePoP.ProofOfPossession,
					registerSubnetValidator.Bytes(),
				)
				require.NoError(err)

				tc.By("ensuring the genesis peer has accepted the tx at "+subnetGenesisNode.URI, func() {
					var (
						client = platformvmsdk.NewClient(subnetGenesisNode.URI)
						txID   = tx.ID()
					)
					require.Eventually(func() bool {
						_, err := client.GetTx(tc.DefaultContext(), txID)
						return err == nil
					}, tests.DefaultTimeout, 100*time.Millisecond)
				})
			})
		})

		tc.By("verifying the validator was registered", func() {
			tc.By("verifying the validator set was updated", func() {
				verifyValidatorSet(map[ids.NodeID]*snowvalidators.GetValidatorOutput{
					subnetGenesisNode.NodeID: {
						NodeID:    subnetGenesisNode.NodeID,
						PublicKey: genesisNodePK,
						Weight:    genesisWeight,
					},
					ids.EmptyNodeID: { // The validator is not active
						NodeID: ids.EmptyNodeID,
						Weight: registerWeight,
					},
				})
			})

			tc.By("fetching the validator registration attestation", func() {
				unsignedSubnetValidatorRegistration := must[*warp.UnsignedMessage](tc)(warp.NewUnsignedMessage(
					networkID,
					constants.PlatformChainID,
					must[*payload.AddressedCall](tc)(payload.NewAddressedCall(
						nil,
						must[*warpmessage.SubnetValidatorRegistration](tc)(warpmessage.NewSubnetValidatorRegistration(
							registerValidationID,
							true, // registered
						)).Bytes(),
					)).Bytes(),
				))

				tc.By("sending the request to sign the warp message", func() {
					subnetValidatorRegistrationRequest, err := wrapWarpSignatureRequest(
						unsignedSubnetValidatorRegistration,
						nil,
					)
					require.NoError(err)

					require.True(genesisPeer.Send(tc.DefaultContext(), subnetValidatorRegistrationRequest))
				})

				tc.By("getting the signature response", func() {
					signature, ok, err := findMessage(genesisPeerMessages, unwrapWarpSignature)
					require.NoError(err)
					require.True(ok)
					require.True(bls.Verify(genesisNodePK, signature, unsignedSubnetValidatorRegistration.Bytes()))
				})
			})
		})

<<<<<<< HEAD
		tc.By("issuing an IncreaseBalanceTx", func() {
			_, err := pWallet.IssueIncreaseBalanceTx(
				registerValidationID,
				units.Avax,
			)
			require.NoError(err)
		})

		tc.By("verifying the validator was activated", func() {
			height, err := pClient.GetHeight(tc.DefaultContext())
			require.NoError(err)

			subnetValidators, err := pClient.GetValidatorsAt(tc.DefaultContext(), subnetID, height)
			require.NoError(err)
			require.Equal(
				map[ids.NodeID]*snowvalidators.GetValidatorOutput{
					subnetGenesisNode.NodeID: {
						NodeID:    subnetGenesisNode.NodeID,
						PublicKey: genesisNodePK,
						Weight:    genesisWeight,
					},
					subnetRegisterNode.NodeID: {
						NodeID:    subnetRegisterNode.NodeID,
						PublicKey: registerNodePK,
						Weight:    registerWeight,
					},
				},
				subnetValidators,
			)
		})

		tc.By("issuing an DisableSubnetValidatorTx", func() {
			_, err := pWallet.IssueDisableSubnetValidatorTx(
				registerValidationID,
			)
			require.NoError(err)
		})

		tc.By("verifying the validator was deactivated", func() {
			height, err := pClient.GetHeight(tc.DefaultContext())
			require.NoError(err)

			subnetValidators, err := pClient.GetValidatorsAt(tc.DefaultContext(), subnetID, height)
			require.NoError(err)
			require.Equal(
				map[ids.NodeID]*snowvalidators.GetValidatorOutput{
					subnetGenesisNode.NodeID: {
						NodeID:    subnetGenesisNode.NodeID,
						PublicKey: genesisNodePK,
						Weight:    genesisWeight,
					},
					ids.EmptyNodeID: {
						NodeID: ids.EmptyNodeID,
						Weight: registerWeight,
					},
				},
				subnetValidators,
			)
		})

		tc.By("advancing the proposervm P-chain height", advanceProposerVMPChainHeight)

		tc.By("removing the registered validator", func() {
=======
		var nextNonce uint64
		setWeight := func(validationID ids.ID, weight uint64) {
>>>>>>> ad9233fe
			tc.By("creating the unsigned warp message")
			unsignedSubnetValidatorWeight := must[*warp.UnsignedMessage](tc)(warp.NewUnsignedMessage(
				networkID,
				chainID,
				must[*payload.AddressedCall](tc)(payload.NewAddressedCall(
					address,
					must[*warpmessage.SubnetValidatorWeight](tc)(warpmessage.NewSubnetValidatorWeight(
						validationID,
						nextNonce,
						weight,
					)).Bytes(),
				)).Bytes(),
			))

			tc.By("sending the request to sign the warp message", func() {
				setSubnetValidatorWeightRequest, err := wrapWarpSignatureRequest(
					unsignedSubnetValidatorWeight,
					nil,
				)
				require.NoError(err)

				require.True(genesisPeer.Send(tc.DefaultContext(), setSubnetValidatorWeightRequest))
			})

			tc.By("getting the signature response")
			setSubnetValidatorWeightSignature, ok, err := findMessage(genesisPeerMessages, unwrapWarpSignature)
			require.NoError(err)
			require.True(ok)

			tc.By("creating the signed warp message to increase the weight of the validator")
			signers := set.NewBits()
			signers.Add(0) // [signers] has weight from the genesis peer

			var sigBytes [bls.SignatureLen]byte
			copy(sigBytes[:], bls.SignatureToBytes(setSubnetValidatorWeightSignature))
			registerSubnetValidator, err := warp.NewMessage(
				unsignedSubnetValidatorWeight,
				&warp.BitSetSignature{
					Signers:   signers.Bytes(),
					Signature: sigBytes,
				},
			)
			require.NoError(err)

			tc.By("issuing a SetSubnetValidatorWeightTx", func() {
				tx, err := pWallet.IssueSetSubnetValidatorWeightTx(
					registerSubnetValidator.Bytes(),
				)
				require.NoError(err)

				tc.By("ensuring the genesis peer has accepted the tx at "+subnetGenesisNode.URI, func() {
					var (
						client = platformvmsdk.NewClient(subnetGenesisNode.URI)
						txID   = tx.ID()
					)
					require.Eventually(func() bool {
						_, err := client.GetTx(tc.DefaultContext(), txID)
						return err == nil
					}, tests.DefaultTimeout, 100*time.Millisecond)
				})
			})

			nextNonce++
		}

		tc.By("increasing the weight of the validator", func() {
			setWeight(registerValidationID, updatedWeight)
		})

		tc.By("verifying the validator weight was increase", func() {
			tc.By("verifying the validator set was updated", func() {
				verifyValidatorSet(map[ids.NodeID]*snowvalidators.GetValidatorOutput{
					subnetGenesisNode.NodeID: {
						NodeID:    subnetGenesisNode.NodeID,
						PublicKey: genesisNodePK,
						Weight:    genesisWeight,
					},
					ids.EmptyNodeID: { // The validator is not active
						NodeID: ids.EmptyNodeID,
						Weight: updatedWeight,
					},
				})
			})

			tc.By("fetching the validator weight change attestation", func() {
				unsignedSubnetValidatorWeight := must[*warp.UnsignedMessage](tc)(warp.NewUnsignedMessage(
					networkID,
					constants.PlatformChainID,
					must[*payload.AddressedCall](tc)(payload.NewAddressedCall(
						nil,
						must[*warpmessage.SubnetValidatorWeight](tc)(warpmessage.NewSubnetValidatorWeight(
							registerValidationID,
							nextNonce-1, // Use the prior nonce
							updatedWeight,
						)).Bytes(),
					)).Bytes(),
				))

				tc.By("sending the request to sign the warp message", func() {
					subnetValidatorRegistrationRequest, err := wrapWarpSignatureRequest(
						unsignedSubnetValidatorWeight,
						nil,
					)
					require.NoError(err)

					require.True(genesisPeer.Send(tc.DefaultContext(), subnetValidatorRegistrationRequest))
				})

				tc.By("getting the signature response", func() {
					signature, ok, err := findMessage(genesisPeerMessages, unwrapWarpSignature)
					require.NoError(err)
					require.True(ok)
					require.True(bls.Verify(genesisNodePK, signature, unsignedSubnetValidatorWeight.Bytes()))
				})
			})
		})

		tc.By("issuing an IncreaseBalanceTx", func() {
			_, err := pWallet.IssueIncreaseBalanceTx(
				registerValidationID,
				units.NanoAvax,
			)
			require.NoError(err)
		})

		tc.By("verifying the validator was activated", func() {
			verifyValidatorSet(map[ids.NodeID]*snowvalidators.GetValidatorOutput{
				subnetGenesisNode.NodeID: {
					NodeID:    subnetGenesisNode.NodeID,
					PublicKey: genesisNodePK,
					Weight:    genesisWeight,
				},
				subnetRegisterNode.NodeID: {
					NodeID:    subnetRegisterNode.NodeID,
					PublicKey: registerNodePK,
					Weight:    updatedWeight,
				},
			})
		})

		tc.By("advancing the proposervm P-chain height", advanceProposerVMPChainHeight)

		tc.By("removing the registered validator", func() {
			setWeight(registerValidationID, 0)
		})

		tc.By("verifying the validator was removed", func() {
			tc.By("verifying the validator set was updated", func() {
				verifyValidatorSet(map[ids.NodeID]*snowvalidators.GetValidatorOutput{
					subnetGenesisNode.NodeID: {
						NodeID:    subnetGenesisNode.NodeID,
						PublicKey: genesisNodePK,
						Weight:    genesisWeight,
					},
				})
			})

			tc.By("fetching the validator removal attestation", func() {
				unsignedSubnetValidatorRegistration := must[*warp.UnsignedMessage](tc)(warp.NewUnsignedMessage(
					networkID,
					constants.PlatformChainID,
					must[*payload.AddressedCall](tc)(payload.NewAddressedCall(
						nil,
						must[*warpmessage.SubnetValidatorRegistration](tc)(warpmessage.NewSubnetValidatorRegistration(
							registerValidationID,
							false, // removed
						)).Bytes(),
					)).Bytes(),
				))

				justification := platformvmpb.SubnetValidatorRegistrationJustification{
					Preimage: &platformvmpb.SubnetValidatorRegistrationJustification_RegisterSubnetValidatorMessage{
						RegisterSubnetValidatorMessage: registerSubnetValidatorMessage.Bytes(),
					},
				}
				justificationBytes, err := proto.Marshal(&justification)
				require.NoError(err)

				tc.By("sending the request to sign the warp message", func() {
					subnetValidatorRegistrationRequest, err := wrapWarpSignatureRequest(
						unsignedSubnetValidatorRegistration,
						justificationBytes,
					)
					require.NoError(err)

					require.True(genesisPeer.Send(tc.DefaultContext(), subnetValidatorRegistrationRequest))
				})

				tc.By("getting the signature response", func() {
					signature, ok, err := findMessage(genesisPeerMessages, unwrapWarpSignature)
					require.NoError(err)
					require.True(ok)
					require.True(bls.Verify(genesisNodePK, signature, unsignedSubnetValidatorRegistration.Bytes()))
				})
			})
		})
	})
})

func wrapWarpSignatureRequest(
	msg *warp.UnsignedMessage,
	justification []byte,
) (p2pmessage.OutboundMessage, error) {
	p2pMessageFactory, err := p2pmessage.NewCreator(
		logging.NoLog{},
		prometheus.NewRegistry(),
		constants.DefaultNetworkCompressionType,
		10*time.Second,
	)
	if err != nil {
		return nil, err
	}

	request := sdk.SignatureRequest{
		Message:       msg.Bytes(),
		Justification: justification,
	}
	requestBytes, err := proto.Marshal(&request)
	if err != nil {
		return nil, err
	}

	return p2pMessageFactory.AppRequest(
		msg.SourceChainID,
		0,
		time.Hour,
		p2psdk.PrefixMessage(
			p2psdk.ProtocolPrefix(p2psdk.SignatureRequestHandlerID),
			requestBytes,
		),
	)
}

func findMessage[T any](
	q buffer.BlockingDeque[p2pmessage.InboundMessage],
	parser func(p2pmessage.InboundMessage) (T, bool, error),
) (T, bool, error) {
	var messagesToReprocess []p2pmessage.InboundMessage
	defer func() {
		slices.Reverse(messagesToReprocess)
		for _, msg := range messagesToReprocess {
			q.PushLeft(msg)
		}
	}()

	for {
		msg, ok := q.PopLeft()
		if !ok {
			return utils.Zero[T](), false, nil
		}

		parsed, ok, err := parser(msg)
		if err != nil {
			return utils.Zero[T](), false, err
		}
		if ok {
			return parsed, true, nil
		}

		messagesToReprocess = append(messagesToReprocess, msg)
	}
}

// unwrapWarpSignature assumes the only type of AppResponses that will be
// received are ACP-118 compliant responses.
func unwrapWarpSignature(msg p2pmessage.InboundMessage) (*bls.Signature, bool, error) {
	var appResponse *p2ppb.AppResponse
	switch msg := msg.Message().(type) {
	case *p2ppb.AppResponse:
		appResponse = msg
	case *p2ppb.AppError:
		return nil, false, errors.New(msg.ErrorMessage)
	default:
		return nil, false, nil
	}

	var response sdk.SignatureResponse
	if err := proto.Unmarshal(appResponse.AppBytes, &response); err != nil {
		return nil, false, err
	}

	warpSignature, err := bls.SignatureFromBytes(response.Signature)
	return warpSignature, true, err
}

func must[T any](t require.TestingT) func(T, error) T {
	return func(val T, err error) T {
		require.NoError(t, err)
		return val
	}
}<|MERGE_RESOLUTION|>--- conflicted
+++ resolved
@@ -446,74 +446,8 @@
 			})
 		})
 
-<<<<<<< HEAD
-		tc.By("issuing an IncreaseBalanceTx", func() {
-			_, err := pWallet.IssueIncreaseBalanceTx(
-				registerValidationID,
-				units.Avax,
-			)
-			require.NoError(err)
-		})
-
-		tc.By("verifying the validator was activated", func() {
-			height, err := pClient.GetHeight(tc.DefaultContext())
-			require.NoError(err)
-
-			subnetValidators, err := pClient.GetValidatorsAt(tc.DefaultContext(), subnetID, height)
-			require.NoError(err)
-			require.Equal(
-				map[ids.NodeID]*snowvalidators.GetValidatorOutput{
-					subnetGenesisNode.NodeID: {
-						NodeID:    subnetGenesisNode.NodeID,
-						PublicKey: genesisNodePK,
-						Weight:    genesisWeight,
-					},
-					subnetRegisterNode.NodeID: {
-						NodeID:    subnetRegisterNode.NodeID,
-						PublicKey: registerNodePK,
-						Weight:    registerWeight,
-					},
-				},
-				subnetValidators,
-			)
-		})
-
-		tc.By("issuing an DisableSubnetValidatorTx", func() {
-			_, err := pWallet.IssueDisableSubnetValidatorTx(
-				registerValidationID,
-			)
-			require.NoError(err)
-		})
-
-		tc.By("verifying the validator was deactivated", func() {
-			height, err := pClient.GetHeight(tc.DefaultContext())
-			require.NoError(err)
-
-			subnetValidators, err := pClient.GetValidatorsAt(tc.DefaultContext(), subnetID, height)
-			require.NoError(err)
-			require.Equal(
-				map[ids.NodeID]*snowvalidators.GetValidatorOutput{
-					subnetGenesisNode.NodeID: {
-						NodeID:    subnetGenesisNode.NodeID,
-						PublicKey: genesisNodePK,
-						Weight:    genesisWeight,
-					},
-					ids.EmptyNodeID: {
-						NodeID: ids.EmptyNodeID,
-						Weight: registerWeight,
-					},
-				},
-				subnetValidators,
-			)
-		})
-
-		tc.By("advancing the proposervm P-chain height", advanceProposerVMPChainHeight)
-
-		tc.By("removing the registered validator", func() {
-=======
 		var nextNonce uint64
 		setWeight := func(validationID ids.ID, weight uint64) {
->>>>>>> ad9233fe
 			tc.By("creating the unsigned warp message")
 			unsignedSubnetValidatorWeight := must[*warp.UnsignedMessage](tc)(warp.NewUnsignedMessage(
 				networkID,
@@ -654,6 +588,27 @@
 			})
 		})
 
+		tc.By("issuing an DisableSubnetValidatorTx", func() {
+			_, err := pWallet.IssueDisableSubnetValidatorTx(
+				registerValidationID,
+			)
+			require.NoError(err)
+		})
+
+		tc.By("verifying the validator was deactivated", func() {
+			verifyValidatorSet(map[ids.NodeID]*snowvalidators.GetValidatorOutput{
+				subnetGenesisNode.NodeID: {
+					NodeID:    subnetGenesisNode.NodeID,
+					PublicKey: genesisNodePK,
+					Weight:    genesisWeight,
+				},
+				ids.EmptyNodeID: {
+					NodeID: ids.EmptyNodeID,
+					Weight: updatedWeight,
+				},
+			})
+		})
+
 		tc.By("advancing the proposervm P-chain height", advanceProposerVMPChainHeight)
 
 		tc.By("removing the registered validator", func() {
