// Copyright (C) 2019-2024, Ava Labs, Inc. All rights reserved.
// See the file LICENSE for licensing terms.

package p

import (
	"time"

	"github.com/stretchr/testify/require"

	"github.com/ava-labs/avalanchego/api/info"
	"github.com/ava-labs/avalanchego/ids"
	"github.com/ava-labs/avalanchego/tests"
	"github.com/ava-labs/avalanchego/tests/fixture/e2e"
	"github.com/ava-labs/avalanchego/utils"
	"github.com/ava-labs/avalanchego/utils/constants"
	"github.com/ava-labs/avalanchego/utils/crypto/bls"
	"github.com/ava-labs/avalanchego/utils/units"
	"github.com/ava-labs/avalanchego/vms/components/avax"
	"github.com/ava-labs/avalanchego/vms/platformvm"
	"github.com/ava-labs/avalanchego/vms/platformvm/signer"
	"github.com/ava-labs/avalanchego/vms/platformvm/txs"
	"github.com/ava-labs/avalanchego/vms/platformvm/txs/fee"
	"github.com/ava-labs/avalanchego/vms/secp256k1fx"

	commonfee "github.com/ava-labs/avalanchego/vms/components/fee"
	ginkgo "github.com/onsi/ginkgo/v2"
)

// PChainWorkflow is an integration test for normal P-Chain operations
// - Issues an Add Validator and an Add Delegator using the funding address
// - Exports AVAX from the P-Chain funding address to the X-Chain created address
// - Exports AVAX from the X-Chain created address to the P-Chain created address
// - Checks the expected value of the funding address

var _ = e2e.DescribePChain("[Workflow]", func() {
	require := require.New(ginkgo.GinkgoT())

	ginkgo.It("P-chain main operations",
		func() {
			nodeURI := e2e.Env.GetRandomNodeURI()
			keychain := e2e.Env.NewKeychain(2)
			baseWallet := e2e.NewWallet(keychain, nodeURI)

			pWallet := baseWallet.P()
			pBuilder := pWallet.Builder()
			pContext := pBuilder.Context()
			avaxAssetID := pContext.AVAXAssetID
			xWallet := baseWallet.X()
			xBuilder := xWallet.Builder()
			xContext := xBuilder.Context()
			pChainClient := platformvm.NewClient(nodeURI.URI)

			tests.Outf("{{blue}} fetching minimal stake amounts {{/}}\n")
			minValStake, minDelStake, err := pChainClient.GetMinStake(e2e.DefaultContext(), constants.PlatformChainID)
			require.NoError(err)
			tests.Outf("{{green}} minimal validator stake: %d {{/}}\n", minValStake)
			tests.Outf("{{green}} minimal delegator stake: %d {{/}}\n", minDelStake)

			tests.Outf("{{blue}} fetching X-chain tx fee {{/}}\n")
			infoClient := info.NewClient(nodeURI.URI)
			staticFees, err := infoClient.GetTxFee(e2e.DefaultContext())
			require.NoError(err)

			xChainTxFees := uint64(staticFees.TxFee)
			tests.Outf("{{green}} X-chain TxFee: %d {{/}}\n", xChainTxFees)

			// amount to transfer from P to X chain
			toTransfer := 1 * units.Avax

			pShortAddr := keychain.Keys[0].Address()
			xTargetAddr := keychain.Keys[1].Address()

			// Use a random node ID to ensure that repeated test runs
			// will succeed against a network that persists across runs.
			validatorID, err := ids.ToNodeID(utils.RandomBytes(ids.NodeIDLen))
			require.NoError(err)

			vdr := &txs.SubnetValidator{
				Validator: txs.Validator{
					NodeID: validatorID,
					End:    uint64(time.Now().Add(72 * time.Hour).Unix()),
					Wght:   minValStake,
				},
				Subnet: constants.PrimaryNetworkID,
			}
			rewardOwner := &secp256k1fx.OutputOwners{
				Threshold: 1,
				Addrs:     []ids.ShortID{pShortAddr},
			}
			shares := uint32(20000) // TODO: retrieve programmatically

			sk, err := bls.NewSecretKey()
			require.NoError(err)
			pop := signer.NewProofOfPossession(sk)

			ginkgo.By("issue add validator tx", func() {
				_, err := pWallet.IssueAddPermissionlessValidatorTx(
					vdr,
					pop,
					avaxAssetID,
					rewardOwner,
					rewardOwner,
					shares,
					e2e.WithDefaultContext(),
				)
				require.NoError(err)
			})

			ginkgo.By("issue add delegator tx", func() {
				_, err := pWallet.IssueAddPermissionlessDelegatorTx(
					vdr,
					avaxAssetID,
					rewardOwner,
					e2e.WithDefaultContext(),
				)
				require.NoError(err)
			})

			// retrieve initial balances
			pBalances, err := pWallet.Builder().GetBalance()
			require.NoError(err)
			pStartBalance := pBalances[avaxAssetID]
			tests.Outf("{{blue}} P-chain balance before P->X export: %d {{/}}\n", pStartBalance)

			xBalances, err := xWallet.Builder().GetFTBalance()
			require.NoError(err)
			xStartBalance := xBalances[avaxAssetID]
			tests.Outf("{{blue}} X-chain balance before P->X export: %d {{/}}\n", xStartBalance)

			outputOwner := secp256k1fx.OutputOwners{
				Threshold: 1,
				Addrs: []ids.ShortID{
					xTargetAddr,
				},
			}
			output := &secp256k1fx.TransferOutput{
				Amt:          toTransfer,
				OutputOwners: outputOwner,
			}

			pChainExportFee := uint64(0)
			ginkgo.By("export avax from P to X chain", func() {
				nextGasPrice, nextGasCap, err := pChainClient.GetNextGasData(e2e.DefaultContext())
				require.NoError(err)

				tx, err := pWallet.IssueExportTx(
					xContext.BlockchainID,
					[]*avax.TransferableOutput{
						{
							Asset: avax.Asset{
								ID: avaxAssetID,
							},
							Out: output,
						},
					},
					e2e.WithDefaultContext(),
				)
				require.NoError(err)

				// retrieve fees paid for the tx
<<<<<<< HEAD
				feeCalc := fee.NewDynamicCalculator(commonfee.NewCalculator(nextGasPrice, nextGasCap))
				pChainExportFee, err = feeCalc.CalculateFee(tx.Unsigned, tx.Creds)
=======
				feeCalc := fee.NewDynamicCalculator(nextGasPrice, nextGasCap)
				pChainExportFee, err = feeCalc.CalculateFee(tx)
>>>>>>> 48de2c1d
				require.NoError(err)
			})

			// check balances post export
			pBalances, err = pWallet.Builder().GetBalance()
			require.NoError(err)
			pPreImportBalance := pBalances[avaxAssetID]
			tests.Outf("{{blue}} P-chain balance after P->X export: %d {{/}}\n", pPreImportBalance)

			xBalances, err = xWallet.Builder().GetFTBalance()
			require.NoError(err)
			xPreImportBalance := xBalances[avaxAssetID]
			tests.Outf("{{blue}} X-chain balance after P->X export: %d {{/}}\n", xPreImportBalance)

			require.Equal(xPreImportBalance, xStartBalance) // import not performed yet
			require.Equal(pPreImportBalance, pStartBalance-toTransfer-pChainExportFee)

			ginkgo.By("import avax from P into X chain", func() {
				_, err := xWallet.IssueImportTx(
					constants.PlatformChainID,
					&outputOwner,
					e2e.WithDefaultContext(),
				)
				require.NoError(err)
			})

			// check balances post import
			pBalances, err = pWallet.Builder().GetBalance()
			require.NoError(err)
			pFinalBalance := pBalances[avaxAssetID]
			tests.Outf("{{blue}} P-chain balance after P->X import: %d {{/}}\n", pFinalBalance)

			xBalances, err = xWallet.Builder().GetFTBalance()
			require.NoError(err)
			xFinalBalance := xBalances[avaxAssetID]
			tests.Outf("{{blue}} X-chain balance after P->X import: %d {{/}}\n", xFinalBalance)

			require.Equal(xFinalBalance, xPreImportBalance+toTransfer-xChainTxFees) // import not performed yet
			require.Equal(pFinalBalance, pPreImportBalance)
		})
})<|MERGE_RESOLUTION|>--- conflicted
+++ resolved
@@ -159,13 +159,8 @@
 				require.NoError(err)
 
 				// retrieve fees paid for the tx
-<<<<<<< HEAD
 				feeCalc := fee.NewDynamicCalculator(commonfee.NewCalculator(nextGasPrice, nextGasCap))
-				pChainExportFee, err = feeCalc.CalculateFee(tx.Unsigned, tx.Creds)
-=======
-				feeCalc := fee.NewDynamicCalculator(nextGasPrice, nextGasCap)
 				pChainExportFee, err = feeCalc.CalculateFee(tx)
->>>>>>> 48de2c1d
 				require.NoError(err)
 			})
 
