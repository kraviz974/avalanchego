// Copyright (C) 2019-2024, Ava Labs, Inc. All rights reserved.
// See the file LICENSE for licensing terms.

package p

import (
	"time"

	"github.com/stretchr/testify/require"

	"github.com/ava-labs/avalanchego/api/info"
	"github.com/ava-labs/avalanchego/ids"
	"github.com/ava-labs/avalanchego/tests"
	"github.com/ava-labs/avalanchego/tests/fixture/e2e"
	"github.com/ava-labs/avalanchego/utils"
	"github.com/ava-labs/avalanchego/utils/constants"
	"github.com/ava-labs/avalanchego/utils/crypto/bls"
	"github.com/ava-labs/avalanchego/utils/units"
	"github.com/ava-labs/avalanchego/vms/components/avax"
	"github.com/ava-labs/avalanchego/vms/platformvm"
	"github.com/ava-labs/avalanchego/vms/platformvm/signer"
	"github.com/ava-labs/avalanchego/vms/platformvm/txs"
	"github.com/ava-labs/avalanchego/vms/platformvm/txs/fee"
	"github.com/ava-labs/avalanchego/vms/secp256k1fx"

	commonfees "github.com/ava-labs/avalanchego/vms/components/fees"
	ginkgo "github.com/onsi/ginkgo/v2"
)

// PChainWorkflow is an integration test for normal P-Chain operations
// - Issues an Add Validator and an Add Delegator using the funding address
// - Exports AVAX from the P-Chain funding address to the X-Chain created address
// - Exports AVAX from the X-Chain created address to the P-Chain created address
// - Checks the expected value of the funding address

var _ = e2e.DescribePChain("[Workflow]", func() {
	require := require.New(ginkgo.GinkgoT())

	ginkgo.It("P-chain main operations",
		func() {
			nodeURI := e2e.Env.GetRandomNodeURI()
			keychain := e2e.Env.NewKeychain(2)
			baseWallet := e2e.NewWallet(keychain, nodeURI)

			pWallet := baseWallet.P()
			pBuilder := pWallet.Builder()
			pContext := pBuilder.Context()
			avaxAssetID := pContext.AVAXAssetID
			xWallet := baseWallet.X()
			xBuilder := xWallet.Builder()
			xContext := xBuilder.Context()
			pChainClient := platformvm.NewClient(nodeURI.URI)

			tests.Outf("{{blue}} fetching minimal stake amounts {{/}}\n")
			minValStake, minDelStake, err := pChainClient.GetMinStake(e2e.DefaultContext(), constants.PlatformChainID)
			require.NoError(err)
			tests.Outf("{{green}} minimal validator stake: %d {{/}}\n", minValStake)
			tests.Outf("{{green}} minimal delegator stake: %d {{/}}\n", minDelStake)

			tests.Outf("{{blue}} fetching X-chain tx fee {{/}}\n")
			infoClient := info.NewClient(nodeURI.URI)
			staticFees, err := infoClient.GetTxFee(e2e.DefaultContext())
			require.NoError(err)

			xChainTxFees := uint64(staticFees.TxFee)
			tests.Outf("{{green}} X-chain TxFee: %d {{/}}\n", xChainTxFees)

			// amount to transfer from P to X chain
			toTransfer := 1 * units.Avax

			pShortAddr := keychain.Keys[0].Address()
			xTargetAddr := keychain.Keys[1].Address()

			// Use a random node ID to ensure that repeated test runs
			// will succeed against a network that persists across runs.
			validatorID, err := ids.ToNodeID(utils.RandomBytes(ids.NodeIDLen))
			require.NoError(err)

			vdr := &txs.SubnetValidator{
				Validator: txs.Validator{
					NodeID: validatorID,
					End:    uint64(time.Now().Add(72 * time.Hour).Unix()),
					Wght:   minValStake,
				},
				Subnet: constants.PrimaryNetworkID,
			}
			rewardOwner := &secp256k1fx.OutputOwners{
				Threshold: 1,
				Addrs:     []ids.ShortID{pShortAddr},
			}
			shares := uint32(20000) // TODO: retrieve programmatically

			sk, err := bls.NewSecretKey()
			require.NoError(err)
			pop := signer.NewProofOfPossession(sk)

			ginkgo.By("issue add validator tx", func() {
				_, err := pWallet.IssueAddPermissionlessValidatorTx(
					vdr,
					pop,
					avaxAssetID,
					rewardOwner,
					rewardOwner,
					shares,
					e2e.WithDefaultContext(),
				)
				require.NoError(err)
			})

			ginkgo.By("issue add delegator tx", func() {
				_, err := pWallet.IssueAddPermissionlessDelegatorTx(
					vdr,
					avaxAssetID,
					rewardOwner,
					e2e.WithDefaultContext(),
				)
				require.NoError(err)
			})

			// retrieve initial balances
			pBalances, err := pWallet.Builder().GetBalance()
			require.NoError(err)
			pStartBalance := pBalances[avaxAssetID]
			tests.Outf("{{blue}} P-chain balance before P->X export: %d {{/}}\n", pStartBalance)

			xBalances, err := xWallet.Builder().GetFTBalance()
			require.NoError(err)
			xStartBalance := xBalances[avaxAssetID]
			tests.Outf("{{blue}} X-chain balance before P->X export: %d {{/}}\n", xStartBalance)

			outputOwner := secp256k1fx.OutputOwners{
				Threshold: 1,
				Addrs: []ids.ShortID{
					xTargetAddr,
				},
			}
			output := &secp256k1fx.TransferOutput{
				Amt:          toTransfer,
				OutputOwners: outputOwner,
			}

			pChainExportFee := uint64(0)
			ginkgo.By("export avax from P to X chain", func() {
				nextFeeRates, err := pChainClient.GetNextFeeRates(e2e.DefaultContext())
				require.NoError(err)

				tx, err := pWallet.IssueExportTx(
					xContext.BlockchainID,
					[]*avax.TransferableOutput{
						{
							Asset: avax.Asset{
								ID: avaxAssetID,
							},
							Out: output,
						},
					},
					e2e.WithDefaultContext(),
				)
				require.NoError(err)

				// retrieve fees paid for the tx
<<<<<<< HEAD
				feeCfg := fee.GetDynamicConfig(true /*isEActive*/)
				feeCalc := fee.NewDynamicCalculator(pChainStaticFees, commonfees.NewManager(nextFeeRates), feeCfg.BlockMaxComplexity)
=======
				feeCfg, err := fee.GetDynamicConfig(true /*isEActive*/)
				require.NoError(err)

				feeCalc := fee.NewDynamicCalculator(commonfees.NewManager(feeCfg.GasPrice), fee.TempGasCap)
>>>>>>> bb4c5918
				pChainExportFee, err = feeCalc.ComputeFee(tx.Unsigned, tx.Creds)
				require.NoError(err)
			})

			// check balances post export
			pBalances, err = pWallet.Builder().GetBalance()
			require.NoError(err)
			pPreImportBalance := pBalances[avaxAssetID]
			tests.Outf("{{blue}} P-chain balance after P->X export: %d {{/}}\n", pPreImportBalance)

			xBalances, err = xWallet.Builder().GetFTBalance()
			require.NoError(err)
			xPreImportBalance := xBalances[avaxAssetID]
			tests.Outf("{{blue}} X-chain balance after P->X export: %d {{/}}\n", xPreImportBalance)

			require.Equal(xPreImportBalance, xStartBalance) // import not performed yet
			require.Equal(pPreImportBalance, pStartBalance-toTransfer-pChainExportFee)

			ginkgo.By("import avax from P into X chain", func() {
				_, err := xWallet.IssueImportTx(
					constants.PlatformChainID,
					&outputOwner,
					e2e.WithDefaultContext(),
				)
				require.NoError(err)
			})

			// check balances post import
			pBalances, err = pWallet.Builder().GetBalance()
			require.NoError(err)
			pFinalBalance := pBalances[avaxAssetID]
			tests.Outf("{{blue}} P-chain balance after P->X import: %d {{/}}\n", pFinalBalance)

			xBalances, err = xWallet.Builder().GetFTBalance()
			require.NoError(err)
			xFinalBalance := xBalances[avaxAssetID]
			tests.Outf("{{blue}} X-chain balance after P->X import: %d {{/}}\n", xFinalBalance)

			require.Equal(xFinalBalance, xPreImportBalance+toTransfer-xChainTxFees) // import not performed yet
			require.Equal(pFinalBalance, pPreImportBalance)
		})
})<|MERGE_RESOLUTION|>--- conflicted
+++ resolved
@@ -141,7 +141,7 @@
 
 			pChainExportFee := uint64(0)
 			ginkgo.By("export avax from P to X chain", func() {
-				nextFeeRates, err := pChainClient.GetNextFeeRates(e2e.DefaultContext())
+				nextGasPrice, err := pChainClient.GetNextGasPrice(e2e.DefaultContext())
 				require.NoError(err)
 
 				tx, err := pWallet.IssueExportTx(
@@ -159,15 +159,7 @@
 				require.NoError(err)
 
 				// retrieve fees paid for the tx
-<<<<<<< HEAD
-				feeCfg := fee.GetDynamicConfig(true /*isEActive*/)
-				feeCalc := fee.NewDynamicCalculator(pChainStaticFees, commonfees.NewManager(nextFeeRates), feeCfg.BlockMaxComplexity)
-=======
-				feeCfg, err := fee.GetDynamicConfig(true /*isEActive*/)
-				require.NoError(err)
-
-				feeCalc := fee.NewDynamicCalculator(commonfees.NewManager(feeCfg.GasPrice), fee.TempGasCap)
->>>>>>> bb4c5918
+				feeCalc := fee.NewDynamicCalculator(commonfees.NewManager(nextGasPrice), fee.TempGasCap)
 				pChainExportFee, err = feeCalc.ComputeFee(tx.Unsigned, tx.Creds)
 				require.NoError(err)
 			})
