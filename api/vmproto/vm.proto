--- conflicted
+++ resolved
@@ -31,6 +31,15 @@
     rpc BatchedParseBlock(BatchedParseBlockRequest) returns (BatchedParseBlockResponse); 
     rpc VerifyHeightIndex(google.protobuf.Empty) returns (VerifyHeightIndexResponse);
     rpc GetBlockIDAtHeight(GetBlockIDAtHeightRequest) returns (GetBlockIDAtHeightResponse);
+
+    // State sync
+    rpc StateSyncEnabled(google.protobuf.Empty) returns (StateSyncEnabledResponse);
+    rpc StateSyncGetLastSummary(google.protobuf.Empty) returns (StateSyncGetLastSummaryResponse);
+    rpc StateSyncGetKeyHash(StateSyncGetKeyHashRequest) returns (StateSyncGetKeyHashResponse);
+    rpc StateSyncGetSummary(StateSyncGetSummaryRequest) returns (StateSyncGetSummaryResponse);
+    rpc StateSync(StateSyncRequest) returns (google.protobuf.Empty);
+    rpc GetLastSummaryBlockID(google.protobuf.Empty) returns (StateSyncLastSummaryBlockIDResponse);
+    rpc SetLastSummaryBlock(StateSyncSetLastSummaryBlockRequest) returns (google.protobuf.Empty);
 }
 
 message InitializeRequest {
@@ -260,50 +269,4 @@
 
 message GatherResponse {
     repeated io.prometheus.client.MetricFamily metric_families = 1;
-<<<<<<< HEAD
-}
-
-service VM {
-    rpc Initialize(InitializeRequest) returns (InitializeResponse);
-    rpc SetState(SetStateRequest) returns (google.protobuf.Empty);   
-    rpc Shutdown(google.protobuf.Empty) returns (google.protobuf.Empty);
-    rpc CreateHandlers(google.protobuf.Empty) returns (CreateHandlersResponse);
-    rpc CreateStaticHandlers(google.protobuf.Empty) returns (CreateStaticHandlersResponse);
-    rpc Connected(ConnectedRequest) returns (google.protobuf.Empty);
-    rpc Disconnected(DisconnectedRequest) returns (google.protobuf.Empty);
-    rpc BuildBlock(google.protobuf.Empty) returns (BuildBlockResponse);
-    rpc ParseBlock(ParseBlockRequest) returns (ParseBlockResponse);
-    rpc GetBlock(GetBlockRequest) returns (GetBlockResponse);
-    rpc SetPreference(SetPreferenceRequest) returns (google.protobuf.Empty);
-    rpc Health(google.protobuf.Empty) returns (HealthResponse);
-    rpc Version(google.protobuf.Empty) returns (VersionResponse);
-    rpc AppRequest(AppRequestMsg) returns (google.protobuf.Empty);
-    rpc AppRequestFailed(AppRequestFailedMsg) returns (google.protobuf.Empty);
-    rpc AppResponse(AppResponseMsg) returns (google.protobuf.Empty);
-    rpc AppGossip(AppGossipMsg) returns (google.protobuf.Empty);
-
-    rpc Gather(google.protobuf.Empty) returns (GatherResponse);
-
-    rpc BlockVerify(BlockVerifyRequest) returns (BlockVerifyResponse);
-    rpc BlockAccept(BlockAcceptRequest) returns (google.protobuf.Empty);
-    rpc BlockReject(BlockRejectRequest) returns (google.protobuf.Empty);
-
-    rpc GetAncestors(GetAncestorsRequest) returns (GetAncestorsResponse);
-    rpc BatchedParseBlock(BatchedParseBlockRequest) returns (BatchedParseBlockResponse);
-
-    // HeightIndexedVM
-    rpc VerifyHeightIndex(google.protobuf.Empty) returns (VerifyHeightIndexResponse);
-    rpc GetBlockIDAtHeight(GetBlockIDAtHeightRequest) returns (GetBlockIDAtHeightResponse);
-
-
-    // State sync
-    rpc StateSyncEnabled(google.protobuf.Empty) returns (StateSyncEnabledResponse);
-    rpc StateSyncGetLastSummary(google.protobuf.Empty) returns (StateSyncGetLastSummaryResponse);
-    rpc StateSyncGetKeyHash(StateSyncGetKeyHashRequest) returns (StateSyncGetKeyHashResponse);
-    rpc StateSyncGetSummary(StateSyncGetSummaryRequest) returns (StateSyncGetSummaryResponse);
-    rpc StateSync(StateSyncRequest) returns (google.protobuf.Empty);
-    rpc GetLastSummaryBlockID(google.protobuf.Empty) returns (StateSyncLastSummaryBlockIDResponse);
-    rpc SetLastSummaryBlock(StateSyncSetLastSummaryBlockRequest) returns (google.protobuf.Empty);
-=======
->>>>>>> bce39069
 }