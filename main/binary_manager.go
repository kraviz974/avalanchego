package main

import (
	"fmt"
	"os"
	"os/exec"
	"strconv"
	"syscall"

	"github.com/ava-labs/avalanchego/ids"
	"github.com/ava-labs/avalanchego/utils"
	"github.com/ava-labs/avalanchego/utils/constants"
	"github.com/ava-labs/avalanchego/utils/logging"
	"github.com/ava-labs/avalanchego/version"
	"github.com/spf13/viper"
)

type process struct {
	path     string
	errChan  chan error
	done     *utils.AtomicBool
	exitCode int
	cmd      *exec.Cmd
	nodeID   int
}

type binaryManager struct {
	buildDirPath   string
	log            logging.Logger
	nextNodeNumber int
	runningNodes   map[int]*process
}

func newBinaryManager(path string, log logging.Logger) *binaryManager {
	return &binaryManager{
		buildDirPath: path,
		log:          log,
		runningNodes: map[int]*process{},
	}
}

func (b *binaryManager) killAll() {
	for _, nodeProcess := range b.runningNodes {
		if err := b.kill(nodeProcess.nodeID); err != nil {
			b.log.Error("error killing node running binary at %s: %s", nodeProcess.path, err)
		}
	}
}

func (b *binaryManager) kill(nodeNumber int) error {
	nodeProcess, ok := b.runningNodes[nodeNumber]
	if !ok {
		return nil
	}
	delete(b.runningNodes, nodeNumber)
	if nodeProcess.cmd.Process == nil || nodeProcess.done.GetValue() {
		return nil
	}

	err := syscall.Kill(-nodeProcess.cmd.Process.Pid, syscall.SIGKILL)
	if err != nil && err != os.ErrProcessDone {
		return fmt.Errorf("failed to kill process: %w", err)
	}
	return nil
}

// Returns a new nodeProcess running the binary at [path].
// Returns an error if the command fails to start.
// When the nodeProcess terminates, the returned error (which may be nil)
// is sent on [n.errChan]
func (b *binaryManager) startNode(path string, args []string, printToStdOut bool) (*process, error) {
	b.log.Info("Starting binary at %s with args %s\n", path, args) // TODO remove
	n := &process{
		path:    path,
		cmd:     exec.Command(path, args...), // #nosec G204
		errChan: make(chan error, 1),
		done:    &utils.AtomicBool{},
		nodeID:  b.nextNodeNumber,
	}
	b.nextNodeNumber++
	if printToStdOut {
		n.cmd.Stdout = os.Stdout
		n.cmd.Stderr = os.Stderr
	}
	n.cmd.SysProcAttr = &syscall.SysProcAttr{Setpgid: true}
	// Start the nodeProcess
	if err := n.cmd.Start(); err != nil {
		return nil, err
	}
	b.runningNodes[n.nodeID] = n
	go func() {
		// Wait for the nodeProcess to stop.
		// When it does, set the exit code and send the returned error
		// (which may be nil) to [a.errChan]
		if err := n.cmd.Wait(); err != nil {
			if exitError, ok := err.(*exec.ExitError); ok {
				// This code only executes if the exit code is non-zero
				n.exitCode = exitError.ExitCode()
			}
			n.done.SetValue(true)
			n.errChan <- err
		}
	}()
	return n, nil
}

<<<<<<< HEAD
// Run two nodes at once: one is a version before the database upgrade and the other after.
// The latter will bootstrap from the former. Its staking port and HTTP port are 2
// greater than the staking/HTTP ports in [v].
// When the new node version is done bootstrapping, both nodes are stopped.
// Returns nil if the new node version successfully bootstrapped.
func (b *binaryManager) runMigration(v *viper.Viper, nodeConfig node.Config) error {
	prevVersionNode, err := b.runPreviousVersion(node.PreviousVersion.AsVersion(), v)
	if err != nil {
		return fmt.Errorf("couldn't start old version during migration: %w", err)
	}
	defer func() {
		if err := b.kill(prevVersionNode.nodeNumber); err != nil {
			b.log.Error("error while killing previous version: %s", err)
		}
	}()

	currentVersionNode, err := b.runCurrentVersion(v, true, nodeConfig.NodeID)
	if err != nil {
		return fmt.Errorf("couldn't start current version during migration: %w", err)
	}
	defer func() {
		if err := b.kill(currentVersionNode.nodeNumber); err != nil {
			b.log.Error("error while killing current version: %s", err)
		}
	}()

	for {
		select {
		case err := <-prevVersionNode.errChan:
			return fmt.Errorf("previous version stopped with: %s", err)
		case <-currentVersionNode.errChan:
			if currentVersionNode.exitCode != constants.ExitCodeDoneMigrating {
				return fmt.Errorf("current version died with exit code %d", currentVersionNode.exitCode)
			}
			return nil
		}
	}
}

=======
>>>>>>> aedf45c8
func (b *binaryManager) runNormal(v *viper.Viper) error {
	node, err := b.runCurrentVersion(v, false, ids.ShortID{})
	if err != nil {
		return fmt.Errorf("couldn't start old version during migration: %w", err)
	}
	defer func() {
		if err := b.kill(node.nodeID); err != nil {
			b.log.Error("error stopping node: %s", err)
		}
	}()
	return <-node.errChan
}

<<<<<<< HEAD
func (b *binaryManager) runPreviousVersion(prevVersion version.Version, v *viper.Viper) (*nodeProcess, error) {
	binaryPath := getBinaryPath(b.buildDirPath, prevVersion)
=======
func (b *binaryManager) runPreviousVersion(prevVersion version.Version, v *viper.Viper) (*process, error) {
	binaryPath := getBinaryPath(b.rootPath, prevVersion)
>>>>>>> aedf45c8
	args := []string{}
	for k, v := range v.AllSettings() {
		if k == "fetch-only" { // TODO replace with const
			continue
		}
		args = append(args, fmt.Sprintf("--%s=%v", k, v))
	}
	return b.startNode(binaryPath, args, false)
}

func (b *binaryManager) runCurrentVersion(
	v *viper.Viper,
	fetchOnly bool,
	fetchFrom ids.ShortID,
) (*process, error) {
	argsMap := v.AllSettings()
	if fetchOnly {
		// TODO use constants for arg names here
		stakingPort, err := strconv.Atoi(argsMap["staking-port"].(string))
		if err != nil {
			return nil, fmt.Errorf("couldn't parse staking port as int: %w", err)
		}
		argsMap["bootstrap-ips"] = fmt.Sprintf("127.0.0.1:%d", stakingPort)
		argsMap["bootstrap-ids"] = fmt.Sprintf("%s%s", constants.NodeIDPrefix, fetchFrom)
		argsMap["staking-port"] = stakingPort + 2

		httpPort, err := strconv.Atoi(argsMap["http-port"].(string))
		if err != nil {
			return nil, fmt.Errorf("couldn't parse staking port as int: %w", err)
		}
		argsMap["http-port"] = httpPort + 2
		argsMap["fetch-only"] = true
	}
	args := []string{}
	for k, v := range argsMap {
		args = append(args, fmt.Sprintf("--%s=%v", k, v))
	}
	binaryPath := getBinaryPath(b.buildDirPath, node.Version.AsVersion())
	return b.startNode(binaryPath, args, true)
}

func getBinaryPath(buildDirPath string, nodeVersion version.Version) string {
	return fmt.Sprintf(
		"%s/avalanchego-%s/avalanchego-inner",
		buildDirPath,
		nodeVersion,
	)
}<|MERGE_RESOLUTION|>--- conflicted
+++ resolved
@@ -2,12 +2,14 @@
 
 import (
 	"fmt"
+	"io/ioutil"
 	"os"
 	"os/exec"
 	"strconv"
 	"syscall"
 
 	"github.com/ava-labs/avalanchego/ids"
+	"github.com/ava-labs/avalanchego/node"
 	"github.com/ava-labs/avalanchego/utils"
 	"github.com/ava-labs/avalanchego/utils/constants"
 	"github.com/ava-labs/avalanchego/utils/logging"
@@ -16,19 +18,19 @@
 )
 
 type process struct {
-	path     string
-	errChan  chan error
-	done     *utils.AtomicBool
-	exitCode int
-	cmd      *exec.Cmd
-	nodeID   int
+	path      string
+	errChan   chan error
+	done      *utils.AtomicBool
+	exitCode  int
+	cmd       *exec.Cmd
+	processID int
 }
 
 type binaryManager struct {
-	buildDirPath   string
-	log            logging.Logger
-	nextNodeNumber int
-	runningNodes   map[int]*process
+	buildDirPath  string
+	log           logging.Logger
+	nextProcessID int
+	runningNodes  map[int]*process
 }
 
 func newBinaryManager(path string, log logging.Logger) *binaryManager {
@@ -41,7 +43,7 @@
 
 func (b *binaryManager) killAll() {
 	for _, nodeProcess := range b.runningNodes {
-		if err := b.kill(nodeProcess.nodeID); err != nil {
+		if err := b.kill(nodeProcess.processID); err != nil {
 			b.log.Error("error killing node running binary at %s: %s", nodeProcess.path, err)
 		}
 	}
@@ -52,6 +54,9 @@
 	if !ok {
 		return nil
 	}
+	// Stop printing output from node
+	nodeProcess.cmd.Stdout = ioutil.Discard
+	nodeProcess.cmd.Stderr = ioutil.Discard
 	delete(b.runningNodes, nodeNumber)
 	if nodeProcess.cmd.Process == nil || nodeProcess.done.GetValue() {
 		return nil
@@ -71,13 +76,13 @@
 func (b *binaryManager) startNode(path string, args []string, printToStdOut bool) (*process, error) {
 	b.log.Info("Starting binary at %s with args %s\n", path, args) // TODO remove
 	n := &process{
-		path:    path,
-		cmd:     exec.Command(path, args...), // #nosec G204
-		errChan: make(chan error, 1),
-		done:    &utils.AtomicBool{},
-		nodeID:  b.nextNodeNumber,
+		path:      path,
+		cmd:       exec.Command(path, args...), // #nosec G204
+		errChan:   make(chan error, 1),
+		done:      &utils.AtomicBool{},
+		processID: b.nextProcessID,
 	}
-	b.nextNodeNumber++
+	b.nextProcessID++
 	if printToStdOut {
 		n.cmd.Stdout = os.Stdout
 		n.cmd.Stderr = os.Stderr
@@ -87,7 +92,7 @@
 	if err := n.cmd.Start(); err != nil {
 		return nil, err
 	}
-	b.runningNodes[n.nodeID] = n
+	b.runningNodes[n.processID] = n
 	go func() {
 		// Wait for the nodeProcess to stop.
 		// When it does, set the exit code and send the returned error
@@ -104,68 +109,21 @@
 	return n, nil
 }
 
-<<<<<<< HEAD
-// Run two nodes at once: one is a version before the database upgrade and the other after.
-// The latter will bootstrap from the former. Its staking port and HTTP port are 2
-// greater than the staking/HTTP ports in [v].
-// When the new node version is done bootstrapping, both nodes are stopped.
-// Returns nil if the new node version successfully bootstrapped.
-func (b *binaryManager) runMigration(v *viper.Viper, nodeConfig node.Config) error {
-	prevVersionNode, err := b.runPreviousVersion(node.PreviousVersion.AsVersion(), v)
-	if err != nil {
-		return fmt.Errorf("couldn't start old version during migration: %w", err)
-	}
-	defer func() {
-		if err := b.kill(prevVersionNode.nodeNumber); err != nil {
-			b.log.Error("error while killing previous version: %s", err)
-		}
-	}()
-
-	currentVersionNode, err := b.runCurrentVersion(v, true, nodeConfig.NodeID)
-	if err != nil {
-		return fmt.Errorf("couldn't start current version during migration: %w", err)
-	}
-	defer func() {
-		if err := b.kill(currentVersionNode.nodeNumber); err != nil {
-			b.log.Error("error while killing current version: %s", err)
-		}
-	}()
-
-	for {
-		select {
-		case err := <-prevVersionNode.errChan:
-			return fmt.Errorf("previous version stopped with: %s", err)
-		case <-currentVersionNode.errChan:
-			if currentVersionNode.exitCode != constants.ExitCodeDoneMigrating {
-				return fmt.Errorf("current version died with exit code %d", currentVersionNode.exitCode)
-			}
-			return nil
-		}
-	}
-}
-
-=======
->>>>>>> aedf45c8
 func (b *binaryManager) runNormal(v *viper.Viper) error {
 	node, err := b.runCurrentVersion(v, false, ids.ShortID{})
 	if err != nil {
 		return fmt.Errorf("couldn't start old version during migration: %w", err)
 	}
 	defer func() {
-		if err := b.kill(node.nodeID); err != nil {
+		if err := b.kill(node.processID); err != nil {
 			b.log.Error("error stopping node: %s", err)
 		}
 	}()
 	return <-node.errChan
 }
 
-<<<<<<< HEAD
-func (b *binaryManager) runPreviousVersion(prevVersion version.Version, v *viper.Viper) (*nodeProcess, error) {
+func (b *binaryManager) runPreviousVersion(prevVersion version.Version, v *viper.Viper) (*process, error) {
 	binaryPath := getBinaryPath(b.buildDirPath, prevVersion)
-=======
-func (b *binaryManager) runPreviousVersion(prevVersion version.Version, v *viper.Viper) (*process, error) {
-	binaryPath := getBinaryPath(b.rootPath, prevVersion)
->>>>>>> aedf45c8
 	args := []string{}
 	for k, v := range v.AllSettings() {
 		if k == "fetch-only" { // TODO replace with const
