--- conflicted
+++ resolved
@@ -223,14 +223,9 @@
 }
 
 func (dg *Directed) String() string {
-<<<<<<< HEAD
-	nodes := []*directedTx{}
-	for _, fn := range dg.txs {
-=======
-	nodes := make([]*flatNode, 0, len(dg.nodes))
-	for _, fn := range dg.nodes {
->>>>>>> b13e3399
-		nodes = append(nodes, fn)
+	nodes := make([]*directedTx, 0, len(dg.txs))
+	for _, tx := range dg.txs {
+		nodes = append(nodes, tx)
 	}
 	sortFlatNodes(nodes)
 
@@ -302,44 +297,21 @@
 	return nil
 }
 
-<<<<<<< HEAD
-func (dg *Directed) redirectEdges(fn *directedTx) {
-=======
-func (dg *Directed) redirectEdges(fn *flatNode) bool {
+func (dg *Directed) redirectEdges(tx *directedTx) bool {
 	changed := false
->>>>>>> b13e3399
-	for _, conflictID := range fn.outs.List() {
-		changed = dg.redirectEdge(fn, conflictID) || changed
+	for _, conflictID := range tx.outs.List() {
+		changed = dg.redirectEdge(tx, conflictID) || changed
 	}
 	return changed
 }
 
 // Set the confidence of all conflicts to 0
 // Change the direction of edges if needed
-<<<<<<< HEAD
-func (dg *Directed) redirectEdge(fn *directedTx, conflictID ids.ID) {
+func (dg *Directed) redirectEdge(fn *directedTx, conflictID ids.ID) bool {
 	nodeID := fn.tx.ID()
-	if conflict := dg.txs[conflictID.Key()]; fn.bias > conflict.bias {
-		conflict.confidence = 0
-
-		// Change the edge direction
-		conflict.ins.Remove(nodeID)
-		conflict.outs.Add(nodeID)
-		dg.preferences.Remove(conflictID) // This consumer now has an out edge
-
-		fn.ins.Add(conflictID)
-		fn.outs.Remove(conflictID)
-		if fn.outs.Len() == 0 {
-			// If I don't have out edges, I'm preferred
-			dg.preferences.Add(nodeID)
-		}
-=======
-func (dg *Directed) redirectEdge(fn *flatNode, conflictID ids.ID) bool {
-	nodeID := fn.tx.ID()
-	conflict := dg.nodes[conflictID.Key()]
+	conflict := dg.txs[conflictID.Key()]
 	if fn.bias <= conflict.bias {
 		return false
->>>>>>> b13e3399
 	}
 
 	// TODO: why is this confidence reset here? It should already be reset
