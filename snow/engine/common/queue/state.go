--- conflicted
+++ resolved
@@ -104,32 +104,22 @@
 
 	// clear jobs
 	s.jobsCache.Flush()
-<<<<<<< HEAD
-	if err := database.Clear(s.jobs, s.jobs); err != nil {
-		return err
-=======
 	itj := s.jobsDB.NewIterator()
 	defer itj.Release()
 	for itj.Next() {
 		if err := s.jobsDB.Delete(itj.Key()); err != nil {
 			return err
 		}
->>>>>>> 1aa5c3a1
 	}
 
 	// clear dependencies
 	s.dependentsCache.Flush()
-<<<<<<< HEAD
-	if err := database.Clear(s.dependencies, s.dependencies); err != nil {
-		return err
-=======
 	itd := s.dependenciesDB.NewIterator()
 	defer itd.Release()
 	for itd.Next() {
 		if err := s.dependenciesDB.Delete(itd.Key()); err != nil {
 			return err
 		}
->>>>>>> 1aa5c3a1
 	}
 
 	// clear missing jobs IDs
