--- conflicted
+++ resolved
@@ -69,16 +69,15 @@
 	return nil
 }
 
-<<<<<<< HEAD
-func (gh *getter) GetAcceptedStateSummary(validatorID ids.ShortID, requestID uint32, keys []uint64) error {
+func (gh *getter) GetAcceptedStateSummary(validatorID ids.ShortID, requestID uint32, heights []uint64) error {
 	if gh.ssVM == nil {
 		gh.log.Debug("State sync not supported. GetAcceptedStateSummary(%s, %d) dropped.", validatorID, requestID)
 		return nil
 	}
 
-	summaryIDs := make([]ids.ID, 0, len(keys))
-	for _, key := range keys {
-		summary, err := gh.ssVM.GetStateSummary(key)
+	summaryIDs := make([]ids.ID, 0, len(heights))
+	for _, height := range heights {
+		summary, err := gh.ssVM.GetStateSummary(height)
 		if err == common.ErrStateSyncableVMNotImplemented {
 			// this may happen with rpcchainVMs
 			return nil
@@ -88,11 +87,6 @@
 		summaryIDs = append(summaryIDs, summary.ID())
 	}
 	gh.sender.SendAcceptedStateSummary(validatorID, requestID, summaryIDs)
-=======
-func (gh *getter) GetAcceptedStateSummary(validatorID ids.ShortID, requestID uint32, heights []uint64) error {
-	// TODO: Respond to this request with a AcceptedStateSummary if the VM
-	//       supports state sync.
->>>>>>> 971d1ca3
 	return nil
 }
 
