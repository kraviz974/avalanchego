--- conflicted
+++ resolved
@@ -3156,7 +3156,6 @@
 	}
 }
 
-<<<<<<< HEAD
 // Tests that upon Start consensus is initialized with the last accepted block
 // and any previously processing preferred blocks are issued to consensus
 func TestTransitiveStart(t *testing.T) {
@@ -3411,7 +3410,8 @@
 			}
 		})
 	}
-=======
+}
+
 // Test the engine's classification for blocks to either be dropped or try
 // issuance.
 //
@@ -3566,5 +3566,4 @@
 		newSlice = append(newSlice, s...)
 	}
 	return newSlice
->>>>>>> c587d919
 }