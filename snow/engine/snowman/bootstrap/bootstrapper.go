// Copyright (C) 2019-2021, Ava Labs, Inc. All rights reserved.
// See the file LICENSE for licensing terms.

package bootstrap

import (
	"errors"
	"fmt"
	"math"
	"time"

	"github.com/ava-labs/avalanchego/ids"
	"github.com/ava-labs/avalanchego/snow"
	"github.com/ava-labs/avalanchego/snow/choices"
	"github.com/ava-labs/avalanchego/snow/consensus/snowman"
	"github.com/ava-labs/avalanchego/snow/engine/common"
	"github.com/ava-labs/avalanchego/snow/engine/snowman/block"
	"github.com/ava-labs/avalanchego/utils/constants"
	"github.com/ava-labs/avalanchego/version"
)

// Parameters for delaying bootstrapping to avoid potential CPU burns
const bootstrappingDelay = 10 * time.Second

var (
	_ SnowmanBootstrapper = &bootstrapper{}

	errUnexpectedTimeout = errors.New("unexpected timeout fired")
)

type SnowmanBootstrapper interface {
	common.Engine
	common.Bootstrapable
}

func New(config Config, onFinished func(lastReqID uint32) error) (SnowmanBootstrapper, error) {
	return newBootstrapper(config, onFinished)
}

type bootstrapper struct {
	Config
	common.Bootstrapper
	common.Fetcher
	metrics

	started bool

	// Greatest height of the blocks passed in ForceAccepted
	tipHeight uint64
	// Height of the last accepted block when bootstrapping starts
	startingHeight uint64
	// Blocks passed into ForceAccepted
	startingAcceptedFrontier ids.Set

	// number of state transitions executed
	executedStateTransitions int

	parser *parser

	awaitingTimeout bool
}

func newBootstrapper(
	config Config,
	onFinished func(lastReqID uint32) error,
) (*bootstrapper, error) {
	b := &bootstrapper{
		Config: config,
		Fetcher: common.Fetcher{
			OnFinished: onFinished,
		},
		executedStateTransitions: math.MaxInt32,
		startingAcceptedFrontier: ids.Set{},
	}

	lastAcceptedID, err := b.VM.LastAccepted()
	if err != nil {
		return nil, fmt.Errorf("couldn't get last accepted ID: %s", err)
	}
	lastAccepted, err := b.VM.GetBlock(lastAcceptedID)
	if err != nil {
		return nil, fmt.Errorf("couldn't get last accepted block: %s", err)
	}
	b.startingHeight = lastAccepted.Height()

	if err := b.metrics.Initialize("bs", config.Ctx.Registerer); err != nil {
		return nil, err
	}

	b.parser = &parser{
		log:         config.Ctx.Log,
		numAccepted: b.numAccepted,
		numDropped:  b.numDropped,
		vm:          b.VM,
	}
	if err := b.Blocked.SetParser(b.parser); err != nil {
		return nil, err
	}

	config.Bootstrapable = b
	b.Bootstrapper = common.NewCommonBootstrapper(config.Config)
	return b, nil
}

// CurrentAcceptedFrontier implements common.Bootstrapable interface
// CurrentAcceptedFrontier returns the last accepted block
func (b *bootstrapper) CurrentAcceptedFrontier() ([]ids.ID, error) {
	lastAccepted, err := b.VM.LastAccepted()
	return []ids.ID{lastAccepted}, err
}

// FilterAccepted implements common.Bootstrapable interface
// FilterAccepted returns the blocks in [containerIDs] that we have accepted
func (b *bootstrapper) FilterAccepted(containerIDs []ids.ID) []ids.ID {
	acceptedIDs := make([]ids.ID, 0, len(containerIDs))
	for _, blkID := range containerIDs {
		if blk, err := b.VM.GetBlock(blkID); err == nil && blk.Status() == choices.Accepted {
			acceptedIDs = append(acceptedIDs, blkID)
		}
	}
	return acceptedIDs
}

// ForceAccepted implements common.Bootstrapable interface
func (b *bootstrapper) ForceAccepted(acceptedContainerIDs []ids.ID) error {
<<<<<<< HEAD
	if err := b.VM.OnStart(snow.Bootstrapping); err != nil {
=======
	if err := b.VM.Bootstrapping(); err != nil {
>>>>>>> a865843c
		return fmt.Errorf("failed to notify VM that bootstrapping has started: %w",
			err)
	}

	pendingContainerIDs := b.Blocked.MissingIDs()

	// Append the list of accepted container IDs to pendingContainerIDs to ensure
	// we iterate over every container that must be traversed.
	pendingContainerIDs = append(pendingContainerIDs, acceptedContainerIDs...)
	toProcess := make([]snowman.Block, 0, len(acceptedContainerIDs))
	b.Config.Ctx.Log.Debug("Starting bootstrapping with %d pending blocks and %d from the accepted frontier",
		len(pendingContainerIDs), len(acceptedContainerIDs))
	for _, blkID := range pendingContainerIDs {
		b.startingAcceptedFrontier.Add(blkID)
		if blk, err := b.VM.GetBlock(blkID); err == nil {
			if height := blk.Height(); height > b.tipHeight {
				b.tipHeight = height
			}
			if blk.Status() == choices.Accepted {
				b.Blocked.RemoveMissingID(blkID)
			} else {
				toProcess = append(toProcess, blk)
			}
		} else {
			b.Blocked.AddMissingID(blkID)
			if err := b.fetch(blkID); err != nil {
				return err
			}
		}
	}

	// Process received blocks
	for _, blk := range toProcess {
		if err := b.process(blk, nil); err != nil {
			return err
		}
	}

	return b.checkFinish()
}

// Get block [blkID] and its ancestors from a validator
func (b *bootstrapper) fetch(blkID ids.ID) error {
	// Make sure we haven't already requested this block
	if b.OutstandingRequests.Contains(blkID) {
		return nil
	}

	// Make sure we don't already have this block
	if _, err := b.VM.GetBlock(blkID); err == nil {
		return b.checkFinish()
	}

	validators, err := b.Config.Beacons.Sample(1) // validator to send request to
	if err != nil {
		return fmt.Errorf("dropping request for %s as there are no validators", blkID)
	}
	validatorID := validators[0].ID()
	b.Config.SharedCfg.RequestID++

	b.OutstandingRequests.Add(validatorID, b.Config.SharedCfg.RequestID, blkID)
	b.Config.Sender.SendGetAncestors(validatorID, b.Config.SharedCfg.RequestID, blkID) // request block and ancestors
	return nil
}

// GetAncestors implements the Engine interface
func (b *bootstrapper) GetAncestors(vdr ids.ShortID, requestID uint32, blkID ids.ID) error {
	ancestorsBytes, err := block.GetAncestors(
		b.VM,
		blkID,
		b.Config.MultiputMaxContainersSent,
		constants.MaxContainersLen,
		b.Config.MaxTimeGetAncestors,
	)
	if err != nil {
		b.Config.Ctx.Log.Verbo("couldn't get ancestors with %s. Dropping GetAncestors(%s, %d, %s)",
			err, vdr, requestID, blkID)
		return nil
	}

	b.getAncestorsBlks.Observe(float64(len(ancestorsBytes)))
	b.Config.Sender.SendMultiPut(vdr, requestID, ancestorsBytes)
	return nil
}

// MultiPut handles the receipt of multiple containers. Should be received in response to a GetAncestors message to [vdr]
// with request ID [requestID]
func (b *bootstrapper) MultiPut(vdr ids.ShortID, requestID uint32, blks [][]byte) error {
	lenBlks := len(blks)
	if lenBlks == 0 {
		b.Config.Ctx.Log.Debug("MultiPut(%s, %d) contains no blocks", vdr, requestID)
		return b.GetAncestorsFailed(vdr, requestID)
	}
	if lenBlks > b.Config.MultiputMaxContainersReceived {
		blks = blks[:b.Config.MultiputMaxContainersReceived]
		b.Config.Ctx.Log.Debug("ignoring %d containers in multiput(%s, %d)",
			lenBlks-b.Config.MultiputMaxContainersReceived, vdr, requestID)
	}

	// Make sure this is in response to a request we made
	wantedBlkID, ok := b.OutstandingRequests.Remove(vdr, requestID)
	if !ok { // this message isn't in response to a request we made
		b.Config.Ctx.Log.Debug("received unexpected MultiPut from %s with ID %d", vdr, requestID)
		return nil
	}

	blocks, err := block.BatchedParseBlock(b.VM, blks)
	if err != nil { // the provided blocks couldn't be parsed
		b.Config.Ctx.Log.Debug("failed to parse blocks in MultiPut from %s with ID %d", vdr, requestID)
		return b.fetch(wantedBlkID)
	}

	if len(blocks) == 0 {
		b.Config.Ctx.Log.Debug("parsing blocks returned an empty set of blocks from %s with ID %d", vdr, requestID)
		return b.fetch(wantedBlkID)
	}

	requestedBlock := blocks[0]
	if actualID := requestedBlock.ID(); actualID != wantedBlkID {
		b.Config.Ctx.Log.Debug("expected the first block to be the requested block, %s, but is %s",
			wantedBlkID, actualID)
		return b.fetch(wantedBlkID)
	}

	blockSet := make(map[ids.ID]snowman.Block, len(blocks))
	for _, block := range blocks[1:] {
		blockSet[block.ID()] = block
	}
	return b.process(requestedBlock, blockSet)
}

// GetAncestorsFailed is called when a GetAncestors message we sent fails
func (b *bootstrapper) GetAncestorsFailed(vdr ids.ShortID, requestID uint32) error {
	blkID, ok := b.OutstandingRequests.Remove(vdr, requestID)
	if !ok {
		b.Config.Ctx.Log.Debug("GetAncestorsFailed(%s, %d) called but there was no outstanding request to this validator with this ID",
			vdr, requestID)
		return nil
	}
	// Send another request for this
	return b.fetch(blkID)
}

func (b *bootstrapper) Timeout() error {
	if !b.awaitingTimeout {
		return errUnexpectedTimeout
	}
	b.awaitingTimeout = false

	if !b.Config.Subnet.IsBootstrapped() {
		return b.RestartBootstrap(true)
	}
	return b.finish()
}

// process a block
func (b *bootstrapper) process(blk snowman.Block, processingBlocks map[ids.ID]snowman.Block) error {
	status := blk.Status()
	blkID := blk.ID()
	blkHeight := blk.Height()
	totalBlocksToFetch := b.tipHeight - b.startingHeight

	if blkHeight > b.tipHeight && b.startingAcceptedFrontier.Contains(blkID) {
		b.tipHeight = blkHeight
	}

	for status == choices.Processing {
		if b.Halted() {
			return nil
		}

		b.Blocked.RemoveMissingID(blkID)

		pushed, err := b.Blocked.Push(&blockJob{
			parser:      b.parser,
			numAccepted: b.numAccepted,
			numDropped:  b.numDropped,
			blk:         blk,
			vm:          b.VM,
		})
		if err != nil {
			return err
		}

		// Traverse to the next block regardless of if the block is pushed
		blkID = blk.Parent()
		processingBlock, ok := processingBlocks[blkID]
		// first check processing blocks
		if ok {
			blk = processingBlock
			status = blk.Status()
		} else {
			// if not available in processing blocks, get block
			blk, err = b.VM.GetBlock(blkID)
			if err != nil {
				status = choices.Unknown
			} else {
				status = blk.Status()
			}
		}

		if !pushed {
			// If this block is already on the queue, then we can stop
			// traversing here.
			break
		}

		b.numFetched.Inc()

		blocksFetchedSoFar := b.Blocked.Jobs.PendingJobs()

		if blocksFetchedSoFar%common.StatusUpdateFrequency == 0 { // Periodically print progress
			if !b.Config.SharedCfg.Restarted {
				b.Config.Ctx.Log.Info("fetched %d of %d blocks", blocksFetchedSoFar, totalBlocksToFetch)
			} else {
				b.Config.Ctx.Log.Debug("fetched %d of %d blocks", blocksFetchedSoFar, totalBlocksToFetch)
			}
		}
	}

	switch status {
	case choices.Unknown:
		b.Blocked.AddMissingID(blkID)
		if err := b.fetch(blkID); err != nil {
			return err
		}
	case choices.Rejected: // Should never happen
		return fmt.Errorf("bootstrapping wants to accept %s, however it was previously rejected", blkID)
	}

	if err := b.Blocked.Commit(); err != nil {
		return err
	}

	return b.checkFinish()
}

// checkFinish repeatedly executes pending transactions and requests new frontier vertices until there aren't any new ones
// after which it finishes the bootstrap process
func (b *bootstrapper) checkFinish() error {
	if numPending := b.Blocked.NumMissingIDs(); numPending != 0 {
		return nil
	}

	if b.IsBootstrapped() || b.awaitingTimeout {
		return nil
	}

	if !b.Config.SharedCfg.Restarted {
<<<<<<< HEAD
		b.Ctx.Log.Info("bootstrapping fetched %d blocks. Executing state transitions...", b.Blocked.PendingJobs())
=======
		b.Config.Ctx.Log.Info("bootstrapping fetched %d blocks. Executing state transitions...", b.Blocked.PendingJobs())
>>>>>>> a865843c
	} else {
		b.Config.Ctx.Log.Debug("bootstrapping fetched %d blocks. Executing state transitions...", b.Blocked.PendingJobs())
	}

	executedBlocks, err := b.Blocked.ExecuteAll(
		b.Config.Ctx,
		b,
		b.Config.SharedCfg.Restarted,
		b.Config.Ctx.ConsensusDispatcher,
		b.Config.Ctx.DecisionDispatcher,
	)
	if err != nil || b.Halted() {
		return err
	}

	previouslyExecuted := b.executedStateTransitions
	b.executedStateTransitions = executedBlocks

	// Note that executedBlocks < c*previouslyExecuted ( 0 <= c < 1 ) is enforced
	// so that the bootstrapping process will terminate even as new blocks are
	// being issued.
	if b.Config.RetryBootstrap && executedBlocks > 0 && executedBlocks < previouslyExecuted/2 {
		return b.RestartBootstrap(true)
	}

	// If there is an additional callback, notify them that this chain has been
	// synced.
	if b.Bootstrapped != nil {
		b.Bootstrapped()
	}

	// Notify the subnet that this chain is synced
	b.Config.Subnet.Bootstrapped(b.Config.Ctx.ChainID)

	// If the subnet hasn't finished bootstrapping, this chain should remain
	// syncing.
	if !b.Config.Subnet.IsBootstrapped() {
		if !b.Config.SharedCfg.Restarted {
			b.Config.Ctx.Log.Info("waiting for the remaining chains in this subnet to finish syncing")
		} else {
			b.Config.Ctx.Log.Debug("waiting for the remaining chains in this subnet to finish syncing")
		}
		// Restart bootstrapping after [bootstrappingDelay] to keep up to date
		// on the latest tip.
		b.Config.Timer.RegisterTimeout(bootstrappingDelay)
		b.awaitingTimeout = true
		return nil
	}

	return b.finish()
}

func (b *bootstrapper) finish() error {
<<<<<<< HEAD
	if err := b.VM.OnStart(snow.NormalOp); err != nil {
=======
	if err := b.VM.Bootstrapped(); err != nil {
>>>>>>> a865843c
		return fmt.Errorf("failed to notify VM that bootstrapping has finished: %w",
			err)
	}

	// Start consensus
	if err := b.OnFinished(b.Config.SharedCfg.RequestID); err != nil {
		return err
	}
	return nil
}

// Connected implements the Engine interface.
func (b *bootstrapper) Connected(nodeID ids.ShortID, nodeVersion version.Application) error {
	if err := b.VM.Connected(nodeID, nodeVersion); err != nil {
		return err
	}

	if err := b.WeightTracker.AddWeightForNode(nodeID); err != nil {
		return err
	}

	if b.WeightTracker.EnoughConnectedWeight() && !b.started {
		b.started = true
		return b.Startup()
	}

	return nil
}

// Disconnected implements the Engine interface.
func (b *bootstrapper) Disconnected(nodeID ids.ShortID) error {
	if err := b.VM.Disconnected(nodeID); err != nil {
		return err
	}

	return b.WeightTracker.RemoveWeightForNode(nodeID)
}

func (b *bootstrapper) GetVM() common.VM                { return b.VM }
func (b *bootstrapper) Context() *snow.ConsensusContext { return b.Config.Ctx }
<<<<<<< HEAD
func (b *bootstrapper) IsBootstrapped() bool            { return b.Config.Ctx.GetState() == snow.NormalOp }
=======
func (b *bootstrapper) IsBootstrapped() bool            { return b.Config.Ctx.IsBootstrapped() }
>>>>>>> a865843c
func (b *bootstrapper) HealthCheck() (interface{}, error) {
	vmIntf, vmErr := b.VM.HealthCheck()
	intf := map[string]interface{}{
		"consensus": struct{}{},
		"vm":        vmIntf,
	}
	return intf, vmErr
}<|MERGE_RESOLUTION|>--- conflicted
+++ resolved
@@ -123,11 +123,7 @@
 
 // ForceAccepted implements common.Bootstrapable interface
 func (b *bootstrapper) ForceAccepted(acceptedContainerIDs []ids.ID) error {
-<<<<<<< HEAD
 	if err := b.VM.OnStart(snow.Bootstrapping); err != nil {
-=======
-	if err := b.VM.Bootstrapping(); err != nil {
->>>>>>> a865843c
 		return fmt.Errorf("failed to notify VM that bootstrapping has started: %w",
 			err)
 	}
@@ -377,11 +373,7 @@
 	}
 
 	if !b.Config.SharedCfg.Restarted {
-<<<<<<< HEAD
-		b.Ctx.Log.Info("bootstrapping fetched %d blocks. Executing state transitions...", b.Blocked.PendingJobs())
-=======
 		b.Config.Ctx.Log.Info("bootstrapping fetched %d blocks. Executing state transitions...", b.Blocked.PendingJobs())
->>>>>>> a865843c
 	} else {
 		b.Config.Ctx.Log.Debug("bootstrapping fetched %d blocks. Executing state transitions...", b.Blocked.PendingJobs())
 	}
@@ -435,11 +427,7 @@
 }
 
 func (b *bootstrapper) finish() error {
-<<<<<<< HEAD
 	if err := b.VM.OnStart(snow.NormalOp); err != nil {
-=======
-	if err := b.VM.Bootstrapped(); err != nil {
->>>>>>> a865843c
 		return fmt.Errorf("failed to notify VM that bootstrapping has finished: %w",
 			err)
 	}
@@ -480,11 +468,7 @@
 
 func (b *bootstrapper) GetVM() common.VM                { return b.VM }
 func (b *bootstrapper) Context() *snow.ConsensusContext { return b.Config.Ctx }
-<<<<<<< HEAD
 func (b *bootstrapper) IsBootstrapped() bool            { return b.Config.Ctx.GetState() == snow.NormalOp }
-=======
-func (b *bootstrapper) IsBootstrapped() bool            { return b.Config.Ctx.IsBootstrapped() }
->>>>>>> a865843c
 func (b *bootstrapper) HealthCheck() (interface{}, error) {
 	vmIntf, vmErr := b.VM.HealthCheck()
 	intf := map[string]interface{}{
