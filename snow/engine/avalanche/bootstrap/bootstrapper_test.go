// (c) 2019-2020, Ava Labs, Inc. All rights reserved.
// See the file LICENSE for licensing terms.

package bootstrap

import (
	"bytes"
	"errors"
	"fmt"
	"testing"

	"github.com/prometheus/client_golang/prometheus"

	"github.com/ava-labs/avalanchego/database/memdb"
	"github.com/ava-labs/avalanchego/database/prefixdb"
	"github.com/ava-labs/avalanchego/ids"
	"github.com/ava-labs/avalanchego/snow"
	"github.com/ava-labs/avalanchego/snow/choices"
	"github.com/ava-labs/avalanchego/snow/consensus/avalanche"
	"github.com/ava-labs/avalanchego/snow/consensus/snowstorm"
	"github.com/ava-labs/avalanchego/snow/engine/avalanche/vertex"
	"github.com/ava-labs/avalanchego/snow/engine/common"
	"github.com/ava-labs/avalanchego/snow/engine/common/queue"
	"github.com/ava-labs/avalanchego/snow/validators"
	"github.com/ava-labs/avalanchego/utils/constants"
)

var (
	errUnknownVertex       = errors.New("unknown vertex")
	errParsedUnknownVertex = errors.New("parsed unknown vertex")
)

func newConfig(t *testing.T) (Config, ids.ShortID, *common.SenderTest, *vertex.TestManager, *vertex.TestVM) {
	ctx := snow.DefaultContextTest()

	peers := validators.NewSet()
	db := memdb.New()
	sender := &common.SenderTest{T: t}
	manager := vertex.NewTestManager(t)
	vm := &vertex.TestVM{}
	vm.T = t

	isBootstrapped := false
	subnet := &common.SubnetTest{
		T:               t,
		IsBootstrappedF: func() bool { return isBootstrapped },
		BootstrappedF:   func(ids.ID) { isBootstrapped = true },
	}

	sender.Default(true)
	manager.Default(true)
	vm.Default(true)

	sender.CantGetAcceptedFrontier = false

	peer := ids.GenerateTestShortID()
	if err := peers.AddWeight(peer, 1); err != nil {
		t.Fatal(err)
	}

	vtxBlocker, err := queue.NewWithMissing(prefixdb.New([]byte("vtx"), db), ctx.Namespace+"_vtx", ctx.Metrics)
	if err != nil {
		t.Fatal(err)
	}
	txBlocker, err := queue.New(prefixdb.New([]byte("tx"), db), ctx.Namespace+"_tx", ctx.Metrics)
	if err != nil {
		t.Fatal(err)
	}

	commonConfig := common.Config{
		Ctx:        ctx,
		Validators: peers,
		Beacons:    peers,
		SampleK:    peers.Len(),
		Alpha:      peers.Weight()/2 + 1,
		Sender:     sender,
		Subnet:     subnet,
		Delay:      &common.DelayTest{},
	}
	return Config{
		Config:     commonConfig,
		VtxBlocked: vtxBlocker,
		TxBlocked:  txBlocker,
		Manager:    manager,
		VM:         vm,
	}, peer, sender, manager, vm
}

// Three vertices in the accepted frontier. None have parents. No need to fetch anything
func TestBootstrapperSingleFrontier(t *testing.T) {
	config, _, _, manager, vm := newConfig(t)

	vtxID0 := ids.Empty.Prefix(0)
	vtxID1 := ids.Empty.Prefix(1)
	vtxID2 := ids.Empty.Prefix(2)

	vtxBytes0 := []byte{0}
	vtxBytes1 := []byte{1}
	vtxBytes2 := []byte{2}

	vtx0 := &avalanche.TestVertex{
		TestDecidable: choices.TestDecidable{
			IDV:     vtxID0,
			StatusV: choices.Processing,
		},
		HeightV: 0,
		BytesV:  vtxBytes0,
	}
	vtx1 := &avalanche.TestVertex{
		TestDecidable: choices.TestDecidable{
			IDV:     vtxID1,
			StatusV: choices.Processing,
		},
		HeightV: 0,
		BytesV:  vtxBytes1,
	}
	vtx2 := &avalanche.TestVertex{
		TestDecidable: choices.TestDecidable{
			IDV:     vtxID2,
			StatusV: choices.Processing,
		},
		HeightV: 0,
		BytesV:  vtxBytes2,
	}

	bs := Bootstrapper{}
	finished := new(bool)
	err := bs.Initialize(
		config,
		func() error { *finished = true; return nil },
		fmt.Sprintf("%s_%s_bs", constants.PlatformName, config.Ctx.ChainID),
		prometheus.NewRegistry(),
	)
	if err != nil {
		t.Fatal(err)
	}

	acceptedIDs := []ids.ID{vtxID0, vtxID1, vtxID2}

	manager.GetVtxF = func(vtxID ids.ID) (avalanche.Vertex, error) {
		switch vtxID {
		case vtxID0:
			return vtx0, nil
		case vtxID1:
			return vtx1, nil
		case vtxID2:
			return vtx2, nil
		default:
			t.Fatal(errUnknownVertex)
			panic(errUnknownVertex)
		}
	}

	manager.ParseVtxF = func(vtxBytes []byte) (avalanche.Vertex, error) {
		switch {
		case bytes.Equal(vtxBytes, vtxBytes0):
			return vtx0, nil
		case bytes.Equal(vtxBytes, vtxBytes1):
			return vtx1, nil
		case bytes.Equal(vtxBytes, vtxBytes2):
			return vtx2, nil
		}
		t.Fatal(errParsedUnknownVertex)
		return nil, errParsedUnknownVertex
	}

	vm.CantBootstrapping = false
	vm.CantBootstrapped = false

	if err := bs.ForceAccepted(acceptedIDs); err != nil {
		t.Fatal(err)
	}

	switch {
	case !*finished:
		t.Fatalf("Bootstrapping should have finished")
	case vtx0.Status() != choices.Accepted:
		t.Fatalf("Vertex should be accepted")
	case vtx1.Status() != choices.Accepted:
		t.Fatalf("Vertex should be accepted")
	case vtx2.Status() != choices.Accepted:
		t.Fatalf("Vertex should be accepted")
	}
}

// Accepted frontier has one vertex, which has one vertex as a dependency.
// Requests again and gets an unexpected vertex.
// Requests again and gets the expected vertex and an additional vertex that should not be accepted.
func TestBootstrapperByzantineResponses(t *testing.T) {
	config, peerID, sender, manager, vm := newConfig(t)

	vtxID0 := ids.Empty.Prefix(0)
	vtxID1 := ids.Empty.Prefix(1)
	vtxID2 := ids.Empty.Prefix(2)

	vtxBytes0 := []byte{0}
	vtxBytes1 := []byte{1}
	vtxBytes2 := []byte{2}

	vtx0 := &avalanche.TestVertex{
		TestDecidable: choices.TestDecidable{
			IDV:     vtxID0,
			StatusV: choices.Unknown,
		},
		HeightV: 0,
		BytesV:  vtxBytes0,
	}
	vtx1 := &avalanche.TestVertex{
		TestDecidable: choices.TestDecidable{
			IDV:     vtxID1,
			StatusV: choices.Processing,
		},
		ParentsV: []avalanche.Vertex{vtx0},
		HeightV:  1,
		BytesV:   vtxBytes1,
	}
	// Should not receive transitive votes from [vtx1]
	vtx2 := &avalanche.TestVertex{
		TestDecidable: choices.TestDecidable{
			IDV:     vtxID2,
			StatusV: choices.Unknown,
		},
		HeightV: 0,
		BytesV:  vtxBytes2,
	}

	bs := Bootstrapper{}
	finished := new(bool)
	err := bs.Initialize(
		config,
		func() error { *finished = true; return nil },
		fmt.Sprintf("%s_%s_bs", constants.PlatformName, config.Ctx.ChainID),
		prometheus.NewRegistry(),
	)
	if err != nil {
		t.Fatal(err)
	}

	acceptedIDs := []ids.ID{vtxID1}

	manager.GetVtxF = func(vtxID ids.ID) (avalanche.Vertex, error) {
		switch vtxID {
		case vtxID1:
			return vtx1, nil
		case vtxID0:
			return nil, errUnknownVertex
		default:
			t.Fatal(errUnknownVertex)
			panic(errUnknownVertex)
		}
	}

	requestID := new(uint32)
	reqVtxID := ids.Empty
	sender.GetAncestorsF = func(vdr ids.ShortID, reqID uint32, vtxID ids.ID) {
		switch {
		case vdr != peerID:
			t.Fatalf("Should have requested vertex from %s, requested from %s",
				peerID, vdr)
		case vtxID != vtxID0:
			t.Fatalf("should have requested vtx0")
		}
		*requestID = reqID
		reqVtxID = vtxID
	}

	manager.ParseVtxF = func(vtxBytes []byte) (avalanche.Vertex, error) {
		switch {
		case bytes.Equal(vtxBytes, vtxBytes0):
			vtx0.StatusV = choices.Processing
			return vtx0, nil
		case bytes.Equal(vtxBytes, vtxBytes1):
			vtx1.StatusV = choices.Processing
			return vtx1, nil
		case bytes.Equal(vtxBytes, vtxBytes2):
			vtx2.StatusV = choices.Processing
			return vtx2, nil
		}
		t.Fatal(errParsedUnknownVertex)
		return nil, errParsedUnknownVertex
	}
	vm.CantBootstrapping = false

	if err := bs.ForceAccepted(acceptedIDs); err != nil { // should request vtx0
		t.Fatal(err)
	} else if reqVtxID != vtxID0 {
		t.Fatalf("should have requested vtxID0 but requested %s", reqVtxID)
	}

	oldReqID := *requestID
	err = bs.MultiPut(peerID, *requestID, [][]byte{vtxBytes2})
	switch {
	case err != nil: // send unexpected vertex
		t.Fatal(err)
	case *requestID == oldReqID:
		t.Fatal("should have issued new request")
	case reqVtxID != vtxID0:
		t.Fatalf("should have requested vtxID0 but requested %s", reqVtxID)
	}

	oldReqID = *requestID
	manager.GetVtxF = func(vtxID ids.ID) (avalanche.Vertex, error) {
		switch vtxID {
		case vtxID1:
			return vtx1, nil
		case vtxID0:
			return vtx0, nil
		default:
			t.Fatal(errUnknownVertex)
			panic(errUnknownVertex)
		}
	}

	vm.CantBootstrapped = false

	if err := bs.MultiPut(peerID, *requestID, [][]byte{vtxBytes0, vtxBytes2}); err != nil { // send expected vertex and vertex that should not be accepted
		t.Fatal(err)
	}

	switch {
	case *requestID != oldReqID:
		t.Fatal("should not have issued new request")
	case !*finished:
		t.Fatalf("Bootstrapping should have finished")
	case vtx0.Status() != choices.Accepted:
		t.Fatalf("Vertex should be accepted")
	case vtx1.Status() != choices.Accepted:
		t.Fatalf("Vertex should be accepted")
	}
	if vtx2.Status() == choices.Accepted {
		t.Fatalf("Vertex should not have been accepted")
	}
}

// Vertex has a dependency and tx has a dependency
func TestBootstrapperTxDependencies(t *testing.T) {
	config, peerID, sender, manager, vm := newConfig(t)

	utxos := []ids.ID{ids.GenerateTestID(), ids.GenerateTestID()}

	txID0 := ids.GenerateTestID()
	txID1 := ids.GenerateTestID()

	txBytes0 := []byte{0}
	txBytes1 := []byte{1}

	tx0 := &snowstorm.TestTx{
		TestDecidable: choices.TestDecidable{
			IDV:     txID0,
			StatusV: choices.Processing,
		},
		BytesV: txBytes0,
	}
	tx0.InputIDsV = append(tx0.InputIDsV, utxos[0])

	// Depends on tx0
	tx1 := &snowstorm.TestTx{
		TestDecidable: choices.TestDecidable{
			IDV:     txID1,
			StatusV: choices.Processing,
		},
		DependenciesV: []snowstorm.Tx{tx0},
		BytesV:        txBytes1,
	}
	tx1.InputIDsV = append(tx1.InputIDsV, utxos[1])

	vtxID0 := ids.GenerateTestID()
	vtxID1 := ids.GenerateTestID()

	vtxBytes0 := []byte{2}
	vtxBytes1 := []byte{3}
	vm.ParseTxF = func(b []byte) (snowstorm.Tx, error) {
		switch {
		case bytes.Equal(b, txBytes0):
			return tx0, nil
		case bytes.Equal(b, txBytes1):
			return tx1, nil
		default:
			return nil, errors.New("wrong tx")
		}
	}

	vtx0 := &avalanche.TestVertex{
		TestDecidable: choices.TestDecidable{
			IDV:     vtxID0,
			StatusV: choices.Unknown,
		},
		HeightV: 0,
		TxsV:    []snowstorm.Tx{tx1},
		BytesV:  vtxBytes0,
	}
	vtx1 := &avalanche.TestVertex{
		TestDecidable: choices.TestDecidable{
			IDV:     vtxID1,
			StatusV: choices.Processing,
		},
		ParentsV: []avalanche.Vertex{vtx0}, // Depends on vtx0
		HeightV:  1,
		TxsV:     []snowstorm.Tx{tx0},
		BytesV:   vtxBytes1,
	}

	bs := Bootstrapper{}
	finished := new(bool)
	err := bs.Initialize(
		config,
		func() error { *finished = true; return nil },
		fmt.Sprintf("%s_%s_bs", constants.PlatformName, config.Ctx.ChainID),
		prometheus.NewRegistry(),
	)
	if err != nil {
		t.Fatal(err)
	}

	acceptedIDs := []ids.ID{vtxID1}

	manager.ParseVtxF = func(vtxBytes []byte) (avalanche.Vertex, error) {
		switch {
		case bytes.Equal(vtxBytes, vtxBytes1):
			return vtx1, nil
		case bytes.Equal(vtxBytes, vtxBytes0):
			return vtx0, nil
		}
		t.Fatal(errParsedUnknownVertex)
		return nil, errParsedUnknownVertex
	}
	manager.GetVtxF = func(vtxID ids.ID) (avalanche.Vertex, error) {
		switch vtxID {
		case vtxID1:
			return vtx1, nil
		case vtxID0:
			return nil, errUnknownVertex
		default:
			t.Fatal(errUnknownVertex)
			panic(errUnknownVertex)
		}
	}

	reqIDPtr := new(uint32)
	sender.GetAncestorsF = func(vdr ids.ShortID, reqID uint32, vtxID ids.ID) {
		if vdr != peerID {
			t.Fatalf("Should have requested vertex from %s, requested from %s", peerID, vdr)
		}
		switch vtxID {
		case vtxID0:
		default:
			t.Fatal(errUnknownVertex)
		}

		*reqIDPtr = reqID
	}

	vm.CantBootstrapping = false

	if err := bs.ForceAccepted(acceptedIDs); err != nil { // should request vtx0
		t.Fatal(err)
	}

	manager.ParseVtxF = func(vtxBytes []byte) (avalanche.Vertex, error) {
		switch {
		case bytes.Equal(vtxBytes, vtxBytes1):
			return vtx1, nil
		case bytes.Equal(vtxBytes, vtxBytes0):
			vtx0.StatusV = choices.Processing
			return vtx0, nil
		}
		t.Fatal(errParsedUnknownVertex)
		return nil, errParsedUnknownVertex
	}

	vm.CantBootstrapped = false

	if err := bs.MultiPut(peerID, *reqIDPtr, [][]byte{vtxBytes0}); err != nil {
		t.Fatal(err)
	}

	if !*finished {
		t.Fatalf("Should have finished bootstrapping")
	}
	if tx0.Status() != choices.Accepted {
		t.Fatalf("Tx should be accepted")
	}
	if tx1.Status() != choices.Accepted {
		t.Fatalf("Tx should be accepted")
	}

	if vtx0.Status() != choices.Accepted {
		t.Fatalf("Vertex should be accepted")
	}
	if vtx1.Status() != choices.Accepted {
		t.Fatalf("Vertex should be accepted")
	}
}

// Unfulfilled tx dependency
func TestBootstrapperMissingTxDependency(t *testing.T) {
	config, peerID, sender, manager, vm := newConfig(t)

	utxos := []ids.ID{ids.GenerateTestID(), ids.GenerateTestID()}

	txID0 := ids.GenerateTestID()
	txID1 := ids.GenerateTestID()

	txBytes1 := []byte{1}

	tx0 := &snowstorm.TestTx{TestDecidable: choices.TestDecidable{
		IDV:     txID0,
		StatusV: choices.Unknown,
	}}

	tx1 := &snowstorm.TestTx{
		TestDecidable: choices.TestDecidable{
			IDV:     txID1,
			StatusV: choices.Processing,
		},
		DependenciesV: []snowstorm.Tx{tx0},
		BytesV:        txBytes1,
	}
	tx1.InputIDsV = append(tx1.InputIDsV, utxos[1])

	vtxID0 := ids.GenerateTestID()
	vtxID1 := ids.GenerateTestID()

	vtxBytes0 := []byte{2}
	vtxBytes1 := []byte{3}

	vtx0 := &avalanche.TestVertex{
		TestDecidable: choices.TestDecidable{
			IDV:     vtxID0,
			StatusV: choices.Unknown,
		},
		HeightV: 0,
		BytesV:  vtxBytes0,
	}
	vtx1 := &avalanche.TestVertex{
		TestDecidable: choices.TestDecidable{
			IDV:     vtxID1,
			StatusV: choices.Processing,
		},
		ParentsV: []avalanche.Vertex{vtx0}, // depends on vtx0
		HeightV:  1,
		TxsV:     []snowstorm.Tx{tx1},
		BytesV:   vtxBytes1,
	}

	bs := Bootstrapper{}
	finished := new(bool)
	err := bs.Initialize(
		config,
		func() error { *finished = true; return nil },
		fmt.Sprintf("%s_%s_bs", constants.PlatformName, config.Ctx.ChainID),
		prometheus.NewRegistry(),
	)
	if err != nil {
		t.Fatal(err)
	}

	acceptedIDs := []ids.ID{vtxID1}

	manager.GetVtxF = func(vtxID ids.ID) (avalanche.Vertex, error) {
		switch vtxID {
		case vtxID1:
			return vtx1, nil
		case vtxID0:
			return nil, errUnknownVertex
		default:
			t.Fatal(errUnknownVertex)
			panic(errUnknownVertex)
		}
	}
	manager.ParseVtxF = func(vtxBytes []byte) (avalanche.Vertex, error) {
		switch {
		case bytes.Equal(vtxBytes, vtxBytes1):
			return vtx1, nil
		case bytes.Equal(vtxBytes, vtxBytes0):
			vtx0.StatusV = choices.Processing
			return vtx0, nil
		}
		t.Fatal(errParsedUnknownVertex)
		return nil, errParsedUnknownVertex
	}

	reqIDPtr := new(uint32)
	sender.GetAncestorsF = func(vdr ids.ShortID, reqID uint32, vtxID ids.ID) {
		if vdr != peerID {
			t.Fatalf("Should have requested vertex from %s, requested from %s", peerID, vdr)
		}
		switch {
		case vtxID == vtxID0:
		default:
			t.Fatalf("Requested wrong vertex")
		}

		*reqIDPtr = reqID
	}

	vm.CantBootstrapping = false

	if err := bs.ForceAccepted(acceptedIDs); err != nil { // should request vtx1
		t.Fatal(err)
	}

	vm.CantBootstrapped = false

	if err := bs.MultiPut(peerID, *reqIDPtr, [][]byte{vtxBytes0}); err != nil {
		t.Fatal(err)
	}

	if !*finished {
		t.Fatalf("Bootstrapping should have finished")
	}
	if tx0.Status() != choices.Unknown { // never saw this tx
		t.Fatalf("Tx should be unknown")
	}
	if tx1.Status() != choices.Processing { // can't accept because we don't have tx0
		t.Fatalf("Tx should be processing")
	}

	if vtx0.Status() != choices.Accepted {
		t.Fatalf("Vertex should be accepted")
	}
	if vtx1.Status() != choices.Processing { // can't accept because we don't have tx1 accepted
		t.Fatalf("Vertex should be processing")
	}
}

func TestBootstrapperAcceptedFrontier(t *testing.T) {
	config, _, _, manager, _ := newConfig(t)

	vtxID0 := ids.GenerateTestID()
	vtxID1 := ids.GenerateTestID()
	vtxID2 := ids.GenerateTestID()

	bs := Bootstrapper{}
	err := bs.Initialize(
		config,
		nil,
		fmt.Sprintf("%s_%s_bs", constants.PlatformName, config.Ctx.ChainID),
		prometheus.NewRegistry(),
	)
	if err != nil {
		t.Fatal(err)
	}

	manager.EdgeF = func() []ids.ID {
		return []ids.ID{
			vtxID0,
			vtxID1,
		}
	}

	accepted, err := bs.CurrentAcceptedFrontier()
	if err != nil {
		t.Fatal(err)
	}
	acceptedSet := ids.Set{}
	acceptedSet.Add(accepted...)

	manager.EdgeF = nil

	if !acceptedSet.Contains(vtxID0) {
		t.Fatalf("Vtx should be accepted")
	}
	if !acceptedSet.Contains(vtxID1) {
		t.Fatalf("Vtx should be accepted")
	}
	if acceptedSet.Contains(vtxID2) {
		t.Fatalf("Vtx shouldn't be accepted")
	}
}

func TestBootstrapperFilterAccepted(t *testing.T) {
	config, _, _, manager, _ := newConfig(t)

	vtxID0 := ids.GenerateTestID()
	vtxID1 := ids.GenerateTestID()
	vtxID2 := ids.GenerateTestID()

	vtx0 := &avalanche.TestVertex{TestDecidable: choices.TestDecidable{
		IDV:     vtxID0,
		StatusV: choices.Accepted,
	}}
	vtx1 := &avalanche.TestVertex{TestDecidable: choices.TestDecidable{
		IDV:     vtxID1,
		StatusV: choices.Accepted,
	}}

	bs := Bootstrapper{}
	finished := new(bool)
	err := bs.Initialize(
		config,
		func() error { *finished = true; return nil },
		fmt.Sprintf("%s_%s_bs", constants.PlatformName, config.Ctx.ChainID),
		prometheus.NewRegistry(),
	)
	if err != nil {
		t.Fatal(err)
	}

	vtxIDs := []ids.ID{vtxID0, vtxID1, vtxID2}

	manager.GetVtxF = func(vtxID ids.ID) (avalanche.Vertex, error) {
		switch vtxID {
		case vtxID0:
			return vtx0, nil
		case vtxID1:
			return vtx1, nil
		case vtxID2:
			return nil, errUnknownVertex
		}
		t.Fatal(errUnknownVertex)
		return nil, errUnknownVertex
	}

	accepted := bs.FilterAccepted(vtxIDs)
	acceptedSet := ids.Set{}
	acceptedSet.Add(accepted...)

	manager.GetVtxF = nil

	if !acceptedSet.Contains(vtxID0) {
		t.Fatalf("Vtx should be accepted")
	}
	if !acceptedSet.Contains(vtxID1) {
		t.Fatalf("Vtx should be accepted")
	}
	if acceptedSet.Contains(vtxID2) {
		t.Fatalf("Vtx shouldn't be accepted")
	}
}

// MultiPut only contains 1 of the two needed vertices; have to issue another GetAncestors
func TestBootstrapperIncompleteMultiPut(t *testing.T) {
	config, peerID, sender, manager, vm := newConfig(t)

	vtxID0 := ids.Empty.Prefix(0)
	vtxID1 := ids.Empty.Prefix(1)
	vtxID2 := ids.Empty.Prefix(2)

	vtxBytes0 := []byte{0}
	vtxBytes1 := []byte{1}
	vtxBytes2 := []byte{2}

	vtx0 := &avalanche.TestVertex{
		TestDecidable: choices.TestDecidable{
			IDV:     vtxID0,
			StatusV: choices.Unknown,
		},
		HeightV: 0,
		BytesV:  vtxBytes0,
	}
	vtx1 := &avalanche.TestVertex{
		TestDecidable: choices.TestDecidable{
			IDV:     vtxID1,
			StatusV: choices.Unknown,
		},
		ParentsV: []avalanche.Vertex{vtx0},
		HeightV:  1,
		BytesV:   vtxBytes1,
	}
	vtx2 := &avalanche.TestVertex{
		TestDecidable: choices.TestDecidable{
			IDV:     vtxID2,
			StatusV: choices.Processing,
		},
		ParentsV: []avalanche.Vertex{vtx1},
		HeightV:  2,
		BytesV:   vtxBytes2,
	}

	bs := Bootstrapper{}
	finished := new(bool)
	err := bs.Initialize(
		config,
		func() error { *finished = true; return nil },
		fmt.Sprintf("%s_%s_bs", constants.PlatformName, config.Ctx.ChainID),
		prometheus.NewRegistry(),
	)
	if err != nil {
		t.Fatal(err)
	}

	acceptedIDs := []ids.ID{vtxID2}

	manager.GetVtxF = func(vtxID ids.ID) (avalanche.Vertex, error) {
		switch {
		case vtxID == vtxID0:
			return nil, errUnknownVertex
		case vtxID == vtxID1:
			return nil, errUnknownVertex
		case vtxID == vtxID2:
			return vtx2, nil
		default:
			t.Fatal(errUnknownVertex)
			panic(errUnknownVertex)
		}
	}
	manager.ParseVtxF = func(vtxBytes []byte) (avalanche.Vertex, error) {
		switch {
		case bytes.Equal(vtxBytes, vtxBytes0):
			vtx0.StatusV = choices.Processing
			return vtx0, nil

		case bytes.Equal(vtxBytes, vtxBytes1):
			vtx1.StatusV = choices.Processing
			return vtx1, nil
		case bytes.Equal(vtxBytes, vtxBytes2):
			return vtx2, nil
		}
		t.Fatal(errParsedUnknownVertex)
		return nil, errParsedUnknownVertex
	}
	reqIDPtr := new(uint32)
	requested := ids.Empty
	sender.GetAncestorsF = func(vdr ids.ShortID, reqID uint32, vtxID ids.ID) {
		if vdr != peerID {
			t.Fatalf("Should have requested vertex from %s, requested from %s", peerID, vdr)
		}
		switch vtxID {
		case vtxID1, vtxID0:
		default:
			t.Fatal(errUnknownVertex)
		}
		*reqIDPtr = reqID
		requested = vtxID
	}

	vm.CantBootstrapping = false

	if err := bs.ForceAccepted(acceptedIDs); err != nil { // should request vtx1
		t.Fatal(err)
	} else if requested != vtxID1 {
		t.Fatal("requested wrong vtx")
	}

	err = bs.MultiPut(peerID, *reqIDPtr, [][]byte{vtxBytes1})
	switch {
	case err != nil: // Provide vtx1; should request vtx0
		t.Fatal(err)
	case bs.Ctx.IsBootstrapped():
		t.Fatalf("should not have finished")
	case requested != vtxID0:
		t.Fatal("should hae requested vtx0")
	}

	vm.CantBootstrapped = false

	err = bs.MultiPut(peerID, *reqIDPtr, [][]byte{vtxBytes0})
	switch {
	case err != nil: // Provide vtx0; can finish now
		t.Fatal(err)
	case !bs.Ctx.IsBootstrapped():
		t.Fatal("should have finished")
	case vtx0.Status() != choices.Accepted:
		t.Fatal("should be accepted")
	case vtx1.Status() != choices.Accepted:
		t.Fatal("should be accepted")
	case vtx2.Status() != choices.Accepted:
		t.Fatal("should be accepted")
	}
}

func TestBootstrapperFinalized(t *testing.T) {
	config, peerID, sender, manager, vm := newConfig(t)

	vtxID0 := ids.Empty.Prefix(0)
	vtxID1 := ids.Empty.Prefix(1)

	vtxBytes0 := []byte{0}
	vtxBytes1 := []byte{1}

	vtx0 := &avalanche.TestVertex{
		TestDecidable: choices.TestDecidable{
			IDV:     vtxID0,
			StatusV: choices.Unknown,
		},
		HeightV: 0,
		BytesV:  vtxBytes0,
	}
	vtx1 := &avalanche.TestVertex{
		TestDecidable: choices.TestDecidable{
			IDV:     vtxID1,
			StatusV: choices.Unknown,
		},
		ParentsV: []avalanche.Vertex{vtx0},
		HeightV:  1,
		BytesV:   vtxBytes1,
	}

	bs := Bootstrapper{}
	finished := new(bool)
	err := bs.Initialize(
		config,
		func() error { *finished = true; return nil },
		fmt.Sprintf("%s_%s_bs", constants.PlatformName, config.Ctx.ChainID),
		prometheus.NewRegistry(),
	)
	if err != nil {
		t.Fatal(err)
	}

	acceptedIDs := []ids.ID{vtxID0, vtxID1}

	parsedVtx0 := false
	parsedVtx1 := false
	manager.GetVtxF = func(vtxID ids.ID) (avalanche.Vertex, error) {
		switch vtxID {
		case vtxID0:
			if parsedVtx0 {
				return vtx0, nil
			}
			return nil, errUnknownVertex
		case vtxID1:
			if parsedVtx1 {
				return vtx1, nil
			}
			return nil, errUnknownVertex
		default:
			t.Fatal(errUnknownVertex)
			panic(errUnknownVertex)
		}
	}
	manager.ParseVtxF = func(vtxBytes []byte) (avalanche.Vertex, error) {
		switch {
		case bytes.Equal(vtxBytes, vtxBytes0):
			vtx0.StatusV = choices.Processing
			parsedVtx0 = true
			return vtx0, nil
		case bytes.Equal(vtxBytes, vtxBytes1):
			vtx1.StatusV = choices.Processing
			parsedVtx1 = true
			return vtx1, nil
		}
		t.Fatal(errUnknownVertex)
		return nil, errUnknownVertex
	}

	requestIDs := map[ids.ID]uint32{}
	sender.GetAncestorsF = func(vdr ids.ShortID, reqID uint32, vtxID ids.ID) {
		if vdr != peerID {
			t.Fatalf("Should have requested block from %s, requested from %s", peerID, vdr)
		}
		requestIDs[vtxID] = reqID
	}

	vm.CantBootstrapping = false

	if err := bs.ForceAccepted(acceptedIDs); err != nil { // should request vtx0 and vtx1
		t.Fatal(err)
	}

	reqID, ok := requestIDs[vtxID1]
	if !ok {
		t.Fatalf("should have requested vtx1")
	}

	vm.CantBootstrapped = false

	if err := bs.MultiPut(peerID, reqID, [][]byte{vtxBytes1, vtxBytes0}); err != nil {
		t.Fatal(err)
	}

	reqID, ok = requestIDs[vtxID0]
	if !ok {
		t.Fatalf("should have requested vtx0")
	}

	err = bs.GetAncestorsFailed(peerID, reqID)
	switch {
	case err != nil:
		t.Fatal(err)
	case !*finished:
		t.Fatalf("Bootstrapping should have finished")
	case vtx0.Status() != choices.Accepted:
		t.Fatalf("Vertex should be accepted")
	case vtx1.Status() != choices.Accepted:
		t.Fatalf("Vertex should be accepted")
	}
}

// Test that MultiPut accepts the parents of the first vertex returned
func TestBootstrapperAcceptsMultiPutParents(t *testing.T) {
	config, peerID, sender, manager, vm := newConfig(t)

	vtxID0 := ids.Empty.Prefix(0)
	vtxID1 := ids.Empty.Prefix(1)
	vtxID2 := ids.Empty.Prefix(2)

	vtxBytes0 := []byte{0}
	vtxBytes1 := []byte{1}
	vtxBytes2 := []byte{2}

	vtx0 := &avalanche.TestVertex{
		TestDecidable: choices.TestDecidable{
			IDV:     vtxID0,
			StatusV: choices.Unknown,
		},
		HeightV: 0,
		BytesV:  vtxBytes0,
	}
	vtx1 := &avalanche.TestVertex{
		TestDecidable: choices.TestDecidable{
			IDV:     vtxID1,
			StatusV: choices.Unknown,
		},
		ParentsV: []avalanche.Vertex{vtx0},
		HeightV:  1,
		BytesV:   vtxBytes1,
	}
	vtx2 := &avalanche.TestVertex{
		TestDecidable: choices.TestDecidable{
			IDV:     vtxID2,
			StatusV: choices.Unknown,
		},
		ParentsV: []avalanche.Vertex{vtx1},
		HeightV:  2,
		BytesV:   vtxBytes2,
	}

	bs := Bootstrapper{}
	finished := new(bool)
	err := bs.Initialize(
		config,
		func() error { *finished = true; return nil },
		fmt.Sprintf("%s_%s_bs", constants.PlatformName, config.Ctx.ChainID),
		prometheus.NewRegistry(),
	)
	if err != nil {
		t.Fatal(err)
	}

	acceptedIDs := []ids.ID{vtxID2}

	parsedVtx0 := false
	parsedVtx1 := false
	parsedVtx2 := false
	manager.GetVtxF = func(vtxID ids.ID) (avalanche.Vertex, error) {
		switch vtxID {
		case vtxID0:
			if parsedVtx0 {
				return vtx0, nil
			}
			return nil, errUnknownVertex
		case vtxID1:
			if parsedVtx1 {
				return vtx1, nil
			}
			return nil, errUnknownVertex
		case vtxID2:
			if parsedVtx2 {
				return vtx2, nil
			}
		default:
			t.Fatal(errUnknownVertex)
			panic(errUnknownVertex)
		}
		return nil, errUnknownVertex
	}
	manager.ParseVtxF = func(vtxBytes []byte) (avalanche.Vertex, error) {
		switch {
		case bytes.Equal(vtxBytes, vtxBytes0):
			vtx0.StatusV = choices.Processing
			parsedVtx0 = true
			return vtx0, nil
		case bytes.Equal(vtxBytes, vtxBytes1):
			vtx1.StatusV = choices.Processing
			parsedVtx1 = true
			return vtx1, nil
		case bytes.Equal(vtxBytes, vtxBytes2):
			vtx2.StatusV = choices.Processing
			parsedVtx2 = true
			return vtx2, nil
		}
		t.Fatal(errUnknownVertex)
		return nil, errUnknownVertex
	}

	requestIDs := map[ids.ID]uint32{}
	sender.GetAncestorsF = func(vdr ids.ShortID, reqID uint32, vtxID ids.ID) {
		if vdr != peerID {
			t.Fatalf("Should have requested block from %s, requested from %s", peerID, vdr)
		}
		requestIDs[vtxID] = reqID
	}

	vm.CantBootstrapping = false

	if err := bs.ForceAccepted(acceptedIDs); err != nil { // should request vtx2
		t.Fatal(err)
	}

	reqID, ok := requestIDs[vtxID2]
	if !ok {
		t.Fatalf("should have requested vtx2")
	}

	vm.CantBootstrapped = false

	if err := bs.MultiPut(peerID, reqID, [][]byte{vtxBytes2, vtxBytes1, vtxBytes0}); err != nil {
		t.Fatal(err)
	}

	switch {
	case !*finished:
		t.Fatalf("Bootstrapping should have finished")
	case vtx0.Status() != choices.Accepted:
		t.Fatalf("Vertex should be accepted")
	case vtx1.Status() != choices.Accepted:
		t.Fatalf("Vertex should be accepted")
	case vtx2.Status() != choices.Accepted:
		t.Fatalf("Vertex should be accepted")
	}
}

func TestRestartBootstrapping(t *testing.T) {
	config, peerID, sender, manager, vm := newConfig(t)

	vtxID0 := ids.GenerateTestID()
	vtxID1 := ids.GenerateTestID()
	vtxID2 := ids.GenerateTestID()
	vtxID3 := ids.GenerateTestID()
	vtxID4 := ids.GenerateTestID()
	vtxID5 := ids.GenerateTestID()

	vtxBytes0 := []byte{0}
	vtxBytes1 := []byte{1}
	vtxBytes2 := []byte{2}
	vtxBytes3 := []byte{3}
	vtxBytes4 := []byte{4}
	vtxBytes5 := []byte{5}

	vtx0 := &avalanche.TestVertex{
		TestDecidable: choices.TestDecidable{
			IDV:     vtxID0,
			StatusV: choices.Unknown,
		},
		HeightV: 0,
		BytesV:  vtxBytes0,
	}
	vtx1 := &avalanche.TestVertex{
		TestDecidable: choices.TestDecidable{
			IDV:     vtxID1,
			StatusV: choices.Unknown,
		},
		ParentsV: []avalanche.Vertex{vtx0},
		HeightV:  1,
		BytesV:   vtxBytes1,
	}
	vtx2 := &avalanche.TestVertex{
		TestDecidable: choices.TestDecidable{
			IDV:     vtxID2,
			StatusV: choices.Unknown,
		},
		ParentsV: []avalanche.Vertex{vtx1},
		HeightV:  2,
		BytesV:   vtxBytes2,
	}
	vtx3 := &avalanche.TestVertex{
		TestDecidable: choices.TestDecidable{
			IDV:     vtxID3,
			StatusV: choices.Unknown,
		},
		ParentsV: []avalanche.Vertex{vtx2},
		HeightV:  3,
		BytesV:   vtxBytes3,
	}
	vtx4 := &avalanche.TestVertex{
		TestDecidable: choices.TestDecidable{
			IDV:     vtxID4,
			StatusV: choices.Unknown,
		},
		ParentsV: []avalanche.Vertex{vtx2},
		HeightV:  3,
		BytesV:   vtxBytes4,
	}
	vtx5 := &avalanche.TestVertex{
		TestDecidable: choices.TestDecidable{
			IDV:     vtxID5,
			StatusV: choices.Unknown,
		},
		ParentsV: []avalanche.Vertex{vtx4},
		HeightV:  4,
		BytesV:   vtxBytes5,
	}

	bs := Bootstrapper{}
	finished := new(bool)
	err := bs.Initialize(
		config,
		func() error { *finished = true; return nil },
		fmt.Sprintf("%s_%s_bs", constants.PlatformName, config.Ctx.ChainID),
		prometheus.NewRegistry(),
	)
	if err != nil {
		t.Fatal(err)
	}

	parsedVtx0 := false
	parsedVtx1 := false
	parsedVtx2 := false
	parsedVtx3 := false
	parsedVtx4 := false
	parsedVtx5 := false
<<<<<<< HEAD
	manager.GetF = func(vtxID ids.ID) (avalanche.Vertex, error) {
=======
	manager.GetVtxF = func(vtxID ids.ID) (avalanche.Vertex, error) {
>>>>>>> 7dff67af
		switch vtxID {
		case vtxID0:
			if parsedVtx0 {
				return vtx0, nil
			}
			return nil, errUnknownVertex
		case vtxID1:
			if parsedVtx1 {
				return vtx1, nil
			}
			return nil, errUnknownVertex
		case vtxID2:
			if parsedVtx2 {
				return vtx2, nil
			}
		case vtxID3:
			if parsedVtx3 {
				return vtx3, nil
			}
		case vtxID4:
			if parsedVtx4 {
				return vtx4, nil
			}
		case vtxID5:
			if parsedVtx5 {
				return vtx5, nil
			}
		default:
			t.Fatal(errUnknownVertex)
			panic(errUnknownVertex)
		}
		return nil, errUnknownVertex
	}
<<<<<<< HEAD
	manager.ParseF = func(vtxBytes []byte) (avalanche.Vertex, error) {
=======
	manager.ParseVtxF = func(vtxBytes []byte) (avalanche.Vertex, error) {
>>>>>>> 7dff67af
		switch {
		case bytes.Equal(vtxBytes, vtxBytes0):
			vtx0.StatusV = choices.Processing
			parsedVtx0 = true
			return vtx0, nil
		case bytes.Equal(vtxBytes, vtxBytes1):
			vtx1.StatusV = choices.Processing
			parsedVtx1 = true
			return vtx1, nil
		case bytes.Equal(vtxBytes, vtxBytes2):
			vtx2.StatusV = choices.Processing
			parsedVtx2 = true
			return vtx2, nil
		case bytes.Equal(vtxBytes, vtxBytes3):
			vtx3.StatusV = choices.Processing
			parsedVtx3 = true
			return vtx3, nil
		case bytes.Equal(vtxBytes, vtxBytes4):
			vtx4.StatusV = choices.Processing
			parsedVtx4 = true
			return vtx4, nil
		case bytes.Equal(vtxBytes, vtxBytes5):
			vtx5.StatusV = choices.Processing
			parsedVtx5 = true
			return vtx5, nil
		}
		t.Fatal(errUnknownVertex)
		return nil, errUnknownVertex
	}

	requestIDs := map[ids.ID]uint32{}
	sender.GetAncestorsF = func(vdr ids.ShortID, reqID uint32, vtxID ids.ID) {
		if vdr != peerID {
			t.Fatalf("Should have requested block from %s, requested from %s", peerID, vdr)
		}
		requestIDs[vtxID] = reqID
	}

	vm.CantBootstrapping = false

	if err := bs.ForceAccepted([]ids.ID{vtxID3, vtxID4}); err != nil { // should request vtx3 and vtx4
		t.Fatal(err)
	}

	vtx3ReqID, ok := requestIDs[vtxID3]
	if !ok {
		t.Fatal("should have requested vtx4")
	}
	_, ok = requestIDs[vtxID4]
	if !ok {
		t.Fatal("should have requested vtx4")
	}

	if err := bs.MultiPut(peerID, vtx3ReqID, [][]byte{vtxBytes3, vtxBytes2}); err != nil {
		t.Fatal(err)
	}

	_, ok = requestIDs[vtxID1]
	if !ok {
		t.Fatal("should have requested vtx1")
	}

	if removed := bs.OutstandingRequests.RemoveAny(vtxID4); !removed {
		t.Fatal("expected to find outstanding requested for vtx4")
	}

	if removed := bs.OutstandingRequests.RemoveAny(vtxID1); !removed {
		t.Fatal("expected to find outstanding requested for vtx1")
	}
	bs.needToFetch.Clear()
	requestIDs = map[ids.ID]uint32{}

	if err := bs.ForceAccepted([]ids.ID{vtxID5, vtxID3}); err != nil {
		t.Fatal(err)
	}

	vtx1ReqID, ok := requestIDs[vtxID1]
	if !ok {
		t.Fatal("should have re-requested vtx1 from pending on prior run")
	}
	_, ok = requestIDs[vtxID4]
	if !ok {
		t.Fatal("should have re-requested vtx4 from pending on prior run")
	}
	vtx5ReqID, ok := requestIDs[vtxID5]
	if !ok {
		t.Fatal("should have requested vtx5")
	}
	if _, ok := requestIDs[vtxID3]; ok {
		t.Fatal("should not have re-requested vtx3 since it has been processed")
	}

	if err := bs.MultiPut(peerID, vtx5ReqID, [][]byte{vtxBytes5, vtxBytes4, vtxBytes2, vtxBytes1}); err != nil {
		t.Fatal(err)
	}

	_, ok = requestIDs[vtxID0]
	if !ok {
		t.Fatal("should have requested vtx0 after multiput ended prior to it")
	}

	vm.CantBootstrapped = false

	if err := bs.MultiPut(peerID, vtx1ReqID, [][]byte{vtxBytes1, vtxBytes0}); err != nil {
		t.Fatal(err)
	}

	switch {
	case !*finished:
		t.Fatalf("Bootstrapping should have finished")
	case vtx0.Status() != choices.Accepted:
		t.Fatalf("Vertex should be accepted")
	case vtx1.Status() != choices.Accepted:
		t.Fatalf("Vertex should be accepted")
	case vtx2.Status() != choices.Accepted:
		t.Fatalf("Vertex should be accepted")
	case vtx3.Status() != choices.Accepted:
		t.Fatalf("Vertex should be accepted")
	case vtx4.Status() != choices.Accepted:
		t.Fatalf("Vertex should be accepted")
	case vtx5.Status() != choices.Accepted:
		t.Fatalf("Vertex should be accepted")
	}
}<|MERGE_RESOLUTION|>--- conflicted
+++ resolved
@@ -1201,11 +1201,7 @@
 	parsedVtx3 := false
 	parsedVtx4 := false
 	parsedVtx5 := false
-<<<<<<< HEAD
-	manager.GetF = func(vtxID ids.ID) (avalanche.Vertex, error) {
-=======
 	manager.GetVtxF = func(vtxID ids.ID) (avalanche.Vertex, error) {
->>>>>>> 7dff67af
 		switch vtxID {
 		case vtxID0:
 			if parsedVtx0 {
@@ -1239,11 +1235,7 @@
 		}
 		return nil, errUnknownVertex
 	}
-<<<<<<< HEAD
-	manager.ParseF = func(vtxBytes []byte) (avalanche.Vertex, error) {
-=======
 	manager.ParseVtxF = func(vtxBytes []byte) (avalanche.Vertex, error) {
->>>>>>> 7dff67af
 		switch {
 		case bytes.Equal(vtxBytes, vtxBytes0):
 			vtx0.StatusV = choices.Processing
