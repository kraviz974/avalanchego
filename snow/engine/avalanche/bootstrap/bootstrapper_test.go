--- conflicted
+++ resolved
@@ -6,10 +6,7 @@
 import (
 	"bytes"
 	"errors"
-	"fmt"
 	"testing"
-
-	"github.com/prometheus/client_golang/prometheus"
 
 	"github.com/ava-labs/avalanchego/database/memdb"
 	"github.com/ava-labs/avalanchego/database/prefixdb"
@@ -128,14 +125,7 @@
 	finished := new(bool)
 	bs, err := newBootstrapper(
 		config,
-<<<<<<< HEAD
 		func(lastReqID uint32) error { *finished = true; return nil },
-		fmt.Sprintf("%s_%s_bs", constants.PlatformName, config.Ctx.ChainID),
-=======
-		func() error { *finished = true; return nil },
-		fmt.Sprintf("chain_%s_bs", config.Ctx.ChainID),
->>>>>>> 42d0b8c0
-		prometheus.NewRegistry(),
 	)
 	if err != nil {
 		t.Fatal(err)
@@ -238,14 +228,7 @@
 	finished := new(bool)
 	bs, err := newBootstrapper(
 		config,
-<<<<<<< HEAD
 		func(lastReqID uint32) error { *finished = true; return nil },
-		fmt.Sprintf("%s_%s_bs", constants.PlatformName, config.Ctx.ChainID),
-=======
-		func() error { *finished = true; return nil },
-		fmt.Sprintf("chain_%s_bs", config.Ctx.ChainID),
->>>>>>> 42d0b8c0
-		prometheus.NewRegistry(),
 	)
 	if err != nil {
 		t.Fatal(err)
@@ -423,14 +406,7 @@
 	finished := new(bool)
 	bs, err := newBootstrapper(
 		config,
-<<<<<<< HEAD
 		func(lastReqID uint32) error { *finished = true; return nil },
-		fmt.Sprintf("%s_%s_bs", constants.PlatformName, config.Ctx.ChainID),
-=======
-		func() error { *finished = true; return nil },
-		fmt.Sprintf("chain_%s_bs", config.Ctx.ChainID),
->>>>>>> 42d0b8c0
-		prometheus.NewRegistry(),
 	)
 	if err != nil {
 		t.Fatal(err)
@@ -575,14 +551,7 @@
 	finished := new(bool)
 	bs, err := newBootstrapper(
 		config,
-<<<<<<< HEAD
 		func(lastReqID uint32) error { *finished = true; return nil },
-		fmt.Sprintf("%s_%s_bs", constants.PlatformName, config.Ctx.ChainID),
-=======
-		func() error { *finished = true; return nil },
-		fmt.Sprintf("chain_%s_bs", config.Ctx.ChainID),
->>>>>>> 42d0b8c0
-		prometheus.NewRegistry(),
 	)
 	if err != nil {
 		t.Fatal(err)
@@ -672,8 +641,6 @@
 	bs, err := newBootstrapper(
 		config,
 		nil,
-		fmt.Sprintf("chain_%s_bs", config.Ctx.ChainID),
-		prometheus.NewRegistry(),
 	)
 	if err != nil {
 		t.Fatal(err)
@@ -730,14 +697,7 @@
 	finished := new(bool)
 	bs, err := newBootstrapper(
 		config,
-<<<<<<< HEAD
 		func(lastReqID uint32) error { *finished = true; return nil },
-		fmt.Sprintf("%s_%s_bs", constants.PlatformName, config.Ctx.ChainID),
-=======
-		func() error { *finished = true; return nil },
-		fmt.Sprintf("chain_%s_bs", config.Ctx.ChainID),
->>>>>>> 42d0b8c0
-		prometheus.NewRegistry(),
 	)
 	if err != nil {
 		t.Fatal(err)
@@ -822,14 +782,7 @@
 	finished := new(bool)
 	bs, err := newBootstrapper(
 		config,
-<<<<<<< HEAD
 		func(lastReqID uint32) error { *finished = true; return nil },
-		fmt.Sprintf("%s_%s_bs", constants.PlatformName, config.Ctx.ChainID),
-=======
-		func() error { *finished = true; return nil },
-		fmt.Sprintf("chain_%s_bs", config.Ctx.ChainID),
->>>>>>> 42d0b8c0
-		prometheus.NewRegistry(),
 	)
 	if err != nil {
 		t.Fatal(err)
@@ -950,14 +903,7 @@
 	finished := new(bool)
 	bs, err := newBootstrapper(
 		config,
-<<<<<<< HEAD
 		func(lastReqID uint32) error { *finished = true; return nil },
-		fmt.Sprintf("%s_%s_bs", constants.PlatformName, config.Ctx.ChainID),
-=======
-		func() error { *finished = true; return nil },
-		fmt.Sprintf("chain_%s_bs", config.Ctx.ChainID),
->>>>>>> 42d0b8c0
-		prometheus.NewRegistry(),
 	)
 	if err != nil {
 		t.Fatal(err)
@@ -1089,14 +1035,7 @@
 	finished := new(bool)
 	bs, err := newBootstrapper(
 		config,
-<<<<<<< HEAD
 		func(lastReqID uint32) error { *finished = true; return nil },
-		fmt.Sprintf("%s_%s_bs", constants.PlatformName, config.Ctx.ChainID),
-=======
-		func() error { *finished = true; return nil },
-		fmt.Sprintf("chain_%s_bs", config.Ctx.ChainID),
->>>>>>> 42d0b8c0
-		prometheus.NewRegistry(),
 	)
 	if err != nil {
 		t.Fatal(err)
@@ -1264,14 +1203,7 @@
 	finished := new(bool)
 	bs, err := newBootstrapper(
 		config,
-<<<<<<< HEAD
 		func(lastReqID uint32) error { *finished = true; return nil },
-		fmt.Sprintf("%s_%s_bs", constants.PlatformName, config.Ctx.ChainID),
-=======
-		func() error { *finished = true; return nil },
-		fmt.Sprintf("chain_%s_bs", config.Ctx.ChainID),
->>>>>>> 42d0b8c0
-		prometheus.NewRegistry(),
 	)
 	if err != nil {
 		t.Fatal(err)
