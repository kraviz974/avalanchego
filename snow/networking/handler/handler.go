--- conflicted
+++ resolved
@@ -173,8 +173,7 @@
 }
 
 func (h *handler) selectStartingGear(ctx context.Context) (common.Engine, error) {
-	state := h.ctx.State.Get()
-	engines := h.engineManager.Get(state.Type)
+	engines := h.engineManager.Get(h.ctx.CurrentEngineType.Get())
 	if engines == nil {
 		return nil, errNoStartingGear
 	}
@@ -247,14 +246,15 @@
 	h.ctx.Lock.Lock()
 	defer h.ctx.Lock.Unlock()
 
-	state := h.ctx.State.Get()
-	engine, ok := h.engineManager.Get(state.Type).Get(state.State)
+	state := h.ctx.GetChainState()
+	engineType := h.ctx.CurrentEngineType.Get()
+	engine, ok := h.engineManager.Get(engineType).Get(state)
 	if !ok {
 		return nil, fmt.Errorf(
 			"%w %s running %s",
 			errMissingEngine,
-			state.State,
-			state.Type,
+			state,
+			engineType,
 		)
 	}
 	return engine.HealthCheck(ctx)
@@ -275,30 +275,6 @@
 	return h.syncMessageQueue.Len() + h.asyncMessageQueue.Len()
 }
 
-<<<<<<< HEAD
-=======
-func (h *handler) RegisterTimeout(d time.Duration) {
-	go func() {
-		timer := time.NewTimer(d)
-		defer timer.Stop()
-
-		select {
-		case <-timer.C:
-		case <-h.preemptTimeouts:
-		}
-
-		// If there is already a timeout ready to fire - just drop the
-		// additional timeout. This ensures that all goroutines that are spawned
-		// here are able to close if the chain is shutdown.
-		select {
-		case h.timeouts <- struct{}{}:
-		default:
-		}
-	}()
-}
-
-// Note: It is possible for Stop to be called before/concurrently with Start.
->>>>>>> 22e318a9
 func (h *handler) Stop(ctx context.Context) {
 	h.closeOnce.Do(func() {
 		// Must hold the locks here to ensure there's no race condition in where
@@ -316,11 +292,11 @@
 		// [h.ctx.Lock] until the engine finished executing state transitions,
 		// which may take a long time. As a result, the router would time out on
 		// shutting down this chain.
-		state := h.ctx.State.Get()
-		bootstrapper, ok := h.engineManager.Get(state.Type).Get(snow.Bootstrapping)
+		currentEng := h.ctx.CurrentEngineType.Get()
+		bootstrapper, ok := h.engineManager.Get(currentEng).Get(snow.Bootstrapping)
 		if !ok {
 			h.ctx.Log.Error("bootstrapping engine doesn't exists",
-				zap.Stringer("type", state.Type),
+				zap.Stringer("type", currentEng),
 			)
 			return
 		}
@@ -469,16 +445,16 @@
 
 	// We will attempt to pass the message to the requested type for the state
 	// we are currently in.
-	currentState := h.ctx.State.Get()
+	currentEngineType := h.ctx.CurrentEngineType.Get()
 	if msg.EngineType == p2p.EngineType_ENGINE_TYPE_SNOWMAN &&
-		currentState.Type == p2p.EngineType_ENGINE_TYPE_AVALANCHE {
+		currentEngineType == p2p.EngineType_ENGINE_TYPE_AVALANCHE {
 		// The peer is requesting an engine type that hasn't been initialized
 		// yet. This means we know that this isn't a response, so we can safely
 		// drop the message.
 		h.ctx.Log.Debug("dropping sync message",
 			zap.String("reason", "uninitialized engine type"),
 			zap.Stringer("messageOp", op),
-			zap.Stringer("currentEngineType", currentState.Type),
+			zap.Stringer("currentEngineType", currentEngineType),
 			zap.Stringer("requestedEngineType", msg.EngineType),
 		)
 		return nil
@@ -497,10 +473,11 @@
 		//
 		// If the peer didn't request a specific engine type, we default to the
 		// current engine.
-		engineType = currentState.Type
-	}
-
-	engine, ok := h.engineManager.Get(engineType).Get(currentState.State)
+		engineType = currentEngineType
+	}
+
+	engineState := h.ctx.GetChainState()
+	engine, ok := h.engineManager.Get(engineType).Get(engineState)
 	if !ok {
 		// This should only happen if the peer is not following the protocol.
 		// This can happen if the chain only has a Snowman engine and the peer
@@ -508,9 +485,9 @@
 		h.ctx.Log.Debug("dropping sync message",
 			zap.String("reason", "uninitialized engine state"),
 			zap.Stringer("messageOp", op),
-			zap.Stringer("currentEngineType", currentState.Type),
+			zap.Stringer("currentEngineType", currentEngineType),
 			zap.Stringer("requestedEngineType", msg.EngineType),
-			zap.Stringer("engineState", currentState.State),
+			zap.Stringer("engineState", engineState),
 		)
 		return nil
 	}
@@ -775,14 +752,15 @@
 		)
 	}()
 
-	state := h.ctx.State.Get()
-	engine, ok := h.engineManager.Get(state.Type).Get(state.State)
+	engineState := h.ctx.GetChainState()
+	currentEngineType := h.ctx.CurrentEngineType.Get()
+	engine, ok := h.engineManager.Get(currentEngineType).Get(engineState)
 	if !ok {
 		return fmt.Errorf(
 			"%w %s running %s",
 			errMissingEngine,
-			state.State,
-			state.Type,
+			engineState,
+			currentEngineType,
 		)
 	}
 
@@ -866,14 +844,15 @@
 		)
 	}()
 
-	state := h.ctx.State.Get()
-	engine, ok := h.engineManager.Get(state.Type).Get(state.State)
+	engineState := h.ctx.GetChainState()
+	currentEngineType := h.ctx.CurrentEngineType.Get()
+	engine, ok := h.engineManager.Get(currentEngineType).Get(engineState)
 	if !ok {
 		return fmt.Errorf(
 			"%w %s running %s",
 			errMissingEngine,
-			state.State,
-			state.Type,
+			engineState,
+			currentEngineType,
 		)
 	}
 
@@ -895,28 +874,10 @@
 	}
 }
 
-<<<<<<< HEAD
-func (h *handler) getEngine() (common.Engine, error) {
-	state := h.ctx.GetChainState()
-	switch state {
-	case snow.StateSyncing:
-		return h.stateSyncer, nil
-	case snow.Bootstrapping:
-		return h.bootstrapper, nil
-	case snow.ExtendingFrontier, snow.SubnetSynced:
-		return h.engine, nil
-	default:
-		return nil, fmt.Errorf("unknown handler for state %s", state)
-	}
-}
-
-func (h *handler) popUnexpiredMsg(queue MessageQueue, expired prometheus.Counter) (context.Context, message.InboundMessage, bool) {
-=======
 func (h *handler) popUnexpiredMsg(
 	queue MessageQueue,
 	expired prometheus.Counter,
 ) (context.Context, Message, bool) {
->>>>>>> 22e318a9
 	for {
 		// Get the next message we should process. If the handler is shutting
 		// down, we may fail to pop a message.
@@ -966,12 +927,13 @@
 		close(h.closed)
 	}()
 
-	state := h.ctx.State.Get()
-	engine, ok := h.engineManager.Get(state.Type).Get(state.State)
+	engineState := h.ctx.GetChainState()
+	currentEngineType := h.ctx.CurrentEngineType.Get()
+	engine, ok := h.engineManager.Get(currentEngineType).Get(engineState)
 	if !ok {
 		h.ctx.Log.Error("failed fetching current engine during shutdown",
-			zap.Stringer("type", state.Type),
-			zap.Stringer("state", state.State),
+			zap.Stringer("type", currentEngineType),
+			zap.Stringer("state", engineState),
 		)
 		return
 	}
