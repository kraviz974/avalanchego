--- conflicted
+++ resolved
@@ -17,11 +17,7 @@
 	"github.com/ava-labs/avalanchego/snow/networking/router"
 	"github.com/ava-labs/avalanchego/snow/networking/timeout"
 	"github.com/ava-labs/avalanchego/utils/constants"
-<<<<<<< HEAD
 	"github.com/ava-labs/avalanchego/utils/set"
-	"github.com/ava-labs/avalanchego/utils/timer/mockable"
-=======
->>>>>>> faf29db5
 )
 
 var _ common.Sender = &sender{}
@@ -91,19 +87,7 @@
 	return s, nil
 }
 
-<<<<<<< HEAD
-func (s *sender) getMsgCreator() message.Creator {
-	now := s.clock.Time()
-	if now.Before(s.banffTime) {
-		return s.msgCreator
-	}
-	return s.msgCreatorWithProto
-}
-
 func (s *sender) SendGetStateSummaryFrontier(nodeIDs set.Set[ids.NodeID], requestID uint32) {
-=======
-func (s *sender) SendGetStateSummaryFrontier(nodeIDs ids.NodeIDSet, requestID uint32) {
->>>>>>> faf29db5
 	// Note that this timeout duration won't exactly match the one that gets
 	// registered. That's OK.
 	deadline := s.timeouts.TimeoutDuration()
@@ -992,13 +976,7 @@
 	return nil
 }
 
-<<<<<<< HEAD
 func (s *sender) SendAppGossipSpecific(nodeIDs set.Set[ids.NodeID], appGossipBytes []byte) error {
-	msgCreator := s.getMsgCreator()
-
-=======
-func (s *sender) SendAppGossipSpecific(nodeIDs ids.NodeIDSet, appGossipBytes []byte) error {
->>>>>>> faf29db5
 	// Create the outbound message.
 	outMsg, err := s.msgCreator.AppGossip(s.ctx.ChainID, appGossipBytes)
 	if err != nil {
