--- conflicted
+++ resolved
@@ -86,13 +86,9 @@
 
 	// AVAX fees
 	fs.Uint64(TxFeeKey, genesis.LocalParams.TxFee, "Transaction fee, in nAVAX")
-<<<<<<< HEAD
 	fs.Uint64(CreateAssetTxFeeKey, genesis.LocalParams.CreateAssetTxFee, "Transaction fee, in nAVAX, for transactions that create new assets")
 	fs.Uint64(CreateSubnetTxFeeKey, genesis.LocalParams.CreateSubnetTxFee, "Transaction fee, in nAVAX, for transactions that create new subnets")
 	fs.Uint64(CreateBlockchainTxFeeKey, genesis.LocalParams.CreateBlockchainTxFee, "Transaction fee, in nAVAX, for transactions that create new blockchains")
-=======
-	fs.Uint64(CreationTxFeeKey, genesis.LocalParams.CreationTxFee, "Transaction fee, in nAVAX, for transactions that create new state")
->>>>>>> 70bfe375
 
 	// Database
 	fs.String(DBTypeKey, leveldb.Name, fmt.Sprintf("Database type to use. Should be one of {%s, %s, %s}", leveldb.Name, rocksdb.Name, memdb.Name))
